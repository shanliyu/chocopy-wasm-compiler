import { Value, Type } from "./ast";
import { nTagBits } from "./compiler";

export function stringify(result: Value): string {
  switch (result.tag) {
    case "num":
      return result.value.toString();
    case "string":
      return result.value;
    case "bool":
      return result.value ? "True" : "False";
    case "none":
      return "None";
    case "object":
      return `<${result.name} object at ${result.address}>`;
    default:
      throw new Error(`Could not render value: ${result}`);
  }
}

export function PyValue(typ: Type, result: number, mem: any): Value {
  switch (typ.tag) {
    case "string":
      if (result == -1) throw new Error("String index out of bounds");
      const view = new Int32Array(mem);
      let string_length = view[result / 4] + 1;
      let data = result + 4;
      var i = 0;
      var full_string = "";
      while (i < string_length) {
        let ascii_val = view[data / 4 + i];
        var char = String.fromCharCode(ascii_val);
        full_string += char;
        i += 1;
      }
      return PyString(full_string, result);
    case "number":
      if (result & 1) {
        return PyInt(result >> nTagBits);
      } else {
        var idx: number = Number(result) / 4;
        var sign = mem[idx];
        var size = mem[idx + 1];
        var i = 1;
        var num = 0n;
        while (i <= size) {
          var dig = mem[idx + 1 + i];
          num += BigInt(dig >>> nTagBits) << BigInt((i - 1) * (32 - nTagBits));
          i += 1;
        }
        if (!sign) num = -num;
        return PyBigInt(num);
      }
    case "bool":
      return PyBool(Boolean(result >> nTagBits));
    case "class":
      return PyObj(typ.name, result);
    case "none":
      return PyNone();
    case "list":
      return PyObj(typ.tag + `<${typ.content_type.tag}>`, result);
    default:
      unhandledTag(typ);
  }
}

export function PyString(s: string, address: number): Value {
  return { tag: "string", value: s, address: address };
}

export function PyInt(n: number): Value {
  return { tag: "num", value: BigInt(n) };
}

export function PyBigInt(n: bigint): Value {
  return { tag: "num", value: n };
}

export function PyBool(b: boolean): Value {
  return { tag: "bool", value: b };
}

export function PyObj(name: string, address: number): Value {
  if (address === 0) return PyNone();
  else return { tag: "object", name, address };
}

export function PyNone(): Value {
  return { tag: "none" };
}

export function isTagged<
  A extends string[],
  V extends { tag: string },
  T extends { tag: A[number] }
>(val: V | T, set: readonly [...A]): val is T {
  return set.includes(val.tag);
}

export function unreachable(arg: never): never {
  throw new Error(`Hit unreachable state. Got value ${JSON.stringify(arg)}`);
}

/**
 * Throw an error when an object is not handled in a switch statement
 * @param arg Tagged object which is not handled
 */
export function unhandledTag(arg: { tag: string }): never {
  throw new Error(`Node tagged with ${arg.tag} is not handled.\n\n${JSON.stringify(arg)}`);
}

export const NUM: Type = { tag: "number" };
export const STRING: Type = { tag: "string" };
export const BOOL: Type = { tag: "bool" };
export const NONE: Type = { tag: "none" };
export function LIST(type: Type): Type {
  return { tag: "list", content_type: type };
}
export function CLASS(name: string): Type {
  return { tag: "class", name };
}
<<<<<<< HEAD
export function TUPLE(...types: Array<Type>): Type {
  return { tag: "tuple", contentTypes: types };
=======

export function CALLABLE(args: Array<Type>, ret: Type): Type {
  const params = args.map((t, i) => ({ name: `callable_${i}`, type: t }));
  return { tag: "callable", args: params, ret };
>>>>>>> b7cc19a0
}<|MERGE_RESOLUTION|>--- conflicted
+++ resolved
@@ -119,13 +119,11 @@
 export function CLASS(name: string): Type {
   return { tag: "class", name };
 }
-<<<<<<< HEAD
 export function TUPLE(...types: Array<Type>): Type {
   return { tag: "tuple", contentTypes: types };
-=======
+}
 
 export function CALLABLE(args: Array<Type>, ret: Type): Type {
   const params = args.map((t, i) => ({ name: `callable_${i}`, type: t }));
   return { tag: "callable", args: params, ret };
->>>>>>> b7cc19a0
 }