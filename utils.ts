import { Value, Type } from "./ast";
<<<<<<< HEAD
import { TAG_BIGINT } from "./alloc";
import { BasicREPL } from "./repl";

export const nTagBits = 1;
export const INT_LITERAL_MAX = BigInt(2 ** (31 - nTagBits) - 1);
export const INT_LITERAL_MIN = BigInt(-(2 ** (31 - nTagBits)));

export function bigintToWords(num: bigint): [number, number, Array<bigint>] {
  const WORD_SIZE = 4;
  const mask = BigInt(0x7fffffff);
  var sign = 1;
  var size = 0;
  // fields ? [(0, sign), (1, size)]
  if (num < 0n) {
    sign = 0;
    num *= -1n;
  }
  var words: bigint[] = [];
  do {
    words.push(num & mask);
    console.log("j");
    num >>= 31n;
    size += 1;
  } while (num > 0n);
  // size MUST be > 0
  return [sign, size, words];
}
=======
import { nTagBits } from "./compiler";
import * as BaseException from "./error";
>>>>>>> e853862d

export function stringify(result: Value): string {
  switch (result.tag) {
    case "num":
      return result.value.toString();
    case "string":
      return result.value;
    case "bool":
      return result.value ? "True" : "False";
    case "none":
      return "None";
    case "object":
      return `<${result.name} object at ${result.address}>`;
    default:
      throw new BaseException.InternalException(`Could not render value: ${result}`);
  }
}

export function encodeValue(val: Value, allocFun: (tag: number, size: number) => number, mem: any): number {
  switch (val.tag) {
    case "num":
      console.log(val.value);
      if (val.value <= INT_LITERAL_MAX && val.value >= INT_LITERAL_MIN) {
        return ((Number(val.value) << nTagBits) & 0xffffffff) | 1;
      }
      var [sign, size, words] = bigintToWords(val.value);
      var allocPointer = allocFun(Number(TAG_BIGINT), 4 * (2 + size));
      var idx = allocPointer / 4;

//       var idx: number = Number(mem[0]) / 4;
      mem[idx] = sign & 0xffffffff;
      mem[idx + 1] = size & 0xffffffff;
      var i = 0;
      while (i < size) {
        mem[idx + 2 + i] = ((Number(words[i]) << nTagBits) & 0xffffffff) | 1;
        i += 1;
      }
      console.log(idx, mem.slice(idx, idx + 64));

//       mem[0] = 4 * (idx + 2 + i);
      return allocPointer;

    case "bool":
      if (val.value == true) return 0x3;
      else return 0x1;

    default:
      throw new Error(`Could not encode value`);
  }
}

export function PyValue(typ: Type, result: number, mem: any): Value {
  switch (typ.tag) {
    case "string":
      if (result == -1) throw new BaseException.InternalException("String index out of bounds");
      const view = new Int32Array(mem);
      let string_length = view[result / 4] + 1;
      let data = result + 4;
      var i = 0;
      var full_string = "";
      while (i < string_length) {
        let ascii_val = view[data / 4 + i];
        var char = String.fromCharCode(ascii_val);
        full_string += char;
        i += 1;
      }
      return PyString(full_string, result);
    case "number":
      if (result & 1) {
        return PyInt(result >> nTagBits);
      } else {
        var idx: number = Number(result) / 4;
        var sign = mem[idx];
        var size = mem[idx + 1];
        var i = 1;
        var num = 0n;
        while (i <= size) {
          var dig = mem[idx + 1 + i];
          num += BigInt(dig >>> nTagBits) << BigInt((i - 1) * (32 - nTagBits));
          i += 1;
        }
        if (!sign) num = -num;
        console.log("pybigint", num, idx);
        return PyBigInt(num);
      }
    case "bool":
      return PyBool(Boolean(result >> nTagBits));
    case "class":
      return PyObj(typ.name, result);
    case "none":
      return PyNone();
    case "list":
      return PyObj(typ.tag + `<${typ.content_type.tag}>`, result);
    default:
      unhandledTag(typ);
  }
}

export function PyString(s: string, address: number): Value {
  return { tag: "string", value: s, address: address };
}

export function PyInt(n: number): Value {
  return { tag: "num", value: BigInt(n) };
}

export function PyBigInt(n: bigint): Value {
  return { tag: "num", value: n };
}

export function PyBool(b: boolean): Value {
  return { tag: "bool", value: b };
}

export function PyObj(name: string, address: number): Value {
  if (address === 0) return PyNone();
  else return { tag: "object", name, address };
}

export function PyNone(): Value {
  return { tag: "none" };
}

export type WithTag<O, T> = O extends { tag: T } ? O : never;

export function isTagged<
  A extends string[],
  V extends { tag: string },
  T extends { tag: A[number] }
>(val: V | T, set: readonly [...A]): val is T {
  return set.includes(val.tag);
}

export function unreachable(arg: never): never {
  throw new BaseException.InternalException(
    `Hit unreachable state. Got value ${JSON.stringify(arg)}`
  );
}

/**
 * Throw an error when an object is not handled in a switch statement
 * @param arg Tagged object which is not handled
 */
export function unhandledTag(arg: { tag: string }): never {
  throw new BaseException.InternalException(
    `Node tagged with ${arg.tag} is not handled.\n\n${JSON.stringify(arg)}`
  );
}

export const NUM: Type = { tag: "number" };
export const STRING: Type = { tag: "string" };
export const BOOL: Type = { tag: "bool" };
export const NONE: Type = { tag: "none" };
export function LIST(type: Type): Type {
  return { tag: "list", content_type: type };
}
export function CLASS(name: string): Type {
  return { tag: "class", name };
}
export function TUPLE(...types: Array<Type>): Type {
  return { tag: "tuple", contentTypes: types };
}

export function CALLABLE(args: Array<Type>, ret: Type): Type {
  const params = args.map((t, i) => ({ name: `callable_${i}`, type: t }));
  return { tag: "callable", args: params, ret };
}<|MERGE_RESOLUTION|>--- conflicted
+++ resolved
@@ -1,7 +1,7 @@
 import { Value, Type } from "./ast";
-<<<<<<< HEAD
 import { TAG_BIGINT } from "./alloc";
 import { BasicREPL } from "./repl";
+import * as BaseException from "./error";
 
 export const nTagBits = 1;
 export const INT_LITERAL_MAX = BigInt(2 ** (31 - nTagBits) - 1);
@@ -27,10 +27,6 @@
   // size MUST be > 0
   return [sign, size, words];
 }
-=======
-import { nTagBits } from "./compiler";
-import * as BaseException from "./error";
->>>>>>> e853862d
 
 export function stringify(result: Value): string {
   switch (result.tag) {
@@ -59,8 +55,6 @@
       var [sign, size, words] = bigintToWords(val.value);
       var allocPointer = allocFun(Number(TAG_BIGINT), 4 * (2 + size));
       var idx = allocPointer / 4;
-
-//       var idx: number = Number(mem[0]) / 4;
       mem[idx] = sign & 0xffffffff;
       mem[idx + 1] = size & 0xffffffff;
       var i = 0;
@@ -70,7 +64,6 @@
       }
       console.log(idx, mem.slice(idx, idx + 64));
 
-//       mem[0] = 4 * (idx + 2 + i);
       return allocPointer;
 
     case "bool":
