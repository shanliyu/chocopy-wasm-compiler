--- conflicted
+++ resolved
@@ -3,12 +3,21 @@
 
 export function PyValue(typ: Type, result: number, mem: any): Value {
   switch (typ.tag) {
+    case "string":
+      if (result == -1) throw new Error("String index out of bounds");
+      const view = new Int32Array(mem);
+      let string_length = view[result / 4] + 1;
+      let data = result + 4;
+      var i = 0;
+      var full_string = "";
+      while (i < string_length) {
+        let ascii_val = view[data / 4 + i];
+        var char = String.fromCharCode(ascii_val);
+        full_string += char;
+        i += 1;
+      }
+      return PyString(full_string, result);
     case "number":
-<<<<<<< HEAD
-      return PyInt(result);
-    case "string":
-      return PyObj("String", result);
-=======
       if (result & 1) {
         return PyInt(result >> nTagBits);
       } else {
@@ -25,7 +34,6 @@
         if (!sign) num = -num;
         return PyBigInt(num);
       }
->>>>>>> 361647a9
     case "bool":
       return PyBool(Boolean(result >> nTagBits));
     case "class":
@@ -37,6 +45,10 @@
     default:
       unhandledTag(typ);
   }
+}
+
+export function PyString(s: string, address: number): Value {
+  return { tag: "string", value: s, address: address };
 }
 
 export function PyInt(n: number): Value {
