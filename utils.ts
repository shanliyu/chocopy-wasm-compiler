--- conflicted
+++ resolved
@@ -41,14 +41,7 @@
     case "none":
       return PyNone();
     case "list":
-<<<<<<< HEAD
-      var type_info = typ.content_type.tag
-      if (typ.content_type.tag === "class") type_info += " " + typ.content_type.name;
-      return PyObj(typ.tag + `<${type_info}>`, result);
-=======
-      // return PyObj(typ.tag + `<${typ.content_type.tag}>`, result);
       return PyList(typ.tag, result, typ.content_type);
->>>>>>> c1a9aa52
     default:
       unhandledTag(typ);
   }
