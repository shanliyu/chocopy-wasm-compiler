--- conflicted
+++ resolved
@@ -12,11 +12,8 @@
   | typeof TAG_BIGINT
   | typeof TAG_REF
   | typeof TAG_DICT_ENTRY
-<<<<<<< HEAD
-  | typeof TAG_TUPLE;
-=======
+  | typeof TAG_TUPLE
   | typeof TAG_OPAQUE;
->>>>>>> 53b2f0cf
 
 // FIXME: This should really be an enum...
 export const TAG_CLASS = 0x1n;
@@ -26,17 +23,14 @@
 export const TAG_BIGINT = 0x5n;
 export const TAG_REF = 0x6n;
 export const TAG_DICT_ENTRY = 0x7n;
-<<<<<<< HEAD
-export const TAG_TUPLE = 0x8n;
-=======
 export const TAG_CLOSURE = 0x8n;
+export const TAG_TUPLE = 0x9n;
 export const TAG_OPAQUE = 0x12n; // NOTE(alex:mm) needed to mark zero-sized-types
 
 // NOTE(alex:mm): controls whether any GC is ever run
 // Set to false to disable GC (meaning memory allocations will always accumulate)
 // Mainly for debugging purposes and as a fail-safe for unexpected bugs
 export const ENABLE_GC = true;
->>>>>>> 53b2f0cf
 
 // Offset in BYTES
 const HEADER_OFFSET_TAG = 0x0;
@@ -492,18 +486,12 @@
             worklist.push(pointerValue);
           }
         }
-<<<<<<< HEAD
-        case TAG_TUPLE: {
-          throw new Error("TODO: trace tuple");
-        }
-=======
       } else if (childTag === TAG_OPAQUE) {
         // NOP
       } else {
         throw new Error(
           `Trying to trace unknown heap object: { addr=${childPtr}, tag=${childTag.toString()}, size=${childSize} }`
         );
->>>>>>> 53b2f0cf
       }
     }
   }
