// import { TypeCheckError } from "./type-check";

// export enum Type {NUM, BOOL, NONE, OBJ};
export type Type =
  | { tag: "number" }
  | { tag: "bool" }
  | { tag: "none" }
  | { tag: "string" }
  | { tag: "class"; name: string }
<<<<<<< HEAD
  | { tag: "callable"; args: Array<Type>; ret: Type }
  | { tag: "list"; content_type: Type }
  | { tag: "dict"; key: Type; value: Type };
=======
  | { tag: "list"; content_type: Type }
  | { tag: "dict"; key: Type; value: Type }
  | CallableType;

export type CallableType = {
  tag: "callable";
  args: Array<Parameter>;
  ret: Type;
  isVar?: boolean; // is a variable
};
>>>>>>> 8d95730e

export type Scope<A> =
  | { a?: A; tag: "global"; name: string } // not support
  | { a?: A; tag: "nonlocal"; name: string };

export type Parameter = { name: string; type: Type; value?: Literal };

export type Program<A> = {
  a?: A;
  funs: Array<FunDef<A>>;
  inits: Array<VarInit<A>>;
  classes: Array<Class<A>>;
  stmts: Array<Stmt<A>>;
  closures: Array<ClosureDef<A>>;
};

export type Class<A> = {
  a?: A;
  name: string;
  fields: Array<VarInit<A>>;
  methods: Array<FunDef<A>>;
};

export type VarInit<A> = { a?: A; name: string; type: Type; value: Literal };

export type FunDef<A> = {
  a?: A;
  name: string;
  parameters: Array<Parameter>;
  ret: Type;
  decls: Array<Scope<A>>;
  inits: Array<VarInit<A>>;
  funs: Array<FunDef<A>>;
  body: Array<Stmt<A>>;
};

/** Compiled as a function in wasm */
export type ClosureDef<A> = {
  a?: A;
  name: string;
  parameters: Array<Parameter>; // excluding the nonlocal pointer
  ret: Type;
  nonlocals: Array<string>;
  nested: Array<string>;
  inits: Array<VarInit<A>>;
  isGlobal: boolean;
  body: Array<Stmt<A>>;
};

export type Stmt<A> =
  | { a?: A; tag: "assignment"; destruct: Destructure<A>; value: Expr<A> } // TODO: unify field assignment with destructuring. This will eventually replace tag: "id-assign"
  | { a?: A; tag: "return"; value: Expr<A> }
  | { a?: A; tag: "expr"; expr: Expr<A> }
  | { a?: A; tag: "if"; cond: Expr<A>; thn: Array<Stmt<A>>; els: Array<Stmt<A>> }
  | { a?: A; tag: "while"; cond: Expr<A>; body: Array<Stmt<A>> }
  | { a?: A; tag: "pass" }
<<<<<<< HEAD
  | { a?: A; tag: "continue" }
  | { a?: A; tag: "break" }
  | { a?: A; tag: "for"; name: string; index?: Expr<A>; iterable: Expr<A>; body: Array<Stmt<A>> };
=======
  | { a?: A; tag: "field-assign"; obj: Expr<A>; field: string; value: Expr<A> }
  | { a?: A; tag: "continue"; depth?: number }
  | { a?: A; tag: "break"; depth?: number } // depth is used for wasm 'br' instruction
  | { a?: A; tag: "for"; name: string; index?: string; iterable: Expr<A>; body: Array<Stmt<A>> }
  | { a?: A; tag: "bracket-assign"; obj: Expr<A>; key: Expr<A>; value: Expr<A> };
>>>>>>> 8d95730e

/**
 * Description of assign targets. isDestructured indicates if we are doing
 * object destructuring and targets is an array of targets. One case where this
 * distinction is important is with single element tuples:
 *
 * `(a,) = (1,)` vs. `a = (1,)`
 *
 * The first assigns `a = 1` while the second results in `a = (1,)`
 */
export interface Destructure<A> {
  // Info about the value that is being destructured
  valueType?: A;
  isDestructured: boolean;
  targets: AssignTarget<A>[];
}

export interface AssignTarget<A> {
  target: Assignable<A>;
  starred: boolean;
  ignore: boolean;
}

// List of tags in Assignable. unfortunately, TS can't generate a JS array from a type,
// so we instead must explicitly declare one.
export const ASSIGNABLE_TAGS = ["id", "lookup", "bracket-lookup"] as const;
/**
 * Subset of Expr types which are valid as assign targets
 */
export type Assignable<A> =
  | { a?: A; tag: "id"; name: string }
  | { a?: A; tag: "lookup"; obj: Expr<A>; field: string }
  | { a?: A; tag: "bracket-lookup"; obj: Expr<A>; key: Expr<A> };

export type Expr<A> =
  | { a?: A; tag: "literal"; value: Literal }
  | { a?: A; tag: "binop"; op: BinOp; left: Expr<A>; right: Expr<A> }
  | { a?: A; tag: "uniop"; op: UniOp; expr: Expr<A> }
  | { a?: A; tag: "builtin1"; name: string; arg: Expr<A> }
  | { a?: A; tag: "builtin2"; name: string; left: Expr<A>; right: Expr<A> }
  | { a?: A; tag: "call"; name: string; arguments: Array<Expr<A>> }
  // ASSIGNABLE EXPRS
  | { a?: A; tag: "id"; name: string }
  | { a?: A; tag: "lookup"; obj: Expr<A>; field: string }
  // END ASSIGNABLE EXPRS
  | {
      a?: A;
      tag: "method-call";
      obj: Expr<A>;
      method: string;
      arguments: Array<Expr<A>>;
    }
  | { a?: A; tag: "construct"; name: string }
  | { a?: A; tag: "lambda"; args: Array<string>; ret: Expr<A> }
  | {
      a?: A;
      tag: "comprehension";
      expr: Expr<A>;
      field: string;
      iter: Expr<A>;
      cond?: Expr<A>;
    }
  | { a?: A; tag: "block"; block: Array<Stmt<A>>; expr: Expr<A> }
  | { a?: A; tag: "call_expr"; name: Expr<A>; arguments: Array<Expr<A>> }
  | { a?: A; tag: "list-expr"; contents: Array<Expr<A>> }
  | { a?: A; tag: "slicing"; name: Expr<A>; start: Expr<A>; end: Expr<A>; stride: Expr<A> }
  | { a?: A; tag: "dict"; entries: Array<[Expr<A>, Expr<A>]> }
  | { a?: A; tag: "bracket-lookup"; obj: Expr<A>; key: Expr<A> };

export type Literal =
  | { tag: "num"; value: bigint }
  | { tag: "bool"; value: boolean }
  | { tag: "string"; value: string }
  | { tag: "none" };

// TODO: should we split up arithmetic ops from bool ops?
export enum BinOp {
  Plus,
  Minus,
  Mul,
  IDiv,
  Mod,
  Eq,
  Neq,
  Lte,
  Gte,
  Lt,
  Gt,
  Is,
  And,
  Or,
}

export enum UniOp {
  Neg,
  Not,
}

export type Value =
  | Literal
  | { tag: "string"; value: string; address: number }
  | { tag: "object"; name: string; address: number }
  | { tag: "callable"; name: string; address: number };

export type Location = { line: number; col: number; length: number };<|MERGE_RESOLUTION|>--- conflicted
+++ resolved
@@ -7,11 +7,6 @@
   | { tag: "none" }
   | { tag: "string" }
   | { tag: "class"; name: string }
-<<<<<<< HEAD
-  | { tag: "callable"; args: Array<Type>; ret: Type }
-  | { tag: "list"; content_type: Type }
-  | { tag: "dict"; key: Type; value: Type };
-=======
   | { tag: "list"; content_type: Type }
   | { tag: "dict"; key: Type; value: Type }
   | CallableType;
@@ -22,7 +17,6 @@
   ret: Type;
   isVar?: boolean; // is a variable
 };
->>>>>>> 8d95730e
 
 export type Scope<A> =
   | { a?: A; tag: "global"; name: string } // not support
@@ -79,17 +73,11 @@
   | { a?: A; tag: "if"; cond: Expr<A>; thn: Array<Stmt<A>>; els: Array<Stmt<A>> }
   | { a?: A; tag: "while"; cond: Expr<A>; body: Array<Stmt<A>> }
   | { a?: A; tag: "pass" }
-<<<<<<< HEAD
-  | { a?: A; tag: "continue" }
-  | { a?: A; tag: "break" }
-  | { a?: A; tag: "for"; name: string; index?: Expr<A>; iterable: Expr<A>; body: Array<Stmt<A>> };
-=======
   | { a?: A; tag: "field-assign"; obj: Expr<A>; field: string; value: Expr<A> }
   | { a?: A; tag: "continue"; depth?: number }
   | { a?: A; tag: "break"; depth?: number } // depth is used for wasm 'br' instruction
   | { a?: A; tag: "for"; name: string; index?: string; iterable: Expr<A>; body: Array<Stmt<A>> }
   | { a?: A; tag: "bracket-assign"; obj: Expr<A>; key: Expr<A>; value: Expr<A> };
->>>>>>> 8d95730e
 
 /**
  * Description of assign targets. isDestructured indicates if we are doing
