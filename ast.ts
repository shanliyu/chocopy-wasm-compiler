// import { TypeCheckError } from "./type-check";

// export enum Type {NUM, BOOL, NONE, OBJ}; 
export type Type =
  | {tag: "number"}
  | {tag: "bool"}
  | {tag: "none"}
  | {tag: "class", name: string}
  | {tag: "callable", args: Array<Type>, ret: Type}

export type Scope<A> = 
  | { a?: A, tag: "global", name: string} // not support
  | { a?: A, tag: "nonlocal", name: string}

export type Parameter<A> = { name: string, type: Type, value?: Literal }

export type Program<A> = { a?: A, funs: Array<FunDef<A>>, inits: Array<VarInit<A>>, classes: Array<Class<A>>, stmts: Array<Stmt<A>> }

export type Class<A> = { a?: A, name: string, fields: Array<VarInit<A>>, methods: Array<FunDef<A>>}

export type VarInit<A> = { a?: A, name: string, type: Type, value: Literal }

export type FunDef<A> = { 
  a?: A, 
  name: string, 
  parameters: Array<Parameter<A>>, 
  ret: Type, 
  decls: Array<Scope<A>>,
  inits: Array<VarInit<A>>, 
  funs: Array<FunDef<A>>
  body: Array<Stmt<A>>
}

export type Closure<A> = { 
  a?: A, 
  name: string, 
  fields: Array<VarInit<A>>, 
  apply: FunDef<A> 
}

export type Stmt<A> =
  | {  a?: A, tag: "assign", name: string, value: Expr<A> }
  | {  a?: A, tag: "return", value: Expr<A> }
  | {  a?: A, tag: "expr", expr: Expr<A> }
  | {  a?: A, tag: "if", cond: Expr<A>, thn: Array<Stmt<A>>, els: Array<Stmt<A>> }
  | {  a?: A, tag: "while", cond: Expr<A>, body: Array<Stmt<A>> }
  | {  a?: A, tag: "pass" }
  | {  a?: A, tag: "field-assign", obj: Expr<A>, field: string, value: Expr<A> }
  | {  a?: A, tag: "continue" }
  | {  a?: A, tag: "break" }
  | {  a?: A, tag: "for", name: string, index?: Expr<A>, iterable: Expr<A>, body: Array<Stmt<A>> }

export type Expr<A> =
    {  a?: A, tag: "literal", value: Literal }
  | {  a?: A, tag: "id", name: string }
  | {  a?: A, tag: "binop", op: BinOp, left: Expr<A>, right: Expr<A>}
  | {  a?: A, tag: "uniop", op: UniOp, expr: Expr<A> }
  | {  a?: A, tag: "builtin1", name: string, arg: Expr<A> }
  | {  a?: A, tag: "builtin2", name: string, left: Expr<A>, right: Expr<A>}
  | {  a?: A, tag: "call", name: string, arguments: Array<Expr<A>> } 
  | {  a?: A, tag: "lookup", obj: Expr<A>, field: string }
  | {  a?: A, tag: "method-call", obj: Expr<A>, method: string, arguments: Array<Expr<A>> }
  | {  a?: A, tag: "construct", name: string }
<<<<<<< HEAD
  | {  a?: A, tag: "lambda", args: Array<string>, ret: Expr<A> }
=======
  | {  a?: A, tag: "comprehension", expr: Expr<A>, field: string, iter: Expr<A>, cond?: Expr<A> }
  | {  a?: A, tag: "block", block: Array<Stmt<A>>, expr: Expr<A> }
>>>>>>> 6f0f3605

export type Literal = 
    { tag: "num", value: BigInt }
  | { tag: "bool", value: boolean }
  | { tag: "none" }

// TODO: should we split up arithmetic ops from bool ops?
export enum BinOp { Plus, Minus, Mul, IDiv, Mod, Eq, Neq, Lte, Gte, Lt, Gt, Is, And, Or};

export enum UniOp { Neg, Not };

export type Value =
    Literal
  | { tag: "object", name: string, address: number}
<<<<<<< HEAD
  | { tag: "callable", name: string, address: number}
=======

export type Location = { line : number, col : number, length : number }
>>>>>>> 6f0f3605
<|MERGE_RESOLUTION|>--- conflicted
+++ resolved
@@ -61,12 +61,9 @@
   | {  a?: A, tag: "lookup", obj: Expr<A>, field: string }
   | {  a?: A, tag: "method-call", obj: Expr<A>, method: string, arguments: Array<Expr<A>> }
   | {  a?: A, tag: "construct", name: string }
-<<<<<<< HEAD
   | {  a?: A, tag: "lambda", args: Array<string>, ret: Expr<A> }
-=======
   | {  a?: A, tag: "comprehension", expr: Expr<A>, field: string, iter: Expr<A>, cond?: Expr<A> }
   | {  a?: A, tag: "block", block: Array<Stmt<A>>, expr: Expr<A> }
->>>>>>> 6f0f3605
 
 export type Literal = 
     { tag: "num", value: BigInt }
@@ -81,9 +78,6 @@
 export type Value =
     Literal
   | { tag: "object", name: string, address: number}
-<<<<<<< HEAD
   | { tag: "callable", name: string, address: number}
-=======
 
-export type Location = { line : number, col : number, length : number }
->>>>>>> 6f0f3605
+export type Location = { line : number, col : number, length : number }