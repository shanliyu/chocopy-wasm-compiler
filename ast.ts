--- conflicted
+++ resolved
@@ -7,13 +7,9 @@
   | { tag: "none" }
   | { tag: "string" }
   | { tag: "class"; name: string }
-<<<<<<< HEAD
-  | { tag: "callable"; args: Array<Type>; ret: Type }
-  | { tag: "list"; content_type: Type }
-  | { tag: "tuple"; contentTypes: Array<Type> };
-=======
   | { tag: "list"; content_type: Type }
   | { tag: "dict"; key: Type; value: Type }
+  | { tag: "tuple"; contentTypes: Array<Type> }
   | CallableType;
 
 export type CallableType = {
@@ -22,7 +18,6 @@
   ret: Type;
   isVar?: boolean; // is a variable
 };
->>>>>>> b7cc19a0
 
 export type Scope<A> =
   | { a?: A; tag: "global"; name: string } // not support
