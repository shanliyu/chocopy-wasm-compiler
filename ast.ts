--- conflicted
+++ resolved
@@ -15,11 +15,7 @@
   | { a?: A; tag: "global"; name: string } // not support
   | { a?: A; tag: "nonlocal"; name: string };
 
-<<<<<<< HEAD
-export type Parameter<A> = { a?: A; name: string; type: Type; value?: Literal };
-=======
 export type Parameter = { name: string; type: Type; value?: Literal };
->>>>>>> 11707b10
 
 export type Program<A> = {
   a?: A;
@@ -63,23 +59,10 @@
   | { a?: A; tag: "if"; cond: Expr<A>; thn: Array<Stmt<A>>; els: Array<Stmt<A>> }
   | { a?: A; tag: "while"; cond: Expr<A>; body: Array<Stmt<A>> }
   | { a?: A; tag: "pass" }
-<<<<<<< HEAD
-  | { a?: A; tag: "continue" }
-  | { a?: A; tag: "break" }
-  | {
-      a?: A;
-      tag: "for";
-      name: string;
-      index?: Expr<A>;
-      iterable: Expr<A>;
-      body: Array<Stmt<A>>;
-    }
-=======
   | { a?: A; tag: "field-assign"; obj: Expr<A>; field: string; value: Expr<A> }
   | { a?: A; tag: "continue"; depth?: number }
   | { a?: A; tag: "break"; depth?: number } // depth is used for wasm 'br' instruction
   | { a?: A; tag: "for"; name: string; index?: string; iterable: Expr<A>; body: Array<Stmt<A>> }
->>>>>>> 11707b10
   | { a?: A; tag: "bracket-assign"; obj: Expr<A>; key: Expr<A>; value: Expr<A> };
 
 /**
