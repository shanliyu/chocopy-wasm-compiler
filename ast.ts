--- conflicted
+++ resolved
@@ -59,17 +59,11 @@
   | { a?: A; tag: "if"; cond: Expr<A>; thn: Array<Stmt<A>>; els: Array<Stmt<A>> }
   | { a?: A; tag: "while"; cond: Expr<A>; body: Array<Stmt<A>> }
   | { a?: A; tag: "pass" }
-<<<<<<< HEAD
-  | { a?: A; tag: "continue" }
-  | { a?: A; tag: "break" }
-  | { a?: A; tag: "for"; name: string; index?: Expr<A>; iterable: Expr<A>; body: Array<Stmt<A>> };
-=======
   | { a?: A; tag: "field-assign"; obj: Expr<A>; field: string; value: Expr<A> }
   | { a?: A; tag: "continue"; depth?: number}
   | { a?: A; tag: "break"; depth?: number} // depth is used for wasm 'br' instruction
   | { a?: A; tag: "for"; name: string; index?: string; iterable: Expr<A>; body: Array<Stmt<A>> }
   | { a?: A; tag: "bracket-assign"; obj: Expr<A>; key: Expr<A>; value: Expr<A> };
->>>>>>> b569ec05
 
 /**
  * Description of assign targets. isDestructured indicates if we are doing
