// import { TypeCheckError } from "./type-check";

// export enum Type {NUM, BOOL, NONE, OBJ};
export type Type =
  | { tag: "number" }
  | { tag: "bool" }
  | { tag: "none" }
  | { tag: "string" }
  | { tag: "class"; name: string }
<<<<<<< HEAD
  | { tag: "callable"; args: Array<Type>; ret: Type }
  | { tag: "list"; content_type: Type }
  | { tag: "dict"; key: Type; value: Type };
=======
  | { tag: "list"; content_type: Type }
  | CallableType;

export type CallableType = {
  tag: "callable";
  args: Array<Type>;
  ret: Type;
  isVar?: boolean; // is a variable
};
>>>>>>> 67491eae

export type Scope<A> =
  | { a?: A; tag: "global"; name: string } // not support
  | { a?: A; tag: "nonlocal"; name: string };

export type Parameter = { name: string; type: Type; value?: Literal };

export type Program<A> = {
  a?: A;
  funs: Array<FunDef<A>>;
  inits: Array<VarInit<A>>;
  classes: Array<Class<A>>;
  stmts: Array<Stmt<A>>;
  closures: Array<ClosureDef<A>>;
};

export type Class<A> = {
  a?: A;
  name: string;
  fields: Array<VarInit<A>>;
  methods: Array<FunDef<A>>;
};

export type VarInit<A> = { a?: A; name: string; type: Type; value: Literal };

export type FunDef<A> = {
  a?: A;
  name: string;
  parameters: Array<Parameter>;
  ret: Type;
  decls: Array<Scope<A>>;
  inits: Array<VarInit<A>>;
  funs: Array<FunDef<A>>;
  body: Array<Stmt<A>>;
};

/** Compiled as a function in wasm */
export type ClosureDef<A> = {
  a?: A;
  name: string;
  parameters: Array<Parameter<A>>; // excluding the nonlocal pointer
  ret: Type;
  nonlocals: Array<string>;
  nested: Array<string>;
  inits: Array<VarInit<A>>;
  isGlobal: boolean;
  body: Array<Stmt<A>>;
};

export type Stmt<A> =
  | { a?: A; tag: "assignment"; destruct: Destructure<A>; value: Expr<A> } // TODO: unify field assignment with destructuring. This will eventually replace tag: "id-assign"
  | { a?: A; tag: "return"; value: Expr<A> }
  | { a?: A; tag: "expr"; expr: Expr<A> }
  | { a?: A; tag: "if"; cond: Expr<A>; thn: Array<Stmt<A>>; els: Array<Stmt<A>> }
  | { a?: A; tag: "while"; cond: Expr<A>; body: Array<Stmt<A>> }
  | { a?: A; tag: "pass" }
  | { a?: A; tag: "field-assign"; obj: Expr<A>; field: string; value: Expr<A> }
  | { a?: A; tag: "continue"; depth?: number }
  | { a?: A; tag: "break"; depth?: number } // depth is used for wasm 'br' instruction
  | { a?: A; tag: "for"; name: string; index?: string; iterable: Expr<A>; body: Array<Stmt<A>> }
  | { a?: A; tag: "bracket-assign"; obj: Expr<A>; key: Expr<A>; value: Expr<A> };

/**
 * Description of assign targets. isDestructured indicates if we are doing
 * object destructuring and targets is an array of targets. One case where this
 * distinction is important is with single element tuples:
 *
 * `(a,) = (1,)` vs. `a = (1,)`
 *
 * The first assigns `a = 1` while the second results in `a = (1,)`
 */
export interface Destructure<A> {
  // Info about the value that is being destructured
  valueType?: A;
  isDestructured: boolean;
  targets: AssignTarget<A>[];
}

export interface AssignTarget<A> {
  target: Assignable<A>;
  starred: boolean;
  ignore: boolean;
}

// List of tags in Assignable. unfortunately, TS can't generate a JS array from a type,
// so we instead must explicitly declare one.
export const ASSIGNABLE_TAGS = ["id", "lookup", "bracket-lookup"] as const;
/**
 * Subset of Expr types which are valid as assign targets
 */
export type Assignable<A> =
  | { a?: A; tag: "id"; name: string }
  | { a?: A; tag: "lookup"; obj: Expr<A>; field: string }
  | { a?: A; tag: "bracket-lookup"; obj: Expr<A>; key: Expr<A> };

export type Expr<A> =
  | { a?: A; tag: "literal"; value: Literal }
  | { a?: A; tag: "binop"; op: BinOp; left: Expr<A>; right: Expr<A> }
  | { a?: A; tag: "uniop"; op: UniOp; expr: Expr<A> }
  | { a?: A; tag: "builtin1"; name: string; arg: Expr<A> }
  | { a?: A; tag: "builtin2"; name: string; left: Expr<A>; right: Expr<A> }
  | { a?: A; tag: "call"; name: string; arguments: Array<Expr<A>> }
  // ASSIGNABLE EXPRS
  | { a?: A; tag: "id"; name: string }
  | { a?: A; tag: "lookup"; obj: Expr<A>; field: string }
  // END ASSIGNABLE EXPRS
  | { a?: A; tag: "method-call"; obj: Expr<A>; method: string; arguments: Array<Expr<A>> }
  | { a?: A; tag: "construct"; name: string }
  | { a?: A; tag: "lambda"; args: Array<string>; ret: Expr<A> }
  | { a?: A; tag: "comprehension"; expr: Expr<A>; field: string; iter: Expr<A>; cond?: Expr<A> }
  | { a?: A; tag: "block"; block: Array<Stmt<A>>; expr: Expr<A> }
  | { a?: A; tag: "call_expr"; name: Expr<A>; arguments: Array<Expr<A>> }
  | { a?: A; tag: "list-expr"; contents: Array<Expr<A>> }
  | { a?: A; tag: "slicing"; name: Expr<A>; start: Expr<A>; end: Expr<A>; stride: Expr<A> }
  | { a?: A; tag: "dict"; entries: Array<[Expr<A>, Expr<A>]> }
  | { a?: A; tag: "bracket-lookup"; obj: Expr<A>; key: Expr<A> };

export type Literal =
  | { tag: "num"; value: bigint }
  | { tag: "bool"; value: boolean }
  | { tag: "string"; value: string }
  | { tag: "none" };

// TODO: should we split up arithmetic ops from bool ops?
export enum BinOp {
  Plus,
  Minus,
  Mul,
  IDiv,
  Mod,
  Eq,
  Neq,
  Lte,
  Gte,
  Lt,
  Gt,
  Is,
  And,
  Or,
}

export enum UniOp {
  Neg,
  Not,
}

export type Value =
  | Literal
  | { tag: "object"; name: string; address: number }
  | { tag: "callable"; name: string; address: number };

export type Location = { line: number; col: number; length: number };<|MERGE_RESOLUTION|>--- conflicted
+++ resolved
@@ -7,21 +7,16 @@
   | { tag: "none" }
   | { tag: "string" }
   | { tag: "class"; name: string }
-<<<<<<< HEAD
-  | { tag: "callable"; args: Array<Type>; ret: Type }
   | { tag: "list"; content_type: Type }
-  | { tag: "dict"; key: Type; value: Type };
-=======
-  | { tag: "list"; content_type: Type }
-  | CallableType;
+  | { tag: "dict"; key: Type; value: Type }
+  | CallableType
 
 export type CallableType = {
   tag: "callable";
-  args: Array<Type>;
+  args: Array<Parameter>;
   ret: Type;
   isVar?: boolean; // is a variable
 };
->>>>>>> 67491eae
 
 export type Scope<A> =
   | { a?: A; tag: "global"; name: string } // not support
@@ -62,7 +57,7 @@
 export type ClosureDef<A> = {
   a?: A;
   name: string;
-  parameters: Array<Parameter<A>>; // excluding the nonlocal pointer
+  parameters: Array<Parameter>; // excluding the nonlocal pointer
   ret: Type;
   nonlocals: Array<string>;
   nested: Array<string>;
