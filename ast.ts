--- conflicted
+++ resolved
@@ -26,13 +26,10 @@
   | {  a?: A, tag: "while", cond: Expr<A>, body: Array<Stmt<A>> }
   | {  a?: A, tag: "pass" }
   | {  a?: A, tag: "field-assign", obj: Expr<A>, field: string, value: Expr<A> }
-<<<<<<< HEAD
-  | {  a?: A, tag: "list_assign", list: Expr<A>, index: number, value: Expr<A> }
-=======
   | {  a?: A, tag: "continue" }
   | {  a?: A, tag: "break" }
   | {  a?: A, tag: "for", name: string, index?: Expr<A>, iterable: Expr<A>, body: Array<Stmt<A>> }
->>>>>>> 43074d2f
+
 
 export type Expr<A> =
     {  a?: A, tag: "literal", value: Literal }
@@ -45,13 +42,9 @@
   | {  a?: A, tag: "lookup", obj: Expr<A>, field: string }
   | {  a?: A, tag: "method-call", obj: Expr<A>, method: string, arguments: Array<Expr<A>> }
   | {  a?: A, tag: "construct", name: string }
-<<<<<<< HEAD
-  | {  a?: A, tag: "list_expr", contents: [Expr<A>] }
-  | {  a?: A, tag: "list_lookup", list: Expr<A>, index: number }
-=======
   | {  a?: A, tag: "comprehension", expr: Expr<A>, field: string, iter: Expr<A>, cond?: Expr<A> }
   | {  a?: A, tag: "block", block: Array<Stmt<A>>, expr: Expr<A> }
->>>>>>> 43074d2f
+
 
 export type Literal = 
     { tag: "num", value: BigInt }
