--- conflicted
+++ resolved
@@ -3,7 +3,6 @@
 <head>
     <meta charset="utf-8" />
     <script src="https://cdn.jsdelivr.net/gh/AssemblyScript/wabt.js@1.0.20/index.js"></script>
-<<<<<<< HEAD
     <script>const wabt = WabtModule;</script>
     <link rel="stylesheet" href="../theme/css/test.css">
     <link rel="stylesheet" href="../theme/codemirror/lib/codemirror.css">
@@ -12,11 +11,6 @@
     <script src="../theme/codemirror/lib/codemirror.js"></script>
     <script src="../theme/codemirror/addon/edit/closebrackets.js"></script>
     <script src="../theme/codemirror/mode/python.js"></script>
-=======
-    <script>
-        const wabt = WabtModule;
-    </script>
->>>>>>> 6f96b775
     <style>
         .editor {
             float: left;
