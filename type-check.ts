--- conflicted
+++ resolved
@@ -1,13 +1,19 @@
-<<<<<<< HEAD
-
-import { table } from 'console';
-import { Stmt, Expr, Type, UniOp, BinOp, Literal, Program, FunDef, VarInit, Class, Destructure, Assignable, ASSIGNABLE_TAGS } from './ast';
-import { NUM, BOOL, NONE, CLASS, isTagged } from './utils';
-import { emptyEnv, GlobalEnv } from './compiler';
-=======
-import { Stmt, Expr, Type, UniOp, BinOp, Literal, Program, FunDef, VarInit, Class } from "./ast";
-import { NUM, BOOL, NONE, CLASS, unhandledTag, unreachable } from "./utils";
->>>>>>> 0fab7ded
+import {
+  Stmt,
+  Expr,
+  Type,
+  UniOp,
+  BinOp,
+  Literal,
+  Program,
+  FunDef,
+  VarInit,
+  Class,
+  Destructure,
+  Assignable,
+  ASSIGNABLE_TAGS,
+} from "./ast";
+import { NUM, BOOL, NONE, CLASS, unhandledTag, unreachable, isTagged } from "./utils";
 import * as BaseException from "./error";
 
 // I ❤️ TypeScript: https://github.com/microsoft/TypeScript/issues/13965
@@ -170,24 +176,13 @@
 export function tcStmt(env: GlobalTypeEnv, locals: LocalTypeEnv, stmt: Stmt<null>): Stmt<Type> {
   switch (stmt.tag) {
     case "assignment":
-<<<<<<< HEAD
       const tValueExpr = tcExpr(env, locals, stmt.value);
-      return {a: NONE, tag: stmt.tag, value: tValueExpr, destruct: tcDestructure(env, locals, stmt.destruct, tValueExpr.a)};
-=======
-      throw new TypeCheckError("Destructured assignment not implemented");
-    case "assign":
-      const tValExpr = tcExpr(env, locals, stmt.value);
-      var nameTyp;
-      if (locals.vars.has(stmt.name)) {
-        nameTyp = locals.vars.get(stmt.name);
-      } else if (env.globals.has(stmt.name)) {
-        nameTyp = env.globals.get(stmt.name);
-      } else {
-        throw new TypeCheckError("Unbound id: " + stmt.name);
-      }
-      if (!isAssignable(env, tValExpr.a, nameTyp)) throw new TypeCheckError("Non-assignable types");
-      return { a: NONE, tag: stmt.tag, name: stmt.name, value: tValExpr };
->>>>>>> 0fab7ded
+      return {
+        a: NONE,
+        tag: stmt.tag,
+        value: tValueExpr,
+        destruct: tcDestructure(env, locals, stmt.destruct, tValueExpr.a),
+      };
     case "expr":
       const tExpr = tcExpr(env, locals, stmt.expr);
       return { a: tExpr.a, tag: stmt.tag, expr: tExpr };
@@ -220,8 +215,9 @@
         throw new TypeCheckError("Condition Expression Must be a bool");
       return { a: NONE, tag: stmt.tag, cond: tCond, body: tBody };
     case "pass":
-<<<<<<< HEAD
-      return {a: NONE, tag: stmt.tag};
+      return { a: NONE, tag: stmt.tag };
+    default:
+      unhandledTag(stmt);
   }
 }
 
@@ -233,22 +229,29 @@
  * @param destruct Destructure description of assign targets
  * @param value Type of the value passed into this destructure
  */
-function tcDestructure(env: GlobalTypeEnv, locals: LocalTypeEnv, destruct: Destructure<null>, value: Type): Destructure<Type> {
+function tcDestructure(
+  env: GlobalTypeEnv,
+  locals: LocalTypeEnv,
+  destruct: Destructure<null>,
+  value: Type
+): Destructure<Type> {
   let values: Type[];
-  
+
   if (destruct.isDestructured) {
     throw new TypeCheckError("Destructured assignment not implemented");
   } else if (destruct.targets.length === 1) {
     values = [value];
   } else {
-    throw new TypeCheckError(`Non-destructured assignment must have 1 target. Got ${destruct.targets.length}`);
-  }
-
-  const tTargets = destruct.targets.map(({target, ignore, starred}, i) => {
+    throw new TypeCheckError(
+      `Non-destructured assignment must have 1 target. Got ${destruct.targets.length}`
+    );
+  }
+
+  const tTargets = destruct.targets.map(({ target, ignore, starred }, i) => {
     const tValue = values[i];
     const tTarget = tcAssignable(env, locals, target);
     if (starred) {
-      throw new TypeCheckError("Starred values not supported")
+      throw new TypeCheckError("Starred values not supported");
     }
     const targetType = tTarget.a;
 
@@ -260,56 +263,32 @@
       starred,
       ignore,
       target: tTarget,
-    }
+    };
   });
 
   return {
     isDestructured: destruct.isDestructured,
     targets: tTargets,
     valueType: value,
-  }
-}
-
-function tcAssignable(env: GlobalTypeEnv, locals: LocalTypeEnv, target: Assignable<null>): Assignable<Type> {
+  };
+}
+
+function tcAssignable(
+  env: GlobalTypeEnv,
+  locals: LocalTypeEnv,
+  target: Assignable<null>
+): Assignable<Type> {
   const expr = tcExpr(env, locals, target);
   if (!isTagged(expr, ASSIGNABLE_TAGS)) {
-    throw new TypeCheckError(`Cannot assing to target type ${expr.tag}`)
+    throw new TypeCheckError(`Cannot assing to target type ${expr.tag}`);
   }
   return expr;
-}
-
-export function tcExpr(env : GlobalTypeEnv, locals : LocalTypeEnv, expr : Expr<null>) : Expr<Type> {
-  switch(expr.tag) {
-    case "literal": 
-      return {...expr, a: tcLiteral(expr.value)};
-=======
-      return { a: NONE, tag: stmt.tag };
-    case "field-assign":
-      var tObj = tcExpr(env, locals, stmt.obj);
-      const tVal = tcExpr(env, locals, stmt.value);
-      if (tObj.a.tag !== "class") throw new TypeCheckError("field assignments require an object");
-      if (!env.classes.has(tObj.a.name))
-        throw new TypeCheckError("field assignment on an unknown class");
-      const [fields, _] = env.classes.get(tObj.a.name);
-      if (!fields.has(stmt.field))
-        throw new TypeCheckError(`could not find field ${stmt.field} in class ${tObj.a.name}`);
-      if (!isAssignable(env, tVal.a, fields.get(stmt.field)))
-        throw new TypeCheckError(
-          `could not assign value of type: ${tVal.a}; field ${
-            stmt.field
-          } expected type: ${fields.get(stmt.field)}`
-        );
-      return { ...stmt, a: NONE, obj: tObj, value: tVal };
-    default:
-      unhandledTag(stmt);
-  }
 }
 
 export function tcExpr(env: GlobalTypeEnv, locals: LocalTypeEnv, expr: Expr<null>): Expr<Type> {
   switch (expr.tag) {
     case "literal":
       return { ...expr, a: tcLiteral(expr.value) };
->>>>>>> 0fab7ded
     case "binop":
       const tLeft = tcExpr(env, locals, expr.left);
       const tRight = tcExpr(env, locals, expr.right);
