--- conflicted
+++ resolved
@@ -74,6 +74,10 @@
   };
 }
 
+export type TypeError = {
+  message: string;
+};
+
 export function equalType(t1: Type, t2: Type): boolean {
   return (
     // ensure deep match for nested types (example: [int,[int,int]])
@@ -81,11 +85,8 @@
     (t1.tag === "class" && t2.tag === "class" && t1.name === t2.name) ||
     //if dictionary is initialized to empty {}, then we check for "none" type in key and value
     (t1.tag === "dict" && t2.tag === "dict" && t1.key.tag === "none" && t1.value.tag === "none") ||
-<<<<<<< HEAD
-    (t1.tag === "list" && t2.tag === "list" && equalType(t1.content_type, t2.content_type))
-=======
+    (t1.tag === "list" && t2.tag === "list" && equalType(t1.content_type, t2.content_type)) ||
     (t1.tag === "callable" && t2.tag === "callable" && equalCallabale(t1, t2))
->>>>>>> 8d95730e
   );
 }
 
@@ -113,14 +114,7 @@
   return objtypes.indexOf(t) >= 0;
 }
 export function isSubtype(env: GlobalTypeEnv, t1: Type, t2: Type): boolean {
-<<<<<<< HEAD
-  return (
-    equalType(t1, t2) ||
-    (t1.tag === "none" && (t2.tag === "class" || t2.tag === "dict" || t2.tag === "list"))
-  );
-=======
   return equalType(t1, t2) || (t1.tag === "none" && isObjectTypeTag(t2.tag));
->>>>>>> 8d95730e
 }
 
 export function isAssignable(env: GlobalTypeEnv, t1: Type, t2: Type): boolean {
@@ -437,10 +431,6 @@
         throw new BaseException.ConditionTypeError(tCond.a[1], tCond.a[0]);
       return { a: [NONE, stmt.a], tag: stmt.tag, cond: tCond, body: tBody };
     case "pass":
-<<<<<<< HEAD
-      return { a: NONE, tag: stmt.tag };
-    // throw new TypeCheckError("bracket-assign not implemented");
-=======
       return { a: [NONE, stmt.a], tag: stmt.tag };
     case "for":
       // check the type of iterator items, then add the item name into local variables with its type
@@ -519,7 +509,6 @@
           } expected type: ${fields.get(stmt.field)}`
         );
       return { ...stmt, a: [NONE, stmt.a], obj: tObj, value: tVal };
->>>>>>> 8d95730e
     default:
       unhandledTag(stmt);
   }
@@ -858,24 +847,8 @@
             })
           );
         }
-      } else if (expr.name === "dict") {
-        if (expr.arguments.length !== 1) {
-          throw new TypeError(
-            "Expected only 1 argument in function call: " +
-              expr.name +
-              "; got " +
-              expr.arguments.length
-          );
-        }
-        let tArg = expr.arguments.map((arg) => tcExpr(env, locals, arg));
-        let tRet = tArg[0].a; //dict constructor will take only 1 argument
-        if (tArg[0].a.tag !== "dict") {
-          throw new TypeError(
-            "Function call type mismatch: " + expr.name + ". Expected dict type as an argument."
-          );
-        }
-        return { ...expr, a: tRet, arguments: tArg };
-      } else {
+      }
+      else {
         // TODO incorrect parameter for call_expression
         throw new BaseException.NameError(expr.a, expr.name.tag);
       }
@@ -914,15 +887,6 @@
       }
     case "method-call":
       var tObj = tcExpr(env, locals, expr.obj);
-<<<<<<< HEAD
-      let tArgs = expr.arguments.map((arg) => tcExpr(env, locals, arg));
-      if (tObj.a.tag === "class") {
-        if (env.classes.has(tObj.a.name)) {
-          const [_, methods] = env.classes.get(tObj.a.name);
-          if (methods.has(expr.method)) {
-            const [methodArgs, methodRet] = methods.get(expr.method);
-            const realArgs = [tObj].concat(tArgs);
-=======
       var tArgs = expr.arguments.map((arg) => tcExpr(env, locals, arg));
       if (tObj.a[0].tag === "class") {
         if (env.classes.has(tObj.a[0].name)) {
@@ -941,7 +905,6 @@
             if (methods.has(expr.method)) {
               realArgs = [tObj].concat(tArgs);
             }
->>>>>>> 8d95730e
             if (
               methodArgs.length === realArgs.length &&
               methodArgs.every((argTyp, i) => isAssignable(env, realArgs[i].a[0], argTyp))
@@ -967,76 +930,76 @@
         } else {
           throw new BaseException.NameError(expr.a, tObj.a[0].name);
         }
-      } else if (tObj.a.tag === "dict") {
+      } else if (tObj.a[0].tag === "dict") {
         console.log("TC: dict method call");
         switch (expr.method) {
           case "pop":
             let numArgsPop = expr.arguments.length;
             if (numArgsPop > 2) {
-              throw new TypeCheckError(
+              throw new BaseException.CompileError(expr.a,
                 `'dict' pop() expected at most 2 arguments, got ${numArgsPop}`
               );
             }
-            let dictKeyTypePop = tObj.a.key;
+            let dictKeyTypePop = tObj.a[0].key;
             let tKeyPop = tcExpr(env, locals, expr.arguments[0]);
-            if (!isAssignable(env, dictKeyTypePop, tKeyPop.a)) {
-              throw new TypeCheckError(
+            if (!isAssignable(env, dictKeyTypePop, tKeyPop.a[0])) {
+              throw new BaseException.CompileError(expr.a,
                 "Expected key type `" +
                   dictKeyTypePop.tag +
                   "`; got key lookup type `" +
-                  tKeyPop.a.tag +
+                  tKeyPop.a[0].tag +
                   "`"
               );
             }
-            return { ...expr, a: tObj.a.value, obj: tObj, arguments: [tKeyPop] };
+            return { ...expr, a: [tObj.a[0].value, expr.a], obj: tObj, arguments: [tKeyPop] };
           case "get":
             console.log("TC: get function in dict");
             let numArgsGet = expr.arguments.length;
             if (numArgsGet !== 2) {
-              throw new TypeCheckError(`'dict' get() expected 2 arguments, got ${numArgsGet}`);
-            }
-            let dictKeyTypeGet = tObj.a.key;
+              throw new BaseException.CompileError(expr.a,`'dict' get() expected 2 arguments, got ${numArgsGet}`);
+            }
+            let dictKeyTypeGet = tObj.a[0].key;
             let tKeyGet = tcExpr(env, locals, expr.arguments[0]);
-            if (!isAssignable(env, dictKeyTypeGet, tKeyGet.a)) {
-              throw new TypeCheckError(
+            if (!isAssignable(env, dictKeyTypeGet, tKeyGet.a[0])) {
+              throw new BaseException.CompileError(expr.a,
                 "Expected key type `" +
                   dictKeyTypeGet.tag +
                   "`; got key lookup type `" +
-                  tKeyGet.a.tag +
+                  tKeyGet.a[0].tag +
                   "`"
               );
             }
-            let dictValueTypeGet = tObj.a.value;
+            let dictValueTypeGet = tObj.a[0].value;
             let tValueGet = tcExpr(env, locals, expr.arguments[1]);
-            if (!isAssignable(env, dictValueTypeGet, tValueGet.a)) {
-              throw new TypeCheckError(
+            if (!isAssignable(env, dictValueTypeGet, tValueGet.a[0])) {
+              throw new BaseException.CompileError(expr.a,
                 "Expected value type `" +
                   dictValueTypeGet.tag +
                   "`; got value lookup type `" +
-                  tValueGet.a.tag +
+                  tValueGet.a[0].tag +
                   "`"
               );
             }
-            return { ...expr, a: tObj.a.value, obj: tObj, arguments: [tKeyGet, tValueGet] };
+            return { ...expr, a: [tObj.a[0].value, expr.a], obj: tObj, arguments: [tKeyGet, tValueGet] };
 
           case "update":
             console.log("TC: To-Do update function in dict");
             let numArgsUpdate = expr.arguments.length;
             if (numArgsUpdate > 2) {
-              throw new TypeCheckError(
+              throw new BaseException.CompileError(expr.a,
                 `'dict' update() expected at most 1 argument, got ${numArgsUpdate}`
               );
             }
             let isArgDict = expr.arguments[0];
             if (isArgDict.tag === "literal") {
-              throw new TypeCheckError(
+              throw new BaseException.CompileError(expr.a,
                 `'dict' update() expected an iterable, got ${isArgDict.value.tag}`
               );
             }
             let tUpdate = tcExpr(env, locals, isArgDict);
             return {
               ...expr,
-              a: NONE,
+              a: [NONE, expr.a],
               obj: tObj,
               arguments: [tUpdate],
             };
@@ -1044,52 +1007,19 @@
             // throw error if there are any arguments in clear()
             let numArgsClear = expr.arguments.length;
             if (numArgsClear != 0) {
-              throw new TypeCheckError(`'dict' clear() takes no arguments (${numArgsClear} given)`);
+              throw new BaseException.CompileError(expr.a,`'dict' clear() takes no arguments (${numArgsClear} given)`);
             }
             return {
               ...expr,
-              a: NONE,
+              a: [NONE, expr.a],
               obj: tObj,
               arguments: [{ tag: "literal", value: { tag: "none" } }],
             };
           default:
-            throw new TypeCheckError(`'dict' object has no attribute '${expr.method}'`);
+            throw new BaseException.CompileError(expr.a,`'dict' object has no attribute '${expr.method}'`);
         }
       } else {
         throw new BaseException.AttributeError(expr.a, tObj.a[0], expr.method);
-      }
-    case "dict":
-      let entries = expr.entries;
-      let dictType: Type;
-      // check for the empty dict, example: d = {} -> returns `none`
-      if (!entries?.length) {
-        dictType = { tag: "dict", key: NONE, value: NONE };
-        let dictAnnotated = { ...expr, a: dictType, entries: entries };
-        return dictAnnotated;
-      } else {
-        // the dict has one or more key-value pairs
-        // return the types of keys and values, if they are consistent
-        let keyTypes = new Set();
-        let valueTypes = new Set();
-        let entryTypes: Array<[Expr<Type>, Expr<Type>]> = [];
-        for (let entryIndex = 0; entryIndex < entries.length; entryIndex++) {
-          let keyType = tcExpr(env, locals, entries[entryIndex][0]);
-          let valueType = tcExpr(env, locals, entries[entryIndex][1]);
-          entryTypes.push([keyType, valueType]);
-          keyTypes.add(JSON.stringify(keyType.a));
-          valueTypes.add(JSON.stringify(valueType.a));
-        }
-        if (keyTypes.size > 1) {
-          throw new TypeCheckError("Heterogenous `Key` types aren't supported");
-        }
-        if (valueTypes.size > 1) {
-          throw new TypeCheckError("Heterogenous `Value` types aren't supported");
-        }
-        let keyType = tcExpr(env, locals, entries[0][0]);
-        let valueType = tcExpr(env, locals, entries[0][1]);
-        dictType = { tag: "dict", key: keyType.a, value: valueType.a };
-        let dictAnnotated = { ...expr, a: dictType, entries: entryTypes };
-        return dictAnnotated;
       }
     case "list-expr":
       var commonType = null;
@@ -1109,45 +1039,6 @@
           }
         }
       }
-<<<<<<< HEAD
-      return { ...expr, a: { tag: "list", content_type: commonType }, contents: listExpr };
-    case "bracket-lookup":
-      var tObj = tcExpr(env, locals, expr.obj);
-      var tKey = tcExpr(env, locals, expr.key);
-      if (tObj.a.tag === "dict") {
-        var keyType = tObj.a.key;
-        var valueType = tObj.a.value;
-        var keyLookupType = tKey.a;
-        if (!isAssignable(env, keyType, keyLookupType))
-          throw new TypeCheckError(
-            "Expected key type `" +
-              keyType.tag +
-              "`; got key lookup type `" +
-              keyLookupType.tag +
-              "`"
-          );
-        return { ...expr, a: valueType, obj: tObj, key: tKey };
-      } else if (tObj.a.tag === "string") {
-        //var obj_t = tcExpr(env, locals, expr.obj);
-        //var key_t = tcExpr(env, locals, expr.key);
-        var tBracketExpr = { ...expr, obj: tObj, key: tKey, a: tObj.a };
-        if (tObj.a != STRING) {
-          throw new TypeCheckError("Bracket lookup on " + tObj.a.tag + " type not possible");
-        }
-        if (tKey.a != NUM) {
-          throw new TypeCheckError(
-            "Bracket lookup using " + tKey.a.tag + " type as index is not possible"
-          );
-        }
-        return tBracketExpr;
-      } else if (tObj.a.tag === "list") {
-        if (!equalType(tKey.a, NUM)) {
-          throw new TypeCheckError("List lookup supports only integer indices");
-        }
-        return { ...expr, obj: tObj, key: tKey, a: tObj.a.content_type };
-      } else {
-        throw new TypeCheckError("Bracket lookup on " + tObj.a.tag + " type not possible");
-=======
       return {
         ...expr,
         a: [{ tag: "list", content_type: commonType }, expr.a],
@@ -1158,7 +1049,7 @@
       let dictType: Type;
       // check for the empty dict, example: d = {} -> returns `none`
       if (!(entries.length > 0)) {
-        dictType = { tag: "dict", key: { tag: "none" }, value: { tag: "none" } };
+        dictType = { tag: "dict", key: NONE, value: NONE };
         return {
           ...expr,
           a: [dictType, expr.a],
@@ -1221,8 +1112,8 @@
           expr.a,
           "Bracket lookup on " + obj_t.a[0].tag + " type not possible"
         );
->>>>>>> 8d95730e
-      }
+      }
+
     default:
       throw new BaseException.CompileError(expr.a, `unimplemented type checking for expr: ${expr}`);
   }
