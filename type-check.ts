--- conflicted
+++ resolved
@@ -1,4 +1,3 @@
-<<<<<<< HEAD
 import {
   Stmt,
   Expr,
@@ -15,11 +14,7 @@
   ASSIGNABLE_TAGS,
   AssignTarget,
 } from "./ast";
-import { NUM, BOOL, NONE, CLASS, unhandledTag, unreachable, isTagged } from "./utils";
-=======
-import { Stmt, Expr, Type, UniOp, BinOp, Literal, Program, FunDef, VarInit, Class } from "./ast";
-import { NUM, STRING, BOOL, NONE, CLASS, unhandledTag, unreachable } from "./utils";
->>>>>>> 7134fc95
+import { NUM, STRING, BOOL, NONE, CLASS, unhandledTag, unreachable, isTagged } from "./utils";
 import * as BaseException from "./error";
 
 // I ❤️ TypeScript: https://github.com/microsoft/TypeScript/issues/13965
