--- conflicted
+++ resolved
@@ -173,14 +173,9 @@
       } else {
         throw new BaseException.NameError(stmt.name);
       }
-<<<<<<< HEAD
       if(!isAssignable(env, tValExpr.a, nameTyp)) 
         throw new BaseException.Exception("Non-assignable types");
       return {a: NONE, tag: stmt.tag, name: stmt.name, value: tValExpr};
-=======
-      if (!isAssignable(env, tValExpr.a, nameTyp)) throw new TypeCheckError("Non-assignable types");
-      return { a: NONE, tag: stmt.tag, name: stmt.name, value: tValExpr };
->>>>>>> 99c279b6
     case "expr":
       const tExpr = tcExpr(env, locals, stmt.expr);
       return { a: tExpr.a, tag: stmt.tag, expr: tExpr };
@@ -190,7 +185,6 @@
       const thnTyp = tThn[tThn.length - 1].a;
       const tEls = tcBlock(env, locals, stmt.els);
       const elsTyp = tEls[tEls.length - 1].a;
-<<<<<<< HEAD
       if (tCond.a !== BOOL) 
         throw new BaseException.TypeError("Condition Expression Must be a bool");
       else if (thnTyp !== elsTyp)
@@ -209,36 +203,11 @@
       if (!equalType(tCond.a, BOOL)) 
         throw new BaseException.TypeError("Condition Expression Must be a bool");
       return {a: NONE, tag:stmt.tag, cond: tCond, body: tBody};
-=======
-      if (tCond.a !== BOOL) throw new TypeCheckError("Condition Expression Must be a bool");
-      else if (thnTyp !== elsTyp)
-        throw new TypeCheckError("Types of then and else branches must match");
-      return { a: thnTyp, tag: stmt.tag, cond: tCond, thn: tThn, els: tEls };
-    case "return":
-      if (locals.topLevel) throw new TypeCheckError("cannot return outside of functions");
-      const tRet = tcExpr(env, locals, stmt.value);
-      if (!isAssignable(env, tRet.a, locals.expectedRet))
-        throw new TypeCheckError(
-          "expected return type `" +
-            (locals.expectedRet as any).name +
-            "`; got type `" +
-            (tRet.a as any).name +
-            "`"
-        );
-      return { a: tRet.a, tag: stmt.tag, value: tRet };
-    case "while":
-      var tCond = tcExpr(env, locals, stmt.cond);
-      const tBody = tcBlock(env, locals, stmt.body);
-      if (!equalType(tCond.a, BOOL))
-        throw new TypeCheckError("Condition Expression Must be a bool");
-      return { a: NONE, tag: stmt.tag, cond: tCond, body: tBody };
->>>>>>> 99c279b6
     case "pass":
       return { a: NONE, tag: stmt.tag };
     case "field-assign":
       var tObj = tcExpr(env, locals, stmt.obj);
       const tVal = tcExpr(env, locals, stmt.value);
-<<<<<<< HEAD
       if (tObj.a.tag !== "class") {
         //throw new BaseException.TypeError("field assignments require an object");
         throw new BaseException.AttributeError(tObj.a.tag, stmt.field);  
@@ -257,23 +226,6 @@
         throw new BaseException.TypeError(`could not assign value of type: ${tVal.a}; field ${stmt.field} expected type: ${fields.get(stmt.field)}`);
       }
       return {...stmt, a: NONE, obj: tObj, value: tVal};
-=======
-      if (tObj.a.tag !== "class") throw new TypeCheckError("field assignments require an object");
-      if (!env.classes.has(tObj.a.name))
-        throw new TypeCheckError("field assignment on an unknown class");
-      const [fields, _] = env.classes.get(tObj.a.name);
-      if (!fields.has(stmt.field))
-        throw new TypeCheckError(`could not find field ${stmt.field} in class ${tObj.a.name}`);
-      if (!isAssignable(env, tVal.a, fields.get(stmt.field)))
-        throw new TypeCheckError(
-          `could not assign value of type: ${tVal.a}; field ${
-            stmt.field
-          } expected type: ${fields.get(stmt.field)}`
-        );
-      return { ...stmt, a: NONE, obj: tObj, value: tVal };
-    default:
-      unhandledTag(stmt);
->>>>>>> 99c279b6
   }
 }
 
@@ -291,32 +243,16 @@
         case BinOp.Mul:
         case BinOp.IDiv:
         case BinOp.Mod:
-<<<<<<< HEAD
           if(equalType(tLeft.a, NUM) && equalType(tRight.a, NUM)) { return {a: NUM, ...tBin}}
           else { throw new BaseException.TypeError("Type mismatch for numeric op" + expr.op); }
         case BinOp.Eq:
         case BinOp.Neq:
           if(equalType(tLeft.a, tRight.a)) { return {a: BOOL, ...tBin} ; }
           else { throw new BaseException.TypeError("Type mismatch for op" + expr.op)}
-=======
-          if (equalType(tLeft.a, NUM) && equalType(tRight.a, NUM)) {
-            return { a: NUM, ...tBin };
-          } else {
-            throw new TypeCheckError("Type mismatch for numeric op" + expr.op);
-          }
-        case BinOp.Eq:
-        case BinOp.Neq:
-          if (equalType(tLeft.a, tRight.a)) {
-            return { a: BOOL, ...tBin };
-          } else {
-            throw new TypeCheckError("Type mismatch for op" + expr.op);
-          }
->>>>>>> 99c279b6
         case BinOp.Lte:
         case BinOp.Gte:
         case BinOp.Lt:
         case BinOp.Gt:
-<<<<<<< HEAD
           if(equalType(tLeft.a, NUM) && equalType(tRight.a, NUM)) { return {a: BOOL, ...tBin} ; }
           else { throw new BaseException.TypeError("Type mismatch for op" + expr.op) }
         case BinOp.And:
@@ -327,53 +263,17 @@
           if(!isNoneOrClass(tLeft.a) || !isNoneOrClass(tRight.a))
             throw new BaseException.TypeError("is operands must be objects");
           return {a: BOOL, ...tBin};
-=======
-          if (equalType(tLeft.a, NUM) && equalType(tRight.a, NUM)) {
-            return { a: BOOL, ...tBin };
-          } else {
-            throw new TypeCheckError("Type mismatch for op" + expr.op);
-          }
-        case BinOp.And:
-        case BinOp.Or:
-          if (equalType(tLeft.a, BOOL) && equalType(tRight.a, BOOL)) {
-            return { a: BOOL, ...tBin };
-          } else {
-            throw new TypeCheckError("Type mismatch for boolean op" + expr.op);
-          }
-        case BinOp.Is:
-          if (!isNoneOrClass(tLeft.a) || !isNoneOrClass(tRight.a))
-            throw new TypeCheckError("is operands must be objects");
-          return { a: BOOL, ...tBin };
-        default:
-          return unreachable(expr);
->>>>>>> 99c279b6
       }
     case "uniop":
       const tExpr = tcExpr(env, locals, expr.expr);
       const tUni = { ...expr, a: tExpr.a, expr: tExpr };
       switch (expr.op) {
         case UniOp.Neg:
-<<<<<<< HEAD
           if(equalType(tExpr.a, NUM)) { return tUni }
           else { throw new BaseException.TypeError("Type mismatch for op" + expr.op);}
         case UniOp.Not:
           if(equalType(tExpr.a, BOOL)) { return tUni }
           else { throw new BaseException.TypeError("Type mismatch for op" + expr.op);}
-=======
-          if (equalType(tExpr.a, NUM)) {
-            return tUni;
-          } else {
-            throw new TypeCheckError("Type mismatch for op" + expr.op);
-          }
-        case UniOp.Not:
-          if (equalType(tExpr.a, BOOL)) {
-            return tUni;
-          } else {
-            throw new TypeCheckError("Type mismatch for op" + expr.op);
-          }
-        default:
-          return unreachable(expr);
->>>>>>> 99c279b6
       }
     case "id":
       if (locals.vars.has(expr.name)) {
@@ -422,18 +322,11 @@
         if (methods.has("__init__")) {
           const [initArgs, initRet] = methods.get("__init__");
           if (expr.arguments.length !== initArgs.length - 1)
-<<<<<<< HEAD
             throw new BaseException.TypeError("__init__ didn't receive the correct number of arguments from the constructor");
           if (initRet !== NONE) {
             //throw new TypeCheckError("__init__  must have a void return type");
             throw new BaseException.TypeError(`__init__() should return None, not '${initRet}'`);
           }
-=======
-            throw new TypeCheckError(
-              "__init__ didn't receive the correct number of arguments from the constructor"
-            );
-          if (initRet !== NONE) throw new TypeCheckError("__init__  must have a void return type");
->>>>>>> 99c279b6
           return tConstruct;
         } else {
           return tConstruct;
@@ -442,23 +335,12 @@
         const [argTypes, retType] = env.functions.get(expr.name);
         const tArgs = expr.arguments.map((arg) => tcExpr(env, locals, arg));
 
-<<<<<<< HEAD
         if(argTypes.length === expr.arguments.length &&
            tArgs.every((tArg, i) => tArg.a === argTypes[i])) {
              return {...expr, a: retType, arguments: expr.arguments};
            } else {
             throw new BaseException.TypeError("Function call type mismatch: " + expr.name);
            }
-=======
-        if (
-          argTypes.length === expr.arguments.length &&
-          tArgs.every((tArg, i) => tArg.a === argTypes[i])
-        ) {
-          return { ...expr, a: retType, arguments: expr.arguments };
-        } else {
-          throw new TypeError("Function call type mismatch: " + expr.name);
-        }
->>>>>>> 99c279b6
       } else {
         throw new BaseException.NameError(expr.name);
       }
