--- conflicted
+++ resolved
@@ -159,14 +159,9 @@
       } else {
         throw new BaseException.NameError(stmt.name);
       }
-<<<<<<< HEAD
       if (!isAssignable(env, tValExpr.a, nameTyp))
         throw new BaseException.Exception("Non-assignable types");
-      return { a: NONE, tag: stmt.tag, name: stmt.name, value: tValExpr };
-=======
-      if (!isAssignable(env, tValExpr.a, nameTyp)) throw new TypeCheckError("Non-assignable types");
-      return { a: NONE, tag: stmt.tag, name: stmt.name, value: tValExpr , loc: stmt.loc };
->>>>>>> e557b7ac
+      return { a: NONE, tag: stmt.tag, name: stmt.name, value: tValExpr, loc: stmt.loc };
     case "expr":
       const tExpr = tcExpr(env, locals, stmt.expr);
       return { a: tExpr.a, tag: stmt.tag, expr: tExpr , loc: stmt.loc };
@@ -181,44 +176,21 @@
         throw new BaseException.ConditionTypeError(tCond.a.tag);
       }
       else if (thnTyp !== elsTyp)
-<<<<<<< HEAD
         throw new BaseException.SyntaxError("Types of then and else branches must match");
-      return {a: thnTyp, tag: stmt.tag, cond: tCond, thn: tThn, els: tEls};
-=======
-        throw new TypeCheckError("Types of then and else branches must match");
-      return { a: thnTyp, tag: stmt.tag, cond: tCond, thn: tThn, els: tEls , loc: stmt.loc };
->>>>>>> e557b7ac
+      return {a: thnTyp, tag: stmt.tag, cond: tCond, thn: tThn, els: tEls, loc: stmt.loc};
     case "return":
       if (locals.topLevel)
         throw new BaseException.SyntaxError("‘return’ outside of functions");
       const tRet = tcExpr(env, locals, stmt.value);
-<<<<<<< HEAD
       if (!isAssignable(env, tRet.a, locals.expectedRet)) 
         throw new BaseException.TypeMismatchError((locals.expectedRet as any).name, (tRet.a as any).name);
-      return {a: tRet.a, tag: stmt.tag, value:tRet};
+      return {a: tRet.a, tag: stmt.tag, value:tRet, loc: stmt.loc};
     case "while":
       var tCond = tcExpr(env, locals, stmt.cond);
       const tBody = tcBlock(env, locals, stmt.body);
       if (!equalType(tCond.a, BOOL)) 
         throw new BaseException.ConditionTypeError(tCond.a.tag);
-      return {a: NONE, tag:stmt.tag, cond: tCond, body: tBody};
-=======
-      if (!isAssignable(env, tRet.a, locals.expectedRet))
-        throw new TypeCheckError(
-          "expected return type `" +
-            (locals.expectedRet as any).name +
-            "`; got type `" +
-            (tRet.a as any).name +
-            "`"
-        );
-      return { a: tRet.a, tag: stmt.tag, value: tRet , loc: stmt.loc };
-    case "while":
-      var tCond = tcExpr(env, locals, stmt.cond);
-      const tBody = tcBlock(env, locals, stmt.body);
-      if (!equalType(tCond.a, BOOL))
-        throw new TypeCheckError("Condition Expression Must be a bool");
-      return { a: NONE, tag: stmt.tag, cond: tCond, body: tBody , loc: stmt.loc };
->>>>>>> e557b7ac
+      return {a: NONE, tag:stmt.tag, cond: tCond, body: tBody, loc: stmt.loc};
     case "pass":
       return { a: NONE, tag: stmt.tag , loc: stmt.loc };
     case "field-assign":
