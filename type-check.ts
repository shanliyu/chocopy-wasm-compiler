--- conflicted
+++ resolved
@@ -474,18 +474,6 @@
       } else {
         throw new TypeCheckError("field lookups require an object");
       }
-    case "bracket-lookup":
-      var tObj = tcExpr(env, locals, expr.obj);
-      var tKey = tcExpr(env, locals, expr.key);
-      if (tObj.a.tag === "list") {
-        if (tKey.a.tag === "number") {
-          return { ...expr, a: tObj.a.content_type, obj: tObj, key: tKey };
-        } else {
-          throw new TypeCheckError("list lookups require a number as index");
-        }
-      } else {
-        throw new TypeCheckError("list lookups require a list");
-      }
     case "method-call":
       var tObj = tcExpr(env, locals, expr.obj);
       var tArgs = expr.arguments.map((arg) => tcExpr(env, locals, arg));
@@ -518,7 +506,6 @@
       } else {
         throw new TypeCheckError("method calls require an object");
       }
-<<<<<<< HEAD
     case "list-expr":
       var commonType = null;
       const listExpr = expr.contents.map((content) => tcExpr(env, locals, content));
@@ -527,7 +514,6 @@
       } else {
         commonType = listExpr[0].a;
         for (var i = 1; i < listExpr.length; ++i) {
-          //takecare of nested list
           var lexprType = listExpr[i].a;
           if (!equalType(lexprType, commonType)) {
             if (equalType(commonType, NONE) && isNoneOrClass(lexprType)) {
@@ -541,22 +527,38 @@
         }
       }
       return { ...expr, a: { tag: "list", content_type: commonType }, contents: listExpr };
-
-=======
+    // case "bracket-lookup":
+    //   var tObj = tcExpr(env, locals, expr.obj);
+    //   var tKey = tcExpr(env, locals, expr.key);
+    //   if (tObj.a.tag === "list") {
+    //     if (tKey.a.tag === "number") {
+    //       return { ...expr, a: tObj.a.content_type, obj: tObj, key: tKey };
+    //     } else {
+    //       throw new TypeCheckError("list lookups require a number as index");
+    //     }
+    //   } else {
+    //     throw new TypeCheckError("list lookups require a list");
+    //   }
     case "bracket-lookup":
       var obj_t = tcExpr(env, locals, expr.obj);
       var key_t = tcExpr(env, locals, expr.key);
-      var tBracketExpr = { ...expr, obj: obj_t, key: key_t, a: obj_t.a };
-      if (obj_t.a != STRING) {
-        throw new TypeCheckError("Bracket lookup on " + obj_t.a.tag + " type not possible");
-      }
+ 
+
       if (key_t.a != NUM) {
         throw new TypeCheckError(
           "Bracket lookup using " + key_t.a.tag + " type as index is not possible"
         );
       }
-      return tBracketExpr;
->>>>>>> 64a8b97a
+
+      if ( obj_t.a == STRING ) {
+        return { ...expr, obj: obj_t, key: key_t, a: obj_t.a };
+      } else if(obj_t.a.tag === "list" ) {
+        return { ...expr, obj: obj_t, key: key_t, a: obj_t.a.content_type };
+      }
+      else {
+        throw new TypeCheckError("Bracket lookup on " + obj_t.a.tag + " type not possible");
+      }
+      
     default:
       throw new TypeCheckError(`unimplemented type checking for expr: ${expr}`);
   }
