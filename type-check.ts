import {
  Stmt,
  Expr,
  Type,
  UniOp,
  BinOp,
  Literal,
  Program,
  FunDef,
  VarInit,
  Class,
  Location,
  Destructure,
  Assignable,
  ASSIGNABLE_TAGS,
  AssignTarget,
  Parameter,
} from "./ast";
import { NUM, STRING, BOOL, NONE, CLASS, unhandledTag, unreachable, isTagged } from "./utils";
import * as BaseException from "./error";
import { at } from "cypress/types/lodash";

export type GlobalTypeEnv = {
  globals: Map<string, Type>;
  functions: Map<string, [Array<Parameter>, Type]>;
  classes: Map<string, [Map<string, Type>, Map<string, [Array<Parameter>, Type]>]>;
};

export type LocalTypeEnv = {
  vars: Map<string, Type>;
  expectedRet: Type;
  functions: Map<string, [Array<Parameter>, Type]>;
  topLevel: boolean;
  loop_depth: number;
};

const defaultGlobalFunctions = new Map();
defaultGlobalFunctions.set("abs", [[{ type: NUM }], NUM]);
defaultGlobalFunctions.set("max", [[{ type: NUM }, { type: NUM }], NUM]);
defaultGlobalFunctions.set("min", [[{ type: NUM }, { type: NUM }], NUM]);
defaultGlobalFunctions.set("pow", [[{ type: NUM }, { type: NUM }], NUM]);
defaultGlobalFunctions.set("print", [[CLASS("object")], NUM]);
defaultGlobalFunctions.set("range", [[NUM], CLASS("Range")]);

const defaultGlobalClasses = new Map();
// Range initialization
const dfields = new Map();
dfields.set("cur", NUM);
dfields.set("stop", NUM);
dfields.set("step", NUM);
defaultGlobalClasses.set("Range", [dfields, new Map()]);

export const defaultTypeEnv = {
  globals: new Map(),
  functions: defaultGlobalFunctions,
  classes: defaultGlobalClasses,
};

export function emptyGlobalTypeEnv(): GlobalTypeEnv {
  return {
    globals: new Map(),
    functions: new Map(),
    classes: new Map(),
  };
}

export function emptyLocalTypeEnv(): LocalTypeEnv {
  return {
    vars: new Map(),
    expectedRet: NONE,
    functions: new Map(),
    topLevel: true,
    loop_depth: 0,
  };
}

export function equalType(t1: Type, t2: Type): boolean {
  return (
    // ensure deep match for nested types (example: [int,[int,int]])
    JSON.stringify(t1) === JSON.stringify(t2) ||
    (t1.tag === "class" && t2.tag === "class" && t1.name === t2.name) ||
    //if dictionary is initialized to empty {}, then we check for "none" type in key and value
    (t1.tag === "dict" && t2.tag === "dict" && t1.key.tag === "none" && t1.value.tag === "none") ||
    (t1.tag === "callable" && t2.tag === "callable" && equalCallabale(t1, t2))
  );
}

export function equalCallabale(t1: Type, t2: Type): boolean {
  if (t1.tag === "callable" && t2.tag === "callable") {
    if (t1.args.length !== t2.args.length) {
      return false;
    }
    for (var i = 0; i < t1.args.length; i++) {
      if (!equalType(t1.args[i].type, t2.args[i].type)) {
        return false;
      }
    }
    return equalType(t1.ret, t2.ret);
  }
  return false;
}

export function isNoneOrClass(t: Type) {
  return t.tag === "none" || t.tag === "class";
}

const objtypes = ["class", "list", "dict", "callable"];
function isObjectTypeTag(t: string): boolean {
  return objtypes.indexOf(t) >= 0;
}
export function isSubtype(env: GlobalTypeEnv, t1: Type, t2: Type): boolean {
  return equalType(t1, t2) || (t1.tag === "none" && isObjectTypeTag(t2.tag));
}

export function isAssignable(env: GlobalTypeEnv, t1: Type, t2: Type): boolean {
  return isSubtype(env, t1, t2);
}

export function join(env: GlobalTypeEnv, t1: Type, t2: Type): Type {
  return NONE;
}

export function augmentTEnv(env: GlobalTypeEnv, program: Program<Location>): GlobalTypeEnv {
  const newGlobs = new Map(env.globals);
  const newFuns = new Map(env.functions);
  const newClasses = new Map(env.classes);
  program.inits.forEach((init) => {
    if (newGlobs.has(init.name)) {
      throw new TypeCheckError(`Duplicate variable ${init.name}`);
    }
    newGlobs.set(init.name, init.type);
  });
  program.funs.forEach((fun) => {
    newFuns.set(fun.name, [fun.parameters, fun.ret]);
    if (newGlobs.has(fun.name)) {
      throw new TypeCheckError(`Duplicate variable ${fun.name}`);
    }
    newGlobs.set(fun.name, {
      tag: "callable",
      args: fun.parameters,
      ret: fun.ret,
      isVar: false,
    });
  });

  program.classes.forEach((cls) => {
    const fields = new Map();
    const methods = new Map();
    cls.fields.forEach((field) => {
      if (fields.has(field.name)) {
        throw new TypeCheckError(`Duplicate variable ${field.name}`);
      }
      fields.set(field.name, field.type);
    });
    cls.methods.forEach((method) => {
      methods.set(method.name, [method.parameters, method.ret]);
      if (fields.has(method.name)) {
        throw new TypeCheckError(`Duplicate variable ${method.name}`);
      }
      fields.set(method.name, {
        tag: "callable",
        args: method.parameters,
        ret: method.ret,
        isVar: false,
      });
    });
    newClasses.set(cls.name, [fields, methods]);
  });
  return { globals: newGlobs, functions: newFuns, classes: newClasses };
}

export function tc(
  env: GlobalTypeEnv,
  program: Program<Location>
): [Program<[Type, Location]>, GlobalTypeEnv] {
  const locals = emptyLocalTypeEnv();
  const newEnv = augmentTEnv(env, program);
  const tInits = program.inits.map((init) => tcInit(env, init));
  const tDefs = program.funs.map((fun) => tcDef(newEnv, fun));
  const tClasses = program.classes.map((cls) => tcClass(newEnv, cls));

  // Strategy here is to allow tcBlock to populate the locals, then copy to the
  // global env afterwards (tcBlock changes locals)
  const tBody = tcBlock(newEnv, locals, program.stmts);
  var lastTyp: Type = NONE;
  if (tBody.length) {
    lastTyp = tBody[tBody.length - 1].a[0];
  }
  // TODO(joe): check for assignment in existing env vs. new declaration
  // and look for assignment consistency
  for (let name of locals.vars.keys()) {
    newEnv.globals.set(name, locals.vars.get(name));
  }
<<<<<<< HEAD
  const aprogram: Program<[Type, Location]> = {
    a: [lastTyp, program.a],
=======
  const aprogram: Program<Type> = {
    a: lastTyp,
>>>>>>> 66180adf
    inits: tInits,
    funs: tDefs,
    classes: tClasses,
    stmts: tBody,
<<<<<<< HEAD
=======
    closures: [],
>>>>>>> 66180adf
  };
  return [aprogram, newEnv];
}

export function tcInit(env: GlobalTypeEnv, init: VarInit<Location>): VarInit<[Type, Location]> {
  const valTyp = tcLiteral(init.value);
  if (isAssignable(env, valTyp, init.type)) {
    return { ...init, a: [NONE, init.a] };
  } else {
    // Some type mismatch is allowed in python, so we use customized TypeMismatchError here, which does not exist in real python.
    throw new BaseException.TypeMismatchError(init.a, init.type, valTyp);
  }
}

export function tcDef(env: GlobalTypeEnv, fun: FunDef<Location>): FunDef<[Type, Location]> {
  var locals = emptyLocalTypeEnv();
  locals.expectedRet = fun.ret;
  locals.topLevel = false;

  fun.parameters.forEach((p) => {
    if (locals.vars.has(p.name)) {
      throw new TypeCheckError(`Duplicate variable ${p.name}`);
    }
    locals.vars.set(p.name, p.type);
  });
  fun.inits.forEach((init) => {
    if (locals.vars.has(init.name)) {
      throw new TypeCheckError(`Duplicate variable ${init.name}`);
    }
    locals.vars.set(init.name, tcInit(env, init).type);
  });
  fun.decls.forEach((decl) => {
    throw new Error(`Invalid Nonlocal Variable ${decl.name}`);
  });
  fun.funs.forEach((func) => {
    locals.functions.set(func.name, [func.parameters, func.ret]);
    if (locals.vars.has(func.name)) {
      throw new TypeCheckError(`Duplicate variable ${func.name}`);
    }
    locals.vars.set(func.name, {
      tag: "callable",
      args: func.parameters,
      ret: func.ret,
      isVar: false,
    });
  });

  const tDefs = fun.funs.map((fun) => tcNestDef(env, locals, fun));
  const tBody = tcBlock(env, locals, fun.body);
<<<<<<< HEAD
  return {
    ...fun,
    a: [NONE, fun.a],
    body: tBody,
    decls: fun.decls.map((s) => {
      return { ...s, a: [undefined, s.a] };
    }), // TODO
    inits: fun.inits.map((s) => tcInit(env, s)),
    funs: fun.funs.map((s) => tcDef(env, s)),
  };
=======
  return { ...fun, a: NONE, funs: tDefs, body: tBody };
}

export function tcNestDef(
  env: GlobalTypeEnv,
  nestEnv: LocalTypeEnv,
  fun: FunDef<null>
): FunDef<Type> {
  var locals = emptyLocalTypeEnv();
  locals.expectedRet = fun.ret;
  locals.topLevel = false;

  fun.parameters.forEach((p) => {
    if (locals.vars.has(p.name)) {
      throw new TypeCheckError(`Duplicate variable ${p.name}`);
    }
    locals.vars.set(p.name, p.type);
  });
  fun.inits.forEach((init) => {
    if (locals.vars.has(init.name)) {
      throw new TypeCheckError(`Duplicate variable ${init.name}`);
    }
    locals.vars.set(init.name, tcInit(env, init).type);
  });
  fun.decls.forEach((decl) => {
    if (locals.vars.has(decl.name) || !nestEnv.vars.has(decl.name)) {
      throw new Error(`Invalid Nonlocal Variable ${decl.name}`);
    }
  });

  fun.funs.forEach((func) => {
    locals.functions.set(func.name, [func.parameters, func.ret]);
    if (locals.vars.has(func.name)) {
      throw new TypeCheckError(`Duplicate variable ${func.name}`);
    }
    locals.vars.set(func.name, {
      tag: "callable",
      args: func.parameters.map((p) => p),
      ret: func.ret,
      isVar: false,
    });
  });

  nestEnv.vars.forEach((vtype, vname) => {
    if (!locals.vars.has(vname)) {
      locals.vars.set(vname, vtype);
    }
  });
  nestEnv.functions.forEach((vtype, vname) => {
    if (!locals.functions.has(vname)) {
      locals.functions.set(vname, vtype);
    }
  });

  const tDefs = fun.funs.map((fun) => tcNestDef(env, locals, fun));
  const tBody = tcBlock(env, locals, fun.body);
  return { ...fun, a: NONE, funs: tDefs, body: tBody };
>>>>>>> 66180adf
}

export function tcDefault(paramType: Type, paramLiteral: Literal) {
  // no default values
  if (paramLiteral === undefined) {
    return;
  } else if (paramLiteral.tag === "num" && paramType.tag === "number") {
    return;
  } else if (paramLiteral.tag !== paramType.tag) {
    throw new BaseException.CompileError(
      undefined, // TODO
      "Default value type " + paramLiteral.tag + " does not match param type " + paramType.tag
    );
  }
}

export function tcClass(env: GlobalTypeEnv, cls: Class<Location>): Class<[Type, Location]> {
  const tFields = cls.fields.map((field) => tcInit(env, field));
  const tMethods = cls.methods.map((method) => tcDef(env, method));
  return { a: [NONE, cls.a], name: cls.name, fields: tFields, methods: tMethods };
}

export function tcBlock(
  env: GlobalTypeEnv,
  locals: LocalTypeEnv,
  stmts: Array<Stmt<Location>>
): Array<Stmt<[Type, Location]>> {
  return stmts.map((stmt) => tcStmt(env, locals, stmt));
}

<<<<<<< HEAD
export function tcStmt(
  env: GlobalTypeEnv,
  locals: LocalTypeEnv,
  stmt: Stmt<Location>
): Stmt<[Type, Location]> {
=======
export function tcLambda(locals: LocalTypeEnv, expr: Expr<null>, expected: Type) {
  if (expr.tag === "lambda" && expected.tag === "callable") {
    const args = expr.args;
    if (args.length === expected.args.length) {
      for (let i = 0; i < args.length; i++) {
        locals.vars.set(args[i], expected.args[i].type);
      }
    } else {
      throw new TypeError("Function call type mismatch: Lambda");
    }
  }
}

export function tcStmt(env: GlobalTypeEnv, locals: LocalTypeEnv, stmt: Stmt<null>): Stmt<Type> {
>>>>>>> 66180adf
  switch (stmt.tag) {
    case "assignment":
      const tValueExpr = tcExpr(env, locals, stmt.value);
      return {
        a: [NONE, stmt.a],
        tag: stmt.tag,
        value: tValueExpr,
<<<<<<< HEAD
        destruct: tcDestructure(env, locals, stmt.destruct, tValueExpr.a[0]),
=======
        destruct: tcDestructure(env, locals, stmt.destruct, tValueExpr.a, stmt.value),
>>>>>>> 66180adf
      };
    case "expr":
      const tExpr = tcExpr(env, locals, stmt.expr);
      return { a: tExpr.a, tag: stmt.tag, expr: tExpr };
    case "if":
      // loop_depth used for potential for loop breaks insiede this if
      locals.loop_depth += 1;
      var tCond = tcExpr(env, locals, stmt.cond);
      const tThn = tcBlock(env, locals, stmt.thn);
      const thnTyp = tThn[tThn.length - 1].a[0];
      const tEls = tcBlock(env, locals, stmt.els);
      const elsTyp = tEls[tEls.length - 1].a[0];
      // restore loop depth
      locals.loop_depth -= 1;
      if (tCond.a[0] !== BOOL) throw new BaseException.ConditionTypeError(tCond.a[1], tCond.a[0]);
      else if (thnTyp !== elsTyp)
        throw new BaseException.SyntaxError(stmt.a, "Types of then and else branches must match");
      return { a: [thnTyp, stmt.a], tag: stmt.tag, cond: tCond, thn: tThn, els: tEls };
    case "return":
<<<<<<< HEAD
      if (locals.topLevel)
        throw new BaseException.SyntaxError(stmt.a, "‘return’ outside of functions");
      const tRet = tcExpr(env, locals, stmt.value);
      if (!isAssignable(env, tRet.a[0], locals.expectedRet))
        throw new BaseException.TypeMismatchError(stmt.a, locals.expectedRet, tRet.a[0]);
=======
      if (locals.topLevel) throw new TypeCheckError("cannot return outside of functions");

      if (stmt.value.tag === "lambda" && locals.expectedRet.tag === "callable") {
        tcLambda(locals, stmt.value, locals.expectedRet);
      }

      const tRet = tcExpr(env, locals, stmt.value);
      if (!isAssignable(env, tRet.a, locals.expectedRet))
        throw new TypeCheckError(
          `expected return type\`${(locals.expectedRet as any).name}\`; got type \`${
            (tRet.a as any).name
          }\``
        );
>>>>>>> 66180adf
      return { a: tRet.a, tag: stmt.tag, value: tRet };
    case "while":
      // record the history depth
      const wlast_depth = locals.loop_depth;
      // set depth information to 1 for potential break and continues
      locals.loop_depth = 1;
      var tCond = tcExpr(env, locals, stmt.cond);
      const tBody = tcBlock(env, locals, stmt.body);
      locals.loop_depth = wlast_depth;

      if (!equalType(tCond.a[0], BOOL))
        throw new BaseException.ConditionTypeError(tCond.a[1], tCond.a[0]);
      return { a: [NONE, stmt.a], tag: stmt.tag, cond: tCond, body: tBody };
    case "pass":
      return { a: [NONE, stmt.a], tag: stmt.tag };
    case "for":
      // check the type of iterator items, then add the item name into local variables with its type
      const fIter = tcExpr(env, locals, stmt.iterable);
      switch (fIter.a[0].tag) {
        case "class":
          if (fIter.a[0].name === "Range") {
            locals.vars.set(stmt.name, NUM);
            break;
          } else {
            throw new BaseException.CompileError(
              stmt.a,
              "for-loop cannot take " + fIter.a[0].name + " class as iterator."
            );
          }
        case "string":
          // Character not implemented
          // locals.vars.set(stmt.name, {tag: 'char'});
          throw new BaseException.CompileError(stmt.a, "for-loop with strings are not implmented.");
        case "list":
          locals.vars.set(stmt.name, fIter.a[0].content_type);
          break;
        default:
          throw new BaseException.CompileError(stmt.a, "Illegal iterating item in for-loop.");
      }
      // record the history depth
      const last_depth = locals.loop_depth;
      // set depth information to 1 for potential break and continues
      locals.loop_depth = 1;
      // go into body
      const fBody = tcBlock(env, locals, stmt.body);
      // delete the temp var information after finished the body, and restore last depth
      // locals.vars.delete(stmt.name);
      locals.loop_depth = last_depth;

      // return type checked stmt
      return {
        a: [NONE, stmt.a],
        tag: "for",
        name: stmt.name,
        index: stmt.index,
        iterable: fIter,
        body: fBody,
      };
    case "continue":
      return { a: [NONE, stmt.a], tag: "continue", depth: locals.loop_depth };
    case "break":
      if (locals.loop_depth < 1) {
        throw new BaseException.SyntaxError(stmt.a, "Break outside a loop.");
      }
      return { a: [NONE, stmt.a], tag: "break", depth: locals.loop_depth };
    case "field-assign":
      var tObj = tcExpr(env, locals, stmt.obj);
      const tVal = tcExpr(env, locals, stmt.value);
      if (tObj.a[0].tag !== "class")
        throw new BaseException.CompileError(stmt.a, "field assignments require an object");
      if (!env.classes.has(tObj.a[0].name))
        throw new BaseException.CompileError(stmt.a, "field assignment on an unknown class");
      const [fields, _] = env.classes.get(tObj.a[0].name);
      if (!fields.has(stmt.field))
        throw new BaseException.CompileError(
          stmt.a,
          `could not find field ${stmt.field} in class ${tObj.a[0].name}`
        );
      if (!isAssignable(env, tVal.a[0], fields.get(stmt.field)))
        // throw new BaseException.TypeMismatchError(stmt.a, fields.get(stmt.field) , tVal.a);
        throw new BaseException.CompileError(
          stmt.a,
          `could not assign value of type: ${tVal.a}; field ${
            stmt.field
          } expected type: ${fields.get(stmt.field)}`
        );
      return { ...stmt, a: [NONE, stmt.a], obj: tObj, value: tVal };
    default:
      unhandledTag(stmt);
  }
}

/**
 * Type check a Destructure<null>. This requires explicitly passing in the type of the value this
 * assignment will receive.
 * @param env GlobalTypeEnv
 * @param locals LocalTypeEnv
 * @param destruct Destructure description of assign targets
 * @param value Type of the value passed into this destructure
 * @param expr Expr of the value passed into this destructure (only used for lambda expr)
 */
function tcDestructure(
  env: GlobalTypeEnv,
  locals: LocalTypeEnv,
<<<<<<< HEAD
  destruct: Destructure<Location>,
  value: Type
): Destructure<[Type, Location]> {
=======
  destruct: Destructure<null>,
  value: Type,
  expr: Expr<null>
): Destructure<Type> {
>>>>>>> 66180adf
  /**
   * Type check an AssignTarget<null>. Ensures that the target is valid and that its type is compatible with the
   * value being assignment
   * @param {AssignTarget<null>} aTarget - The target to be type checked
   * @param {Type} valueType - The type of the value being assigned to the target
   */
  function tcTarget(
    aTarget: AssignTarget<Location>,
    valueType: Type
  ): AssignTarget<[Type, Location]> {
    let { target, starred, ignore } = aTarget;
    const tTarget = tcAssignable(env, locals, target);
    const targetType = tTarget.a;
<<<<<<< HEAD
    if (!isAssignable(env, valueType, targetType[0]))
      throw new BaseException.TypeMismatchError(aTarget.target.a, valueType, targetType[0]);
=======

    if (expr.tag === "lambda") {
      tcLambda(locals, expr, targetType);
      valueType = tcExpr(env, locals, expr).a;
    }

    if (!isAssignable(env, valueType, targetType))
      throw new TypeCheckError(`Non-assignable types: Cannot assign ${valueType} to ${targetType}`);
>>>>>>> 66180adf
    return {
      starred,
      ignore,
      target: tTarget,
    };
  }

  if (!destruct.isDestructured) {
    let target = tcTarget(destruct.targets[0], value);
    return {
      valueType: [value, destruct.valueType],
      isDestructured: false,
      targets: [target],
    };
  }

  let types: Type[] = [];
  if (value.tag === "class") {
    // This is a temporary hack to get destructuring working (reuse for tuples later?)
    let cls = env.classes.get(value.name);
    if (cls === undefined)
      throw new BaseException.InternalException(
        `Class ${value.name} not found in global environment. This is probably a parsing bug.`
      );
    let attrs = cls[0];
    // attrs.forEach((val) => types.push(val));
    attrs.forEach((val) => {
      if (val.tag === "callable" && val.isVar == false) return; // method should not count
      types.push(val);
    });
    let starOffset = 0;
    let tTargets: AssignTarget<[Type, Location]>[] = destruct.targets.map((target, i, targets) => {
      if (i >= types.length)
        throw new BaseException.ValueError(
          `Not enough values to unpack (expected at least ${i}, got ${types.length})`
        );
      if (target.starred) {
        starOffset = types.length - targets.length; // How many values will be assigned to the starred target
        throw new BaseException.CompileError(destruct.valueType, "Starred values not supported");
      }
      let valueType = types[i + starOffset];
      return tcTarget(target, valueType);
    });

    if (types.length > destruct.targets.length + starOffset)
      throw new BaseException.ValueError(
        `Too many values to unpack (expected ${destruct.targets.length}, got ${types.length})`
      );

    return {
      isDestructured: destruct.isDestructured,
      targets: tTargets,
      valueType: [value, destruct.valueType],
    };
  } else {
    throw new BaseException.CompileError(
      destruct.valueType,
      `Type ${value.tag} cannot be destructured`
    );
  }
}

function tcAssignable(
  env: GlobalTypeEnv,
  locals: LocalTypeEnv,
  target: Assignable<Location>
): Assignable<[Type, Location]> {
  const expr = tcExpr(env, locals, target);
  if (!isTagged(expr, ASSIGNABLE_TAGS)) {
    throw new BaseException.CompileError(target.a, `Cannot assing to target type ${expr.tag}`);
  }
  return expr;
}

export function tcExpr(
  env: GlobalTypeEnv,
  locals: LocalTypeEnv,
  expr: Expr<Location>
): Expr<[Type, Location]> {
  switch (expr.tag) {
    case "literal":
      return { ...expr, a: [tcLiteral(expr.value), expr.a] };
    case "binop":
      const tLeft = tcExpr(env, locals, expr.left);
      const tRight = tcExpr(env, locals, expr.right);
      const tBin = { ...expr, left: tLeft, right: tRight };
      switch (expr.op) {
        case BinOp.Plus:
        case BinOp.Minus:
        case BinOp.Mul:
        case BinOp.IDiv:
        case BinOp.Mod:
          if (
            expr.op == BinOp.Plus &&
            tLeft.a[0].tag === "list" &&
            equalType(tLeft.a[0], tRight.a[0])
          ) {
            return { ...tBin, a: [tLeft.a[0], expr.a] };
          }
          if (equalType(tLeft.a[0], NUM) && equalType(tRight.a[0], NUM)) {
            return { ...tBin, a: [NUM, expr.a] };
          } else {
            throw new BaseException.UnsupportedOperandTypeError(expr.a, expr.op, [
              tLeft.a[0],
              tRight.a[0],
            ]);
          }
        case BinOp.Eq:
        case BinOp.Neq:
          if (equalType(tLeft.a[0], tRight.a[0])) {
            return { ...tBin, a: [BOOL, expr.a] };
          } else {
            throw new BaseException.UnsupportedOperandTypeError(expr.a, expr.op, [
              tLeft.a[0],
              tRight.a[0],
            ]);
          }
        case BinOp.Lte:
        case BinOp.Gte:
        case BinOp.Lt:
        case BinOp.Gt:
          if (equalType(tLeft.a[0], NUM) && equalType(tRight.a[0], NUM)) {
            return { ...tBin, a: [BOOL, expr.a] };
          } else {
            throw new BaseException.UnsupportedOperandTypeError(expr.a, expr.op, [
              tLeft.a[0],
              tRight.a[0],
            ]);
          }
        case BinOp.And:
        case BinOp.Or:
          if (equalType(tLeft.a[0], BOOL) && equalType(tRight.a[0], BOOL)) {
            return { ...tBin, a: [BOOL, expr.a] };
          } else {
            throw new BaseException.UnsupportedOperandTypeError(expr.a, expr.op, [
              tLeft.a[0],
              tRight.a[0],
            ]);
          }
        case BinOp.Is:
          if (!isNoneOrClass(tLeft.a[0]) || !isNoneOrClass(tRight.a[0]))
            throw new BaseException.UnsupportedOperandTypeError(expr.a, expr.op, [
              tLeft.a[0],
              tRight.a[0],
            ]);
          return { ...tBin, a: [BOOL, expr.a] };
        default:
          return unreachable(expr);
      }
    case "uniop":
      const tExpr = tcExpr(env, locals, expr.expr);
      const tUni = { ...expr, a: tExpr.a, expr: tExpr };
      switch (expr.op) {
        case UniOp.Neg:
          if (equalType(tExpr.a[0], NUM)) {
            return tUni;
          } else {
            throw new BaseException.UnsupportedOperandTypeError(expr.a, expr.op, [tExpr.a[0]]);
          }
        case UniOp.Not:
          if (equalType(tExpr.a[0], BOOL)) {
            return tUni;
          } else {
            throw new BaseException.UnsupportedOperandTypeError(expr.a, expr.op, [tExpr.a[0]]);
          }
        default:
          return unreachable(expr);
      }
    case "id":
      if (locals.vars.has(expr.name)) {
        return { ...expr, a: [locals.vars.get(expr.name), expr.a] };
      } else if (env.globals.has(expr.name)) {
        return { ...expr, a: [env.globals.get(expr.name), expr.a] };
      } else {
        throw new BaseException.NameError(expr.a, expr.name);
      }
    case "builtin1":
      if (expr.name === "print") {
        const tArg = tcExpr(env, locals, expr.arg);
        return { ...expr, a: tArg.a, arg: tArg };
      } else if (env.functions.has(expr.name)) {
        const [[expectedParam], retTyp] = env.functions.get(expr.name);
        const tArg = tcExpr(env, locals, expr.arg);

        if (isAssignable(env, tArg.a[0], expectedParam.type)) {
          return { ...expr, a: [retTyp, expr.a], arg: tArg };
        } else {
          throw new BaseException.TypeMismatchError(expr.a, expectedParam.type, tArg.a[0]);
        }
      } else {
        throw new BaseException.NameError(expr.a, expr.name);
      }
    case "builtin2":
      if (env.functions.has(expr.name)) {
        const [[leftParam, rightParam], retTyp] = env.functions.get(expr.name);
        const tLeftArg = tcExpr(env, locals, expr.left);
        const tRightArg = tcExpr(env, locals, expr.right);
        if (
          isAssignable(env, leftParam.type, tLeftArg.a[0]) &&
          isAssignable(env, rightParam.type, tRightArg.a[0])
        ) {
          return { ...expr, a: [retTyp, expr.a], left: tLeftArg, right: tRightArg };
        } else {
          throw new BaseException.TypeMismatchError(
            expr.a,
            [leftParam.type, rightParam.type],
            [tLeftArg.a[0], tRightArg.a[0]]
          );
        }
      } else {
        throw new BaseException.NameError(expr.a, expr.name);
      }
    case "lambda":
      throw new BaseException.TypeError("Lambda is not supported");
    /*
      var args: Type[] = [];
      expr.args.forEach((arg) => args.push(locals.vars.get(arg)));
      var callable: Type = { tag: "callable", args, ret: tcExpr(env, locals, expr.ret).a };
      return { ...expr, a: callable };
      */
    case "call_expr":
      if (expr.name.tag === "id" && env.classes.has(expr.name.name)) {
        // surprise surprise this is actually a constructor
<<<<<<< HEAD
        const tConstruct: Expr<[Type, Location]> = {
          a: [CLASS(expr.name), expr.a],
          tag: "construct",
          name: expr.name,
        };
        const [_, methods] = env.classes.get(expr.name);
=======
        const tConstruct: Expr<Type> = {
          a: CLASS(expr.name.name),
          tag: "construct",
          name: expr.name.name,
        };
        const [_, methods] = env.classes.get(expr.name.name);
>>>>>>> 66180adf
        if (methods.has("__init__")) {
          const [initArgs, initRet] = methods.get("__init__");
          if (expr.arguments.length !== initArgs.length - 1) {
            throw new BaseException.TypeError(
              expr.a,
              `__init__() takes ${initArgs.length} positional arguments but ${
                expr.arguments.length + 1
              } were given`
            );
          }
          if (initRet !== NONE) {
            throw new BaseException.TypeError(
              expr.a,
              `__init__() should return None, not '${
                initRet.tag == "class" ? initRet.name : initRet.tag
              }'`
            );
          }
          return tConstruct;
        } else {
          return tConstruct;
        }
      }

      var innercall = tcExpr(env, locals, expr.name);
      if (innercall.a.tag === "callable") {
        const [args, ret] = [innercall.a.args, innercall.a.ret];
        const params = args;
        const retType = ret;
        const argTypes = args.map((p) => p.type);
        const tArgs = expr.arguments.map((arg) => tcExpr(env, locals, arg));

        if (
<<<<<<< HEAD
          argTypes.length === expr.arguments.length &&
          tArgs.every((tArg, i) => tArg.a[0] === argTypes[i])
        ) {
          return { ...expr, a: [retType, expr.a], arguments: tArgs };
=======
          args.length === expr.arguments.length &&
          tArgs.every((tArg, i) => isAssignable(env, tArg.a, argTypes[i]))
        ) {
          return { ...expr, a: retType, name: innercall, arguments: tArgs };
>>>>>>> 66180adf
        }
        // case where the function may have default values
        else if (
          argTypes.length > expr.arguments.length &&
          tArgs.every((tArg, i) => tArg.a[0] === argTypes[i])
        ) {
          // check if arguments less than number of parameters
          // first populate all the arguments first.
          // Then, populate the rest of the values with defaults from params
          var augArgs = tArgs;
<<<<<<< HEAD
          var argNums = expr.arguments.length;
=======
          var argNums = tArgs.length;
>>>>>>> 66180adf
          while (argNums < argTypes.length) {
            if (params[argNums].value === undefined) {
              throw new BaseException.CompileError(expr.a, "Missing argument from call");
            } else {
              // add default values into arguments as an Expr
<<<<<<< HEAD
              // TODO : fill in the [Type, Location] for this literal in the following loc
              // Example : fun(x : int, y : int = 1)
              // augArgs = [{a: [INT, Location], ...}, {literal "1"}]
              augArgs = augArgs.concat({
                tag: "literal",
                value: params[argNums].value,
                a: undefined /* fill in here */,
              });
            }
            argNums = argNums + 1;
          }
          return { ...expr, a: [retType, expr.a], arguments: augArgs };
=======
              augArgs = augArgs.concat([
                tcExpr(env, locals, { tag: "literal", value: params[argNums].value }),
              ]);
            }
            argNums = argNums + 1;
          }
          return { ...expr, a: ret, name: innercall, arguments: augArgs };
>>>>>>> 66180adf
        } else {
          throw new BaseException.TypeMismatchError(
            expr.a,
            argTypes,
            tArgs.map((s) => {
              return s.a[0];
            })
          );
        }
      } else {
        throw new BaseException.NameError(expr.a, expr.name);
      }
    case "call":
      throw new TypeError("Parser should use call_expr instead whose callee is an expression.");
    case "lookup":
      var tObj = tcExpr(env, locals, expr.obj);
      if (tObj.a[0].tag === "class") {
        if (env.classes.has(tObj.a[0].name)) {
          const [fields, _] = env.classes.get(tObj.a[0].name);
          if (fields.has(expr.field)) {
            return { ...expr, a: [fields.get(expr.field), expr.a], obj: tObj };
          } else {
            throw new BaseException.AttributeError(expr.a, tObj.a[0], expr.field);
          }
        } else {
          throw new BaseException.NameError(expr.a, tObj.a[0].name);
        }
      } else {
        throw new BaseException.AttributeError(expr.a, tObj.a[0], expr.field);
      }
    case "method-call":
      var tObj = tcExpr(env, locals, expr.obj);
      var tArgs = expr.arguments.map((arg) => tcExpr(env, locals, arg));
<<<<<<< HEAD
      if (tObj.a[0].tag === "class") {
        if (env.classes.has(tObj.a[0].name)) {
          const [_, methods] = env.classes.get(tObj.a[0].name);
          if (methods.has(expr.method)) {
            const [methodArgs, methodRet] = methods.get(expr.method);
            const realArgs = [tObj].concat(tArgs);
=======
      if (tObj.a.tag === "class") {
        if (env.classes.has(tObj.a.name)) {
          const [fields, methods] = env.classes.get(tObj.a.name);

          var methodArgs: Type[];
          var methodRet: Type;
          if (fields.has(expr.method)) {
            var temp = fields.get(expr.method);
            // should always be true
            if (temp.tag === "callable") {
              [methodArgs, methodRet] = [temp.args.map((p) => p.type), temp.ret];
            }

            var realArgs: Expr<Type>[] = tArgs;
            if (methods.has(expr.method)) {
              realArgs = [tObj].concat(tArgs);
            }
            console.log(methodArgs);
>>>>>>> 66180adf
            if (
              methodArgs.length === realArgs.length &&
              methodArgs.every((argTyp, i) => isAssignable(env, realArgs[i].a[0], argTyp))
            ) {
              return { ...expr, a: [methodRet, expr.a], obj: tObj, arguments: tArgs };
            } else if (methodArgs.length != realArgs.length) {
              throw new BaseException.TypeError(
                expr.a,
                `${expr.method} takes ${methodArgs.length} positional arguments but ${realArgs.length} were given`
              );
            } else {
              throw new BaseException.TypeMismatchError(
                expr.a,
                methodArgs,
                realArgs.map((s) => {
                  return s.a[0];
                })
              );
            }
          } else {
            throw new BaseException.AttributeError(expr.a, tObj.a[0], expr.method);
          }
        } else {
          throw new BaseException.NameError(expr.a, tObj.a[0].name);
        }
      } else {
        throw new BaseException.AttributeError(expr.a, tObj.a[0], expr.method);
      }
    case "list-expr":
      var commonType = null;
      const listExpr = expr.contents.map((content) => tcExpr(env, locals, content));
      if (listExpr.length == 0) {
        commonType = NONE;
      } else {
        commonType = listExpr[0].a[0];
        for (var i = 1; i < listExpr.length; ++i) {
          var lexprType = listExpr[i].a[0];
          if (!equalType(lexprType, commonType)) {
            if (equalType(commonType, NONE) && isNoneOrClass(lexprType)) {
              commonType = lexprType;
            } else if (!(equalType(lexprType, NONE) && isNoneOrClass(commonType))) {
              throw new BaseException.TypeMismatchError(expr.a, commonType, lexprType);
            }
          }
        }
      }
      return {
        ...expr,
        a: [{ tag: "list", content_type: commonType }, expr.a],
        contents: listExpr,
      };
    case "dict":
      let entries = expr.entries;
      let dictType: Type;
      // check for the empty dict, example: d = {} -> returns `none`
      if (!(entries.length > 0)) {
        dictType = { tag: "dict", key: { tag: "none" }, value: { tag: "none" } };
        return {
          ...expr,
          a: [dictType, expr.a],
          entries: expr.entries.map((s) => {
            return [tcExpr(env, locals, s[0]), tcExpr(env, locals, s[1])];
          }),
        };
      } else {
        // the dict has one or more key-value pairs
        // return the types of keys and values, if they are consistent
        let keyTypes = new Set();
        let valueTypes = new Set();
        let entryTypes: Array<[Expr<[Type, Location]>, Expr<[Type, Location]>]> = [];
        for (let entryIndex = 0; entryIndex < entries.length; entryIndex++) {
          let keyType = tcExpr(env, locals, entries[entryIndex][0]);
          let valueType = tcExpr(env, locals, entries[entryIndex][1]);
          entryTypes.push([keyType, valueType]);
          keyTypes.add(JSON.stringify(keyType.a[0]));
          valueTypes.add(JSON.stringify(valueType.a[0]));
        }
        if (keyTypes.size > 1) {
          throw new BaseException.CompileError(expr.a, "Heterogenous `Key` types aren't supported");
        }
        if (valueTypes.size > 1) {
          throw new BaseException.CompileError(
            expr.a,
            "Heterogenous `Value` types aren't supported"
          );
        }
        let keyType = tcExpr(env, locals, entries[0][0]);
        let valueType = tcExpr(env, locals, entries[0][1]);
        dictType = { tag: "dict", key: keyType.a[0], value: valueType.a[0] };
        return { ...expr, a: [dictType, expr.a], entries: entryTypes };
      }
    case "bracket-lookup":
      var obj_t = tcExpr(env, locals, expr.obj);
      var key_t = tcExpr(env, locals, expr.key);
      if (obj_t.a[0].tag === "dict") {
        let keyType = obj_t.a[0].key;
        let valueType = obj_t.a[0].value;
        let keyLookupType = key_t.a[0];
        if (!isAssignable(env, keyType, keyLookupType))
          throw new BaseException.TypeMismatchError(expr.a, keyType, keyLookupType);
        return { ...expr, a: [valueType, expr.a], obj: obj_t, key: key_t };
      } else if (obj_t.a[0].tag == "string") {
        if (!equalType(key_t.a[0], NUM)) {
          throw new BaseException.CompileError(
            expr.a,
            "String lookup supports only integer indices"
          );
        }
        return { ...expr, obj: obj_t, key: key_t, a: obj_t.a };
      } else if (obj_t.a[0].tag === "list") {
        if (!equalType(key_t.a[0], NUM)) {
          throw new BaseException.CompileError(expr.a, "List lookup supports only integer indices");
        }
        return { ...expr, obj: obj_t, key: key_t, a: [obj_t.a[0].content_type, expr.a] };
      } else {
        throw new BaseException.CompileError(
          expr.a,
          "Bracket lookup on " + obj_t.a[0].tag + " type not possible"
        );
      }

    default:
      throw new BaseException.CompileError(expr.a, `unimplemented type checking for expr: ${expr}`);
  }
}

export function tcLiteral(literal: Literal) {
  switch (literal.tag) {
    case "bool":
      return BOOL;
    case "num":
      return NUM;
    case "none":
      return NONE;
    case "string":
      return STRING;
    default:
      unhandledTag(literal);
  }
}

export function toObject(types: Type[]): string {
  return `[${types
    .map((s) => {
      return s.tag === "class" ? s.name : s.tag;
    })
    .join(",")}]`;
}<|MERGE_RESOLUTION|>--- conflicted
+++ resolved
@@ -126,14 +126,14 @@
   const newClasses = new Map(env.classes);
   program.inits.forEach((init) => {
     if (newGlobs.has(init.name)) {
-      throw new TypeCheckError(`Duplicate variable ${init.name}`);
+      throw new BaseException.CompileError(init.a, `Duplicate variable ${init.name}`);
     }
     newGlobs.set(init.name, init.type);
   });
   program.funs.forEach((fun) => {
     newFuns.set(fun.name, [fun.parameters, fun.ret]);
     if (newGlobs.has(fun.name)) {
-      throw new TypeCheckError(`Duplicate variable ${fun.name}`);
+      throw new BaseException.CompileError(fun.a, `Duplicate variable ${fun.name}`);
     }
     newGlobs.set(fun.name, {
       tag: "callable",
@@ -148,14 +148,14 @@
     const methods = new Map();
     cls.fields.forEach((field) => {
       if (fields.has(field.name)) {
-        throw new TypeCheckError(`Duplicate variable ${field.name}`);
+        throw new BaseException.CompileError(field.a, `Duplicate variable ${field.name}`);
       }
       fields.set(field.name, field.type);
     });
     cls.methods.forEach((method) => {
       methods.set(method.name, [method.parameters, method.ret]);
       if (fields.has(method.name)) {
-        throw new TypeCheckError(`Duplicate variable ${method.name}`);
+        throw new BaseException.CompileError(method.a, `Duplicate variable ${method.name}`);
       }
       fields.set(method.name, {
         tag: "callable",
@@ -191,21 +191,13 @@
   for (let name of locals.vars.keys()) {
     newEnv.globals.set(name, locals.vars.get(name));
   }
-<<<<<<< HEAD
   const aprogram: Program<[Type, Location]> = {
     a: [lastTyp, program.a],
-=======
-  const aprogram: Program<Type> = {
-    a: lastTyp,
->>>>>>> 66180adf
     inits: tInits,
     funs: tDefs,
     classes: tClasses,
     stmts: tBody,
-<<<<<<< HEAD
-=======
     closures: [],
->>>>>>> 66180adf
   };
   return [aprogram, newEnv];
 }
@@ -227,23 +219,23 @@
 
   fun.parameters.forEach((p) => {
     if (locals.vars.has(p.name)) {
-      throw new TypeCheckError(`Duplicate variable ${p.name}`);
+      throw new BaseException.CompileError(fun.a, `Duplicate variable ${p.name}`);
     }
     locals.vars.set(p.name, p.type);
   });
   fun.inits.forEach((init) => {
     if (locals.vars.has(init.name)) {
-      throw new TypeCheckError(`Duplicate variable ${init.name}`);
+      throw new BaseException.CompileError(init.a, `Duplicate variable ${init.name}`);
     }
     locals.vars.set(init.name, tcInit(env, init).type);
   });
   fun.decls.forEach((decl) => {
-    throw new Error(`Invalid Nonlocal Variable ${decl.name}`);
+    throw new BaseException.CompileError(fun.a, `Invalid Nonlocal Variable ${decl.name}`);
   });
   fun.funs.forEach((func) => {
     locals.functions.set(func.name, [func.parameters, func.ret]);
     if (locals.vars.has(func.name)) {
-      throw new TypeCheckError(`Duplicate variable ${func.name}`);
+      throw new BaseException.CompileError(func.a, `Duplicate variable ${func.name}`);
     }
     locals.vars.set(func.name, {
       tag: "callable",
@@ -255,7 +247,6 @@
 
   const tDefs = fun.funs.map((fun) => tcNestDef(env, locals, fun));
   const tBody = tcBlock(env, locals, fun.body);
-<<<<<<< HEAD
   return {
     ...fun,
     a: [NONE, fun.a],
@@ -266,41 +257,39 @@
     inits: fun.inits.map((s) => tcInit(env, s)),
     funs: fun.funs.map((s) => tcDef(env, s)),
   };
-=======
-  return { ...fun, a: NONE, funs: tDefs, body: tBody };
 }
 
 export function tcNestDef(
   env: GlobalTypeEnv,
   nestEnv: LocalTypeEnv,
-  fun: FunDef<null>
-): FunDef<Type> {
+  fun: FunDef<Location>
+): FunDef<[Type, Location]> {
   var locals = emptyLocalTypeEnv();
   locals.expectedRet = fun.ret;
   locals.topLevel = false;
 
   fun.parameters.forEach((p) => {
     if (locals.vars.has(p.name)) {
-      throw new TypeCheckError(`Duplicate variable ${p.name}`);
+      throw new BaseException.CompileError(fun.a, `Duplicate variable ${p.name}`);
     }
     locals.vars.set(p.name, p.type);
   });
   fun.inits.forEach((init) => {
     if (locals.vars.has(init.name)) {
-      throw new TypeCheckError(`Duplicate variable ${init.name}`);
+      throw new BaseException.CompileError(init.a, `Duplicate variable ${init.name}`);
     }
     locals.vars.set(init.name, tcInit(env, init).type);
   });
   fun.decls.forEach((decl) => {
     if (locals.vars.has(decl.name) || !nestEnv.vars.has(decl.name)) {
-      throw new Error(`Invalid Nonlocal Variable ${decl.name}`);
+      throw new BaseException.CompileError(decl.a, `Invalid Nonlocal Variable ${decl.name}`);
     }
   });
 
   fun.funs.forEach((func) => {
     locals.functions.set(func.name, [func.parameters, func.ret]);
     if (locals.vars.has(func.name)) {
-      throw new TypeCheckError(`Duplicate variable ${func.name}`);
+      throw new BaseException.CompileError(func.a, `Duplicate variable ${func.name}`);
     }
     locals.vars.set(func.name, {
       tag: "callable",
@@ -323,8 +312,15 @@
 
   const tDefs = fun.funs.map((fun) => tcNestDef(env, locals, fun));
   const tBody = tcBlock(env, locals, fun.body);
-  return { ...fun, a: NONE, funs: tDefs, body: tBody };
->>>>>>> 66180adf
+  return { ...fun, 
+    a: [NONE, fun.a], 
+    funs: tDefs, 
+    body: tBody,
+    decls: fun.decls.map((s) => {
+      return { ...s, a: [undefined, s.a] };
+    }), // TODO
+    inits: fun.inits.map((s) => tcInit(env, s)),
+  };
 }
 
 export function tcDefault(paramType: Type, paramLiteral: Literal) {
@@ -355,28 +351,24 @@
   return stmts.map((stmt) => tcStmt(env, locals, stmt));
 }
 
-<<<<<<< HEAD
+export function tcLambda(locals: LocalTypeEnv, expr: Expr<Location>, expected: Type) {
+  if (expr.tag === "lambda" && expected.tag === "callable") {
+    const args = expr.args;
+    if (args.length === expected.args.length) {
+      for (let i = 0; i < args.length; i++) {
+        locals.vars.set(args[i], expected.args[i].type);
+      }
+    } else {
+      throw new TypeError("Function call type mismatch: Lambda");
+    }
+  }
+}
+
 export function tcStmt(
   env: GlobalTypeEnv,
   locals: LocalTypeEnv,
   stmt: Stmt<Location>
 ): Stmt<[Type, Location]> {
-=======
-export function tcLambda(locals: LocalTypeEnv, expr: Expr<null>, expected: Type) {
-  if (expr.tag === "lambda" && expected.tag === "callable") {
-    const args = expr.args;
-    if (args.length === expected.args.length) {
-      for (let i = 0; i < args.length; i++) {
-        locals.vars.set(args[i], expected.args[i].type);
-      }
-    } else {
-      throw new TypeError("Function call type mismatch: Lambda");
-    }
-  }
-}
-
-export function tcStmt(env: GlobalTypeEnv, locals: LocalTypeEnv, stmt: Stmt<null>): Stmt<Type> {
->>>>>>> 66180adf
   switch (stmt.tag) {
     case "assignment":
       const tValueExpr = tcExpr(env, locals, stmt.value);
@@ -384,11 +376,7 @@
         a: [NONE, stmt.a],
         tag: stmt.tag,
         value: tValueExpr,
-<<<<<<< HEAD
-        destruct: tcDestructure(env, locals, stmt.destruct, tValueExpr.a[0]),
-=======
-        destruct: tcDestructure(env, locals, stmt.destruct, tValueExpr.a, stmt.value),
->>>>>>> 66180adf
+        destruct: tcDestructure(env, locals, stmt.destruct, tValueExpr.a[0], stmt.value),
       };
     case "expr":
       const tExpr = tcExpr(env, locals, stmt.expr);
@@ -408,27 +396,15 @@
         throw new BaseException.SyntaxError(stmt.a, "Types of then and else branches must match");
       return { a: [thnTyp, stmt.a], tag: stmt.tag, cond: tCond, thn: tThn, els: tEls };
     case "return":
-<<<<<<< HEAD
       if (locals.topLevel)
         throw new BaseException.SyntaxError(stmt.a, "‘return’ outside of functions");
+
+      if (stmt.value.tag === "lambda" && locals.expectedRet.tag === "callable") {
+        tcLambda(locals, stmt.value, locals.expectedRet);
+      }
       const tRet = tcExpr(env, locals, stmt.value);
       if (!isAssignable(env, tRet.a[0], locals.expectedRet))
         throw new BaseException.TypeMismatchError(stmt.a, locals.expectedRet, tRet.a[0]);
-=======
-      if (locals.topLevel) throw new TypeCheckError("cannot return outside of functions");
-
-      if (stmt.value.tag === "lambda" && locals.expectedRet.tag === "callable") {
-        tcLambda(locals, stmt.value, locals.expectedRet);
-      }
-
-      const tRet = tcExpr(env, locals, stmt.value);
-      if (!isAssignable(env, tRet.a, locals.expectedRet))
-        throw new TypeCheckError(
-          `expected return type\`${(locals.expectedRet as any).name}\`; got type \`${
-            (tRet.a as any).name
-          }\``
-        );
->>>>>>> 66180adf
       return { a: tRet.a, tag: stmt.tag, value: tRet };
     case "while":
       // record the history depth
@@ -533,16 +509,10 @@
 function tcDestructure(
   env: GlobalTypeEnv,
   locals: LocalTypeEnv,
-<<<<<<< HEAD
   destruct: Destructure<Location>,
-  value: Type
+  value: Type,
+  expr: Expr<Location>
 ): Destructure<[Type, Location]> {
-=======
-  destruct: Destructure<null>,
-  value: Type,
-  expr: Expr<null>
-): Destructure<Type> {
->>>>>>> 66180adf
   /**
    * Type check an AssignTarget<null>. Ensures that the target is valid and that its type is compatible with the
    * value being assignment
@@ -556,19 +526,12 @@
     let { target, starred, ignore } = aTarget;
     const tTarget = tcAssignable(env, locals, target);
     const targetType = tTarget.a;
-<<<<<<< HEAD
+    if (expr.tag === "lambda") {
+      tcLambda(locals, expr, targetType[0]);
+      valueType = tcExpr(env, locals, expr).a[0];
+    }
     if (!isAssignable(env, valueType, targetType[0]))
       throw new BaseException.TypeMismatchError(aTarget.target.a, valueType, targetType[0]);
-=======
-
-    if (expr.tag === "lambda") {
-      tcLambda(locals, expr, targetType);
-      valueType = tcExpr(env, locals, expr).a;
-    }
-
-    if (!isAssignable(env, valueType, targetType))
-      throw new TypeCheckError(`Non-assignable types: Cannot assign ${valueType} to ${targetType}`);
->>>>>>> 66180adf
     return {
       starred,
       ignore,
@@ -782,7 +745,7 @@
         throw new BaseException.NameError(expr.a, expr.name);
       }
     case "lambda":
-      throw new BaseException.TypeError("Lambda is not supported");
+      throw new BaseException.TypeError(expr.a, "Lambda is not supported");
     /*
       var args: Type[] = [];
       expr.args.forEach((arg) => args.push(locals.vars.get(arg)));
@@ -792,21 +755,12 @@
     case "call_expr":
       if (expr.name.tag === "id" && env.classes.has(expr.name.name)) {
         // surprise surprise this is actually a constructor
-<<<<<<< HEAD
         const tConstruct: Expr<[Type, Location]> = {
-          a: [CLASS(expr.name), expr.a],
-          tag: "construct",
-          name: expr.name,
-        };
-        const [_, methods] = env.classes.get(expr.name);
-=======
-        const tConstruct: Expr<Type> = {
-          a: CLASS(expr.name.name),
+          a: [CLASS(expr.name.name), expr.a],
           tag: "construct",
           name: expr.name.name,
         };
         const [_, methods] = env.classes.get(expr.name.name);
->>>>>>> 66180adf
         if (methods.has("__init__")) {
           const [initArgs, initRet] = methods.get("__init__");
           if (expr.arguments.length !== initArgs.length - 1) {
@@ -832,25 +786,18 @@
       }
 
       var innercall = tcExpr(env, locals, expr.name);
-      if (innercall.a.tag === "callable") {
-        const [args, ret] = [innercall.a.args, innercall.a.ret];
+      if (innercall.a[0].tag === "callable") {
+        const [args, ret] = [innercall.a[0].args, innercall.a[0].ret];
         const params = args;
         const retType = ret;
         const argTypes = args.map((p) => p.type);
         const tArgs = expr.arguments.map((arg) => tcExpr(env, locals, arg));
 
         if (
-<<<<<<< HEAD
           argTypes.length === expr.arguments.length &&
-          tArgs.every((tArg, i) => tArg.a[0] === argTypes[i])
+          tArgs.every((tArg, i) => isAssignable(env, tArg.a[0], argTypes[i]))
         ) {
-          return { ...expr, a: [retType, expr.a], arguments: tArgs };
-=======
-          args.length === expr.arguments.length &&
-          tArgs.every((tArg, i) => isAssignable(env, tArg.a, argTypes[i]))
-        ) {
-          return { ...expr, a: retType, name: innercall, arguments: tArgs };
->>>>>>> 66180adf
+          return { ...expr, a: [retType, expr.a], name: innercall, arguments: tArgs };
         }
         // case where the function may have default values
         else if (
@@ -861,38 +808,19 @@
           // first populate all the arguments first.
           // Then, populate the rest of the values with defaults from params
           var augArgs = tArgs;
-<<<<<<< HEAD
-          var argNums = expr.arguments.length;
-=======
           var argNums = tArgs.length;
->>>>>>> 66180adf
           while (argNums < argTypes.length) {
             if (params[argNums].value === undefined) {
               throw new BaseException.CompileError(expr.a, "Missing argument from call");
             } else {
               // add default values into arguments as an Expr
-<<<<<<< HEAD
-              // TODO : fill in the [Type, Location] for this literal in the following loc
-              // Example : fun(x : int, y : int = 1)
-              // augArgs = [{a: [INT, Location], ...}, {literal "1"}]
-              augArgs = augArgs.concat({
-                tag: "literal",
-                value: params[argNums].value,
-                a: undefined /* fill in here */,
-              });
-            }
-            argNums = argNums + 1;
-          }
-          return { ...expr, a: [retType, expr.a], arguments: augArgs };
-=======
               augArgs = augArgs.concat([
                 tcExpr(env, locals, { tag: "literal", value: params[argNums].value }),
               ]);
             }
             argNums = argNums + 1;
           }
-          return { ...expr, a: ret, name: innercall, arguments: augArgs };
->>>>>>> 66180adf
+          return { ...expr, a: [retType, expr.a], name: innercall, arguments: augArgs };
         } else {
           throw new BaseException.TypeMismatchError(
             expr.a,
@@ -903,7 +831,8 @@
           );
         }
       } else {
-        throw new BaseException.NameError(expr.a, expr.name);
+        // TODO incorrect parameter for call_expression
+        throw new BaseException.NameError(expr.a, expr.name.tag);
       }
     case "call":
       throw new TypeError("Parser should use call_expr instead whose callee is an expression.");
@@ -926,17 +855,9 @@
     case "method-call":
       var tObj = tcExpr(env, locals, expr.obj);
       var tArgs = expr.arguments.map((arg) => tcExpr(env, locals, arg));
-<<<<<<< HEAD
       if (tObj.a[0].tag === "class") {
         if (env.classes.has(tObj.a[0].name)) {
-          const [_, methods] = env.classes.get(tObj.a[0].name);
-          if (methods.has(expr.method)) {
-            const [methodArgs, methodRet] = methods.get(expr.method);
-            const realArgs = [tObj].concat(tArgs);
-=======
-      if (tObj.a.tag === "class") {
-        if (env.classes.has(tObj.a.name)) {
-          const [fields, methods] = env.classes.get(tObj.a.name);
+          const [fields, methods] = env.classes.get(tObj.a[0].name);
 
           var methodArgs: Type[];
           var methodRet: Type;
@@ -947,12 +868,11 @@
               [methodArgs, methodRet] = [temp.args.map((p) => p.type), temp.ret];
             }
 
-            var realArgs: Expr<Type>[] = tArgs;
+            var realArgs: Expr<[Type, Location]>[] = tArgs;
             if (methods.has(expr.method)) {
               realArgs = [tObj].concat(tArgs);
             }
-            console.log(methodArgs);
->>>>>>> 66180adf
+
             if (
               methodArgs.length === realArgs.length &&
               methodArgs.every((argTyp, i) => isAssignable(env, realArgs[i].a[0], argTyp))
