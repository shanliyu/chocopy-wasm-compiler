--- conflicted
+++ resolved
@@ -74,13 +74,6 @@
   message: string;
 };
 
-<<<<<<< HEAD
-export function equalType(t1: Type, t2: Type): boolean {
-  return (
-    t1 === t2 ||
-    (t1.tag === "class" && t2.tag === "class" && t1.name === t2.name) ||
-    (t1.tag === "list" && t2.tag === "list" && equalType(t1.content_type, t2.content_type))
-=======
 export function equalType(t1: Type, t2: Type) {
   return (
     // ensure deep match for nested types (example: [int,[int,int]])
@@ -88,7 +81,6 @@
     (t1.tag === "class" && t2.tag === "class" && t1.name === t2.name) ||
     //if dictionary is initialized to empty {}, then we check for "none" type in key and value
     (t1.tag === "dict" && t2.tag === "dict" && t1.key.tag === "none" && t1.value.tag === "none")
->>>>>>> 43be343e
   );
 }
 
@@ -96,12 +88,12 @@
   return t.tag === "none" || t.tag === "class";
 }
 
+const objtypes = ["class", "list", "dict"];
+function isObjectTypeTag(t: string): boolean {
+  return objtypes.indexOf(t) >= 0;
+}
 export function isSubtype(env: GlobalTypeEnv, t1: Type, t2: Type): boolean {
-<<<<<<< HEAD
-  return equalType(t1, t2) || (t1.tag === "none" && (t2.tag === "class" || t2.tag === "list"));
-=======
-  return equalType(t1, t2) || (t1.tag === "none" && (t2.tag === "class" || t2.tag === "dict"));
->>>>>>> 43be343e
+  return equalType(t1, t2) || (t1.tag === "none" && isObjectTypeTag(t2.tag));
 }
 
 export function isAssignable(env: GlobalTypeEnv, t1: Type, t2: Type): boolean {
@@ -521,7 +513,6 @@
       } else {
         throw new TypeCheckError("method calls require an object");
       }
-<<<<<<< HEAD
     case "list-expr":
       var commonType = null;
       const listExpr = expr.contents.map((content) => tcExpr(env, locals, content));
@@ -543,41 +534,11 @@
         }
       }
       return { ...expr, a: { tag: "list", content_type: commonType }, contents: listExpr };
-    // case "bracket-lookup":
-    //   var tObj = tcExpr(env, locals, expr.obj);
-    //   var tKey = tcExpr(env, locals, expr.key);
-    //   if (tObj.a.tag === "list") {
-    //     if (tKey.a.tag === "number") {
-    //       return { ...expr, a: tObj.a.content_type, obj: tObj, key: tKey };
-    //     } else {
-    //       throw new TypeCheckError("list lookups require a number as index");
-    //     }
-    //   } else {
-    //     throw new TypeCheckError("list lookups require a list");
-    //   }
-    case "bracket-lookup":
-      var obj_t = tcExpr(env, locals, expr.obj);
-      var key_t = tcExpr(env, locals, expr.key);
-      if (obj_t.a == STRING) {
-        if(!equalType(key_t.a, NUM)) {
-          throw new TypeCheckError("String lookup supports only integer indices");
-        }
-        return { ...expr, obj: obj_t, key: key_t, a: obj_t.a };
-      } else if (obj_t.a.tag === "list") {
-        if(!equalType(key_t.a, NUM)) {
-          throw new TypeCheckError("List lookup supports only integer indices");
-        }
-        return { ...expr, obj: obj_t, key: key_t, a: obj_t.a.content_type };
-      } else {
-        throw new TypeCheckError("Bracket lookup on " + obj_t.a.tag + " type not possible");
-      }
-
-=======
     case "dict":
       let entries = expr.entries;
       let dictType: Type;
       // check for the empty dict, example: d = {} -> returns `none`
-      if (!entries?.length) {
+      if (!(entries.length > 0)) {
         dictType = { tag: "dict", key: { tag: "none" }, value: { tag: "none" } };
         let dictAnnotated = { ...expr, a: dictType, entries: entries };
         return dictAnnotated;
@@ -607,12 +568,12 @@
         return dictAnnotated;
       }
     case "bracket-lookup":
-      var tObj = tcExpr(env, locals, expr.obj);
-      if (tObj.a.tag === "dict") {
-        let keyType = tObj.a.key;
-        let valueType = tObj.a.value;
-        let tKey = tcExpr(env, locals, expr.key);
-        let keyLookupType = tKey.a;
+      var obj_t = tcExpr(env, locals, expr.obj);
+      var key_t = tcExpr(env, locals, expr.key);
+      if (obj_t.a.tag === "dict") {
+        let keyType = obj_t.a.key;
+        let valueType = obj_t.a.value;
+        let keyLookupType = key_t.a;
         if (!isAssignable(env, keyType, keyLookupType))
           throw new TypeCheckError(
             "Expected key type `" +
@@ -621,25 +582,21 @@
               keyLookupType.tag +
               "`"
           );
-        return { ...expr, a: valueType, obj: tObj, key: tKey };
-      } else if (tObj.a.tag === "string") {
-        var obj_t = tcExpr(env, locals, expr.obj);
-        var key_t = tcExpr(env, locals, expr.key);
-        var tBracketExpr = { ...expr, obj: obj_t, key: key_t, a: obj_t.a };
-        if (obj_t.a != STRING) {
-          throw new TypeCheckError("Bracket lookup on " + obj_t.a.tag + " type not possible");
-        }
-        if (key_t.a != NUM) {
-          throw new TypeCheckError(
-            "Bracket lookup using " + key_t.a.tag + " type as index is not possible"
-          );
-        }
-        return tBracketExpr;
-      } else {
-        // list lookup cases go here
-        throw new TypeCheckError("bracket-lookup for lists not implemented");
-      }
->>>>>>> 43be343e
+        return { ...expr, a: valueType, obj: obj_t, key: key_t };
+      } else if (obj_t.a.tag == "string") {
+        if (!equalType(key_t.a, NUM)) {
+          throw new TypeCheckError("String lookup supports only integer indices");
+        }
+        return { ...expr, obj: obj_t, key: key_t, a: obj_t.a };
+      } else if (obj_t.a.tag === "list") {
+        if (!equalType(key_t.a, NUM)) {
+          throw new TypeCheckError("List lookup supports only integer indices");
+        }
+        return { ...expr, obj: obj_t, key: key_t, a: obj_t.a.content_type };
+      } else {
+        throw new TypeCheckError("Bracket lookup on " + obj_t.a.tag + " type not possible");
+      }
+
     default:
       throw new TypeCheckError(`unimplemented type checking for expr: ${expr}`);
   }
