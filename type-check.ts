import {
  Stmt,
  Expr,
  Type,
  UniOp,
  BinOp,
  Literal,
  Program,
  FunDef,
  VarInit,
  Class,
  Location,
  Destructure,
  Assignable,
  ASSIGNABLE_TAGS,
  AssignTarget,
  Parameter,
} from "./ast";
import { NUM, STRING, BOOL, NONE, CLASS, unhandledTag, unreachable, isTagged, LIST } from "./utils";
import * as BaseException from "./error";
import { at } from "cypress/types/lodash";

export type GlobalTypeEnv = {
  globals: Map<string, Type>;
  functions: Map<string, [Array<Parameter>, Type]>;
  classes: Map<string, [Map<string, Type>, Map<string, [Array<Parameter>, Type]>]>;
};

export type LocalTypeEnv = {
  vars: Map<string, Type>;
  expectedRet: Type;
  functions: Map<string, [Array<Parameter>, Type]>;
  topLevel: boolean;
  loop_depth: number;
};

const defaultGlobalFunctions = new Map();
defaultGlobalFunctions.set("abs", [[{ type: NUM }], NUM]);
defaultGlobalFunctions.set("max", [[{ type: NUM }, { type: NUM }], NUM]);
defaultGlobalFunctions.set("min", [[{ type: NUM }, { type: NUM }], NUM]);
defaultGlobalFunctions.set("pow", [[{ type: NUM }, { type: NUM }], NUM]);
defaultGlobalFunctions.set("print", [[CLASS("object")], NUM]);
defaultGlobalFunctions.set("range", [[NUM], CLASS("Range")]);

const defaultGlobalClasses = new Map();
// Range initialization
const dfields = new Map();
dfields.set("cur", NUM);
dfields.set("stop", NUM);
dfields.set("step", NUM);
defaultGlobalClasses.set("Range", [dfields, new Map()]);

export const defaultTypeEnv = {
  globals: new Map(),
  functions: defaultGlobalFunctions,
  classes: defaultGlobalClasses,
};

export function emptyGlobalTypeEnv(): GlobalTypeEnv {
  return {
    globals: new Map(),
    functions: new Map(),
    classes: new Map(),
  };
}

export function emptyLocalTypeEnv(): LocalTypeEnv {
  return {
    vars: new Map(),
    expectedRet: NONE,
    functions: new Map(),
    topLevel: true,
    loop_depth: 0,
  };
}

export function equalType(t1: Type, t2: Type): boolean {
  return (
    // ensure deep match for nested types (example: [int,[int,int]])
    JSON.stringify(t1) === JSON.stringify(t2) ||
    (t1.tag === "class" && t2.tag === "class" && t1.name === t2.name) ||
    //if dictionary is initialized to empty {}, then we check for "none" type in key and value
    (t1.tag === "dict" && t2.tag === "dict" && t1.key.tag === "none" && t1.value.tag === "none") ||
    (t1.tag === "callable" && t2.tag === "callable" && equalCallabale(t1, t2))
  );
}

export function equalCallabale(t1: Type, t2: Type): boolean {
  if (t1.tag === "callable" && t2.tag === "callable") {
    if (t1.args.length !== t2.args.length) {
      return false;
    }
    for (var i = 0; i < t1.args.length; i++) {
      if (!equalType(t1.args[i].type, t2.args[i].type)) {
        return false;
      }
    }
    return equalType(t1.ret, t2.ret);
  }
  return false;
}

export function isNoneOrClass(t: Type) {
  return t.tag === "none" || t.tag === "class";
}

const objtypes = ["class", "list", "dict", "callable"];
function isObjectTypeTag(t: string): boolean {
  return objtypes.indexOf(t) >= 0 
}

function isEmptyList(t: Type): boolean {
  return JSON.stringify(t) === JSON.stringify(LIST(null))
}
export function isSubtype(env: GlobalTypeEnv, t1: Type, t2: Type): boolean {
  return equalType(t1, t2) || (t1.tag === "none" && isObjectTypeTag(t2.tag)) || isEmptyList(t1) || isEmptyList(t2);
}

export function isAssignable(env: GlobalTypeEnv, t1: Type, t2: Type): boolean {
  return isSubtype(env, t1, t2);
}

export function join(env: GlobalTypeEnv, t1: Type, t2: Type): Type {
  return NONE;
}

export function augmentTEnv(env: GlobalTypeEnv, program: Program<Location>): GlobalTypeEnv {
  const newGlobs = new Map(env.globals);
  const newFuns = new Map(env.functions);
  const newClasses = new Map(env.classes);
  program.inits.forEach((init) => {
    if (newGlobs.has(init.name)) {
      throw new BaseException.CompileError(init.a, `Duplicate variable ${init.name}`);
    }
    newGlobs.set(init.name, init.type);
  });
  program.funs.forEach((fun) => {
    newFuns.set(fun.name, [fun.parameters, fun.ret]);
    if (newGlobs.has(fun.name)) {
      throw new BaseException.CompileError(fun.a, `Duplicate variable ${fun.name}`);
    }
    newGlobs.set(fun.name, {
      tag: "callable",
      args: fun.parameters,
      ret: fun.ret,
      isVar: false,
    });
  });

  program.classes.forEach((cls) => {
    const fields = new Map();
    const methods = new Map();
    cls.fields.forEach((field) => {
      if (fields.has(field.name)) {
        throw new BaseException.CompileError(field.a, `Duplicate variable ${field.name}`);
      }
      fields.set(field.name, field.type);
    });
    cls.methods.forEach((method) => {
      methods.set(method.name, [method.parameters, method.ret]);
      if (fields.has(method.name)) {
        throw new BaseException.CompileError(method.a, `Duplicate variable ${method.name}`);
      }
      fields.set(method.name, {
        tag: "callable",
        args: method.parameters,
        ret: method.ret,
        isVar: false,
      });
    });
    newClasses.set(cls.name, [fields, methods]);
  });
  return { globals: newGlobs, functions: newFuns, classes: newClasses };
}

export function tc(
  env: GlobalTypeEnv,
  program: Program<Location>
): [Program<[Type, Location]>, GlobalTypeEnv] {
  const locals = emptyLocalTypeEnv();
  const newEnv = augmentTEnv(env, program);
  const tInits = program.inits.map((init) => tcInit(env, init));
  const tDefs = program.funs.map((fun) => tcDef(newEnv, fun));
  const tClasses = program.classes.map((cls) => tcClass(newEnv, cls));

  // Strategy here is to allow tcBlock to populate the locals, then copy to the
  // global env afterwards (tcBlock changes locals)
  const tBody = tcBlock(newEnv, locals, program.stmts);
  var lastTyp: Type = NONE;
  if (tBody.length) {
    lastTyp = tBody[tBody.length - 1].a[0];
  }
  // TODO(joe): check for assignment in existing env vs. new declaration
  // and look for assignment consistency
  for (let name of locals.vars.keys()) {
    newEnv.globals.set(name, locals.vars.get(name));
  }
  const aprogram: Program<[Type, Location]> = {
    a: [lastTyp, program.a],
    inits: tInits,
    funs: tDefs,
    classes: tClasses,
    stmts: tBody,
    closures: [],
  };
  return [aprogram, newEnv];
}

export function tcInit(env: GlobalTypeEnv, init: VarInit<Location>): VarInit<[Type, Location]> {
  const valTyp = tcLiteral(init.value);
  if (isAssignable(env, valTyp, init.type)) {
    return { ...init, a: [NONE, init.a] };
  } else {
    // Some type mismatch is allowed in python, so we use customized TypeMismatchError here, which does not exist in real python.
    throw new BaseException.TypeMismatchError(init.a, init.type, valTyp);
  }
}

export function tcDef(env: GlobalTypeEnv, fun: FunDef<Location>): FunDef<[Type, Location]> {
  var locals = emptyLocalTypeEnv();
  locals.expectedRet = fun.ret;
  locals.topLevel = false;

  fun.parameters.forEach((p) => {
    if (locals.vars.has(p.name)) {
      throw new BaseException.CompileError(fun.a, `Duplicate variable ${p.name}`);
    }
    locals.vars.set(p.name, p.type);
  });
  fun.inits.forEach((init) => {
    if (locals.vars.has(init.name)) {
      throw new BaseException.CompileError(init.a, `Duplicate variable ${init.name}`);
    }
    locals.vars.set(init.name, tcInit(env, init).type);
  });
  fun.decls.forEach((decl) => {
    if (decl.tag == "nonlocal") {
      throw new BaseException.CompileError(fun.a, `Invalid Nonlocal Variable ${decl.name}`);
    }
    if (!env.globals.has(decl.name)) {
      throw new BaseException.CompileError(fun.a, `Invalid global Variable ${decl.name}`);
    }
    throw new Error(`Invalid global Variable ${decl.name}`);
  });
  fun.funs.forEach((func) => {
    locals.functions.set(func.name, [func.parameters, func.ret]);
    if (locals.vars.has(func.name)) {
      throw new BaseException.CompileError(func.a, `Duplicate variable ${func.name}`);
    }
    locals.vars.set(func.name, {
      tag: "callable",
      args: func.parameters,
      ret: func.ret,
      isVar: false,
    });
  });

  const tDefs = fun.funs.map((fun) => tcNestDef(env, locals, fun));
  const tBody = tcBlock(env, locals, fun.body);
  return {
    ...fun,
    a: [NONE, fun.a],
    body: tBody,
    decls: fun.decls.map((s) => {
      return { ...s, a: [undefined, s.a] };
    }), // TODO
    inits: fun.inits.map((s) => tcInit(env, s)),
    funs: tDefs,
  };
}

export function tcNestDef(
  env: GlobalTypeEnv,
  nestEnv: LocalTypeEnv,
  fun: FunDef<Location>
): FunDef<[Type, Location]> {
  var locals = emptyLocalTypeEnv();
  locals.expectedRet = fun.ret;
  locals.topLevel = false;

  fun.parameters.forEach((p) => {
    if (locals.vars.has(p.name)) {
      throw new BaseException.CompileError(fun.a, `Duplicate variable ${p.name}`);
    }
    locals.vars.set(p.name, p.type);
  });
  fun.inits.forEach((init) => {
    if (locals.vars.has(init.name)) {
      throw new BaseException.CompileError(init.a, `Duplicate variable ${init.name}`);
    }
    locals.vars.set(init.name, tcInit(env, init).type);
  });
  fun.decls.forEach((decl) => {
    if (locals.vars.has(decl.name) || !nestEnv.vars.has(decl.name)) {
      throw new BaseException.CompileError(decl.a, `Invalid Nonlocal Variable ${decl.name}`);
    }
  });

  fun.funs.forEach((func) => {
    locals.functions.set(func.name, [func.parameters, func.ret]);
    if (locals.vars.has(func.name)) {
      throw new BaseException.CompileError(func.a, `Duplicate variable ${func.name}`);
    }
    locals.vars.set(func.name, {
      tag: "callable",
      args: func.parameters.map((p) => p),
      ret: func.ret,
      isVar: false,
    });
  });

  nestEnv.vars.forEach((vtype, vname) => {
    if (!locals.vars.has(vname)) {
      locals.vars.set(vname, vtype);
    }
  });
  nestEnv.functions.forEach((vtype, vname) => {
    if (!locals.functions.has(vname)) {
      locals.functions.set(vname, vtype);
    }
  });

  const tDefs = fun.funs.map((fun) => tcNestDef(env, locals, fun));
  const tBody = tcBlock(env, locals, fun.body);
  return {
    ...fun,
    a: [NONE, fun.a],
    funs: tDefs,
    body: tBody,
    decls: fun.decls.map((s) => {
      return { ...s, a: [undefined, s.a] };
    }), // TODO
    inits: fun.inits.map((s) => tcInit(env, s)),
  };
}

export function tcDefault(paramType: Type, paramLiteral: Literal) {
  // no default values
  if (paramLiteral === undefined) {
    return;
  } else if (paramLiteral.tag === "num" && paramType.tag === "number") {
    return;
  } else if (paramLiteral.tag !== paramType.tag) {
    throw new BaseException.CompileError(
      undefined, // TODO
      "Default value type " + paramLiteral.tag + " does not match param type " + paramType.tag
    );
  }
}

export function tcClass(env: GlobalTypeEnv, cls: Class<Location>): Class<[Type, Location]> {
  const tFields = cls.fields.map((field) => tcInit(env, field));
  const tMethods = cls.methods.map((method) => tcDef(env, method));
  return { a: [NONE, cls.a], name: cls.name, fields: tFields, methods: tMethods };
}

export function tcBlock(
  env: GlobalTypeEnv,
  locals: LocalTypeEnv,
  stmts: Array<Stmt<Location>>
): Array<Stmt<[Type, Location]>> {
  return stmts.map((stmt) => tcStmt(env, locals, stmt));
}

export function tcLambda(locals: LocalTypeEnv, expr: Expr<Location>, expected: Type) {
  if (expr.tag === "lambda" && expected.tag === "callable") {
    const args = expr.args;
    if (args.length === expected.args.length) {
      for (let i = 0; i < args.length; i++) {
        locals.vars.set(args[i], expected.args[i].type);
      }
    } else {
      throw new TypeError("Function call type mismatch: Lambda");
    }
  }
}

export function tcStmt(
  env: GlobalTypeEnv,
  locals: LocalTypeEnv,
  stmt: Stmt<Location>
): Stmt<[Type, Location]> {
  switch (stmt.tag) {
    case "assignment":
      const tValueExpr = tcExpr(env, locals, stmt.value);
      return {
        a: [NONE, stmt.a],
        tag: stmt.tag,
        value: tValueExpr,
        destruct: tcDestructure(env, locals, stmt.destruct, tValueExpr.a[0], stmt.value),
      };
    case "expr":
      const tExpr = tcExpr(env, locals, stmt.expr);
      return { a: tExpr.a, tag: stmt.tag, expr: tExpr };
    case "if":
      // loop_depth used for potential for loop breaks insiede this if
      locals.loop_depth += 1;
      var tCond = tcExpr(env, locals, stmt.cond);
      const tThn = tcBlock(env, locals, stmt.thn);
      const thnTyp = tThn[tThn.length - 1].a[0];
      const tEls = tcBlock(env, locals, stmt.els);
      const elsTyp = tEls[tEls.length - 1].a[0];
      // restore loop depth
      locals.loop_depth -= 1;
      if (tCond.a[0] !== BOOL) throw new BaseException.ConditionTypeError(tCond.a[1], tCond.a[0]);
      else if (thnTyp !== elsTyp)
        throw new BaseException.SyntaxError(stmt.a, "Types of then and else branches must match");
      return { a: [thnTyp, stmt.a], tag: stmt.tag, cond: tCond, thn: tThn, els: tEls };
    case "return":
      if (locals.topLevel)
        throw new BaseException.SyntaxError(stmt.a, "‘return’ outside of functions");

      if (stmt.value.tag === "lambda" && locals.expectedRet.tag === "callable") {
        tcLambda(locals, stmt.value, locals.expectedRet);
      }
      const tRet = tcExpr(env, locals, stmt.value);
      if (!isAssignable(env, tRet.a[0], locals.expectedRet))
        throw new BaseException.TypeMismatchError(stmt.a, locals.expectedRet, tRet.a[0]);
      return { a: tRet.a, tag: stmt.tag, value: tRet };
    case "while":
      // record the history depth
      const wlast_depth = locals.loop_depth;
      // set depth information to 1 for potential break and continues
      locals.loop_depth = 1;
      var tCond = tcExpr(env, locals, stmt.cond);
      const tBody = tcBlock(env, locals, stmt.body);
      locals.loop_depth = wlast_depth;

      if (!equalType(tCond.a[0], BOOL))
        throw new BaseException.ConditionTypeError(tCond.a[1], tCond.a[0]);
      return { a: [NONE, stmt.a], tag: stmt.tag, cond: tCond, body: tBody };
    case "pass":
      return { a: [NONE, stmt.a], tag: stmt.tag };
    case "for":
      // check the type of iterator items, then add the item name into local variables with its type
      const fIter = tcExpr(env, locals, stmt.iterable);
      switch (fIter.a[0].tag) {
        case "class":
          if (fIter.a[0].name === "Range") {
            locals.vars.set(stmt.name, NUM);
            break;
          } else {
            throw new BaseException.CompileError(
              stmt.a,
              "for-loop cannot take " + fIter.a[0].name + " class as iterator."
            );
          }
        case "string":
          // Character not implemented
          // locals.vars.set(stmt.name, {tag: 'char'});
          throw new BaseException.CompileError(stmt.a, "for-loop with strings are not implmented.");
        case "list":
          locals.vars.set(stmt.name, fIter.a[0].content_type);
          break;
        default:
          throw new BaseException.CompileError(stmt.a, "Illegal iterating item in for-loop.");
      }
      // record the history depth
      const last_depth = locals.loop_depth;
      // set depth information to 1 for potential break and continues
      locals.loop_depth = 1;
      // go into body
      const fBody = tcBlock(env, locals, stmt.body);
      // delete the temp var information after finished the body, and restore last depth
      // locals.vars.delete(stmt.name);
      locals.loop_depth = last_depth;

      // return type checked stmt
      return {
        a: [NONE, stmt.a],
        tag: "for",
        name: stmt.name,
        index: stmt.index,
        iterable: fIter,
        body: fBody,
      };
    case "break":
      if (locals.loop_depth < 1) {
        throw new BaseException.SyntaxError(stmt.a, "Break outside a loop.");
      }
      return { a: [NONE, stmt.a], tag: "break", depth: locals.loop_depth };
    case "continue":
      if (locals.loop_depth < 1) {
        throw new BaseException.SyntaxError(stmt.a, "Continue outside a loop.");
      }
      const depth = locals.loop_depth - 1;
      return { a: [NONE, stmt.a], tag: "continue", depth: depth };
    case "field-assign":
      var tObj = tcExpr(env, locals, stmt.obj);
      const tVal = tcExpr(env, locals, stmt.value);
      console.log("field a" + tObj.a);
      if (tObj.a[0].tag !== "class")
        throw new BaseException.CompileError(stmt.a, "field assignments require an object");
      if (!env.classes.has(tObj.a[0].name))
        throw new BaseException.CompileError(stmt.a, "field assignment on an unknown class");
      const [fields, _] = env.classes.get(tObj.a[0].name);
      if (!fields.has(stmt.field))
        throw new BaseException.CompileError(
          stmt.a,
          `could not find field ${stmt.field} in class ${tObj.a[0].name}`
        );
      if (!isAssignable(env, tVal.a[0], fields.get(stmt.field)))
        // throw new BaseException.TypeMismatchError(stmt.a, fields.get(stmt.field) , tVal.a);
        throw new BaseException.CompileError(
          stmt.a,
          `could not assign value of type: ${tVal.a}; field ${
            stmt.field
          } expected type: ${fields.get(stmt.field)}`
        );
      return { ...stmt, a: [NONE, stmt.a], obj: tObj, value: tVal };
    default:
      unhandledTag(stmt);
  }
}

/**
 * Type check a Destructure<null>. This requires explicitly passing in the type of the value this
 * assignment will receive.
 * @param env GlobalTypeEnv
 * @param locals LocalTypeEnv
 * @param destruct Destructure description of assign targets
 * @param value Type of the value passed into this destructure
 * @param expr Expr of the value passed into this destructure (only used for lambda expr)
 */
function tcDestructure(
  env: GlobalTypeEnv,
  locals: LocalTypeEnv,
  destruct: Destructure<Location>,
  value: Type,
  expr: Expr<Location>
): Destructure<[Type, Location]> {
  /**
   * Type check an AssignTarget<null>. Ensures that the target is valid and that its type is compatible with the
   * value being assignment
   * @param {AssignTarget<null>} aTarget - The target to be type checked
   * @param {Type} valueType - The type of the value being assigned to the target
   */
  function tcTarget(
    aTarget: AssignTarget<Location>,
    valueType: Type
  ): AssignTarget<[Type, Location]> {
    let { target, starred, ignore } = aTarget;
    const tTarget = tcAssignable(env, locals, target);
    const targetType = tTarget.a;
    if (expr.tag === "lambda") {
      tcLambda(locals, expr, targetType[0]);
      valueType = tcExpr(env, locals, expr).a[0];
    }
    if (!isAssignable(env, valueType, targetType[0]))
      throw new BaseException.TypeMismatchError(aTarget.target.a, targetType[0], valueType);
    return {
      starred,
      ignore,
      target: tTarget,
    };
  }

  if (!destruct.isDestructured) {
    let target = tcTarget(destruct.targets[0], value);
    return {
      valueType: [value, destruct.valueType],
      isDestructured: false,
      targets: [target],
    };
  }

  let types: Type[] = [];
  if (value.tag === "class") {
    // This is a temporary hack to get destructuring working (reuse for tuples later?)
    let cls = env.classes.get(value.name);
    if (cls === undefined)
      throw new BaseException.InternalException(
        `Class ${value.name} not found in global environment. This is probably a parsing bug.`
      );
    let attrs = cls[0];
    // attrs.forEach((val) => types.push(val));
    attrs.forEach((val) => {
      if (val.tag === "callable" && val.isVar == false) return; // method should not count
      types.push(val);
    });
    let starOffset = 0;
    let tTargets: AssignTarget<[Type, Location]>[] = destruct.targets.map((target, i, targets) => {
      if (i >= types.length)
        throw new BaseException.ValueError(
          `Not enough values to unpack (expected at least ${i}, got ${types.length})`
        );
      if (target.starred) {
        starOffset = types.length - targets.length; // How many values will be assigned to the starred target
        throw new BaseException.CompileError(destruct.valueType, "Starred values not supported");
      }
      let valueType = types[i + starOffset];
      return tcTarget(target, valueType);
    });

    if (types.length > destruct.targets.length + starOffset)
      throw new BaseException.ValueError(
        `Too many values to unpack (expected ${destruct.targets.length}, got ${types.length})`
      );

    return {
      isDestructured: destruct.isDestructured,
      targets: tTargets,
      valueType: [value, destruct.valueType],
    };
  } else {
    throw new BaseException.CompileError(
      destruct.valueType,
      `Type ${value.tag} cannot be destructured`
    );
  }
}

function tcAssignable(
  env: GlobalTypeEnv,
  locals: LocalTypeEnv,
  target: Assignable<Location>
): Assignable<[Type, Location]> {
  const expr = tcExpr(env, locals, target);
  if (!isTagged(expr, ASSIGNABLE_TAGS)) {
    throw new BaseException.CompileError(target.a, `Cannot assing to target type ${expr.tag}`);
  }
  return expr;
}

export function tcExpr(
  env: GlobalTypeEnv,
  locals: LocalTypeEnv,
  expr: Expr<Location>
): Expr<[Type, Location]> {
  switch (expr.tag) {
    case "literal":
      return { ...expr, a: [tcLiteral(expr.value), expr.a] };
    case "binop":
      const tLeft = tcExpr(env, locals, expr.left);
      const tRight = tcExpr(env, locals, expr.right);
      const tBin = { ...expr, left: tLeft, right: tRight };
      switch (expr.op) {
        case BinOp.Plus:
        case BinOp.Minus:
        case BinOp.Mul:
        case BinOp.IDiv:
        case BinOp.Mod:
<<<<<<< HEAD
          if (expr.op == BinOp.Plus && tLeft.a.tag === "list" && (equalType(tLeft.a, tRight.a) || isEmptyList(tLeft.a) || isEmptyList(tRight.a)) ) {
            return { a: tLeft.a, ...tBin };
=======
          if (
            expr.op == BinOp.Plus &&
            tLeft.a[0].tag === "list" &&
            equalType(tLeft.a[0], tRight.a[0])
          ) {
            return { ...tBin, a: [tLeft.a[0], expr.a] };
>>>>>>> b7cc19a0
          }
          if (equalType(tLeft.a[0], NUM) && equalType(tRight.a[0], NUM)) {
            return { ...tBin, a: [NUM, expr.a] };
          } else {
            throw new BaseException.UnsupportedOperandTypeError(expr.a, expr.op, [
              tLeft.a[0],
              tRight.a[0],
            ]);
          }
        case BinOp.Eq:
        case BinOp.Neq:
          if (equalType(tLeft.a[0], tRight.a[0])) {
            return { ...tBin, a: [BOOL, expr.a] };
          } else {
            throw new BaseException.UnsupportedOperandTypeError(expr.a, expr.op, [
              tLeft.a[0],
              tRight.a[0],
            ]);
          }
        case BinOp.Lte:
        case BinOp.Gte:
        case BinOp.Lt:
        case BinOp.Gt:
          if (equalType(tLeft.a[0], NUM) && equalType(tRight.a[0], NUM)) {
            return { ...tBin, a: [BOOL, expr.a] };
          } else {
            throw new BaseException.UnsupportedOperandTypeError(expr.a, expr.op, [
              tLeft.a[0],
              tRight.a[0],
            ]);
          }
        case BinOp.And:
        case BinOp.Or:
          if (equalType(tLeft.a[0], BOOL) && equalType(tRight.a[0], BOOL)) {
            return { ...tBin, a: [BOOL, expr.a] };
          } else {
            throw new BaseException.UnsupportedOperandTypeError(expr.a, expr.op, [
              tLeft.a[0],
              tRight.a[0],
            ]);
          }
        case BinOp.Is:
          if (!isNoneOrClass(tLeft.a[0]) || !isNoneOrClass(tRight.a[0]))
            throw new BaseException.UnsupportedOperandTypeError(expr.a, expr.op, [
              tLeft.a[0],
              tRight.a[0],
            ]);
          return { ...tBin, a: [BOOL, expr.a] };
        default:
          return unreachable(expr);
      }
    case "uniop":
      const tExpr = tcExpr(env, locals, expr.expr);
      const tUni = { ...expr, a: tExpr.a, expr: tExpr };
      switch (expr.op) {
        case UniOp.Neg:
          if (equalType(tExpr.a[0], NUM)) {
            return tUni;
          } else {
            throw new BaseException.UnsupportedOperandTypeError(expr.a, expr.op, [tExpr.a[0]]);
          }
        case UniOp.Not:
          if (equalType(tExpr.a[0], BOOL)) {
            return tUni;
          } else {
            throw new BaseException.UnsupportedOperandTypeError(expr.a, expr.op, [tExpr.a[0]]);
          }
        default:
          return unreachable(expr);
      }
    case "id":
      if (locals.vars.has(expr.name)) {
        return { ...expr, a: [locals.vars.get(expr.name), expr.a] };
      } else if (env.globals.has(expr.name)) {
        return { ...expr, a: [env.globals.get(expr.name), expr.a] };
      } else {
        throw new BaseException.NameError(expr.a, expr.name);
      }
    case "builtin1":
      if (expr.name === "print") {
        const tArg = tcExpr(env, locals, expr.arg);
        return { ...expr, a: tArg.a, arg: tArg };
      } else if (env.functions.has(expr.name)) {
        const [[expectedParam], retTyp] = env.functions.get(expr.name);
        const tArg = tcExpr(env, locals, expr.arg);

        if (isAssignable(env, tArg.a[0], expectedParam.type)) {
          return { ...expr, a: [retTyp, expr.a], arg: tArg };
        } else {
          throw new BaseException.TypeMismatchError(expr.a, expectedParam.type, tArg.a[0]);
        }
      } else {
        throw new BaseException.NameError(expr.a, expr.name);
      }
    case "builtin2":
      if (env.functions.has(expr.name)) {
        const [[leftParam, rightParam], retTyp] = env.functions.get(expr.name);
        const tLeftArg = tcExpr(env, locals, expr.left);
        const tRightArg = tcExpr(env, locals, expr.right);
        if (
          isAssignable(env, leftParam.type, tLeftArg.a[0]) &&
          isAssignable(env, rightParam.type, tRightArg.a[0])
        ) {
          return { ...expr, a: [retTyp, expr.a], left: tLeftArg, right: tRightArg };
        } else {
          throw new BaseException.TypeMismatchError(
            expr.a,
            [leftParam.type, rightParam.type],
            [tLeftArg.a[0], tRightArg.a[0]]
          );
        }
      } else {
        throw new BaseException.NameError(expr.a, expr.name);
      }
    case "lambda":
      throw new BaseException.TypeError(expr.a, "Lambda is not supported");
    /*
      var args: Type[] = [];
      expr.args.forEach((arg) => args.push(locals.vars.get(arg)));
      var callable: Type = { tag: "callable", args, ret: tcExpr(env, locals, expr.ret).a };
      return { ...expr, a: callable };
      */
    case "call_expr":
      if (expr.name.tag === "id" && env.classes.has(expr.name.name)) {
        // surprise surprise this is actually a constructor
        const tConstruct: Expr<[Type, Location]> = {
          a: [CLASS(expr.name.name), expr.a],
          tag: "construct",
          name: expr.name.name,
        };
        const [_, methods] = env.classes.get(expr.name.name);
        if (methods.has("__init__")) {
          const [initArgs, initRet] = methods.get("__init__");
          if (expr.arguments.length !== initArgs.length - 1) {
            throw new BaseException.TypeError(
              expr.a,
              `__init__() takes ${initArgs.length} positional arguments but ${
                expr.arguments.length + 1
              } were given`
            );
          }
          if (initRet !== NONE) {
            throw new BaseException.TypeError(
              expr.a,
              `__init__() should return None, not '${
                initRet.tag == "class" ? initRet.name : initRet.tag
              }'`
            );
          }
          return tConstruct;
        } else {
          return tConstruct;
        }
      }

      var innercall = tcExpr(env, locals, expr.name);
      if (innercall.a[0].tag === "callable") {
        const [args, ret] = [innercall.a[0].args, innercall.a[0].ret];
        const params = args;
        const retType = ret;
        const argTypes = args.map((p) => p.type);
        const tArgs = expr.arguments.map((arg) => tcExpr(env, locals, arg));

        if (
          argTypes.length === expr.arguments.length &&
          tArgs.every((tArg, i) => isAssignable(env, tArg.a[0], argTypes[i]))
        ) {
          return { ...expr, a: [retType, expr.a], name: innercall, arguments: tArgs };
        }
        // case where the function may have default values
        else if (
          argTypes.length > expr.arguments.length &&
          tArgs.every((tArg, i) => tArg.a[0] === argTypes[i])
        ) {
          // check if arguments less than number of parameters
          // first populate all the arguments first.
          // Then, populate the rest of the values with defaults from params
          var augArgs = tArgs;
          var argNums = tArgs.length;
          while (argNums < argTypes.length) {
            if (params[argNums].value === undefined) {
              throw new BaseException.CompileError(expr.a, "Missing argument from call");
            } else {
              // add default values into arguments as an Expr
              augArgs = augArgs.concat([
                tcExpr(env, locals, { a: undefined, tag: "literal", value: params[argNums].value }),
              ]);
            }
            argNums = argNums + 1;
          }
          return { ...expr, a: [retType, expr.a], name: innercall, arguments: augArgs };
        } else {
          throw new BaseException.TypeMismatchError(
            expr.a,
            argTypes,
            tArgs.map((s) => {
              return s.a[0];
            })
          );
        }
      } else {
        // TODO incorrect parameter for call_expression
        throw new BaseException.NameError(expr.a, expr.name.tag);
      }
    case "call":
      if (expr.name == "range") {
        const tArgs = expr.arguments.map((arg) => tcExpr(env, locals, arg));
        return {
          a: [
            {
              tag: "class",
              name: "Range",
            },
            expr.a,
          ],
          tag: expr.tag,
          name: expr.name,
          arguments: tArgs,
        };
      }
      throw new TypeError("Parser should use call_expr instead whose callee is an expression.");
    case "lookup":
      var tObj = tcExpr(env, locals, expr.obj);
      if (tObj.a[0].tag === "class") {
        if (env.classes.has(tObj.a[0].name)) {
          const [fields, _] = env.classes.get(tObj.a[0].name);
          if (fields.has(expr.field)) {
            return { ...expr, a: [fields.get(expr.field), expr.a], obj: tObj };
          } else {
            throw new BaseException.AttributeError(expr.a, tObj.a[0], expr.field);
          }
        } else {
          throw new BaseException.NameError(expr.a, tObj.a[0].name);
        }
      } else {
        throw new BaseException.AttributeError(expr.a, tObj.a[0], expr.field);
      }
    case "method-call":
      var tObj = tcExpr(env, locals, expr.obj);
      var tArgs = expr.arguments.map((arg) => tcExpr(env, locals, arg));
<<<<<<< HEAD
      switch(tObj.a.tag){
        case "class":
          if (env.classes.has(tObj.a.name)) {
            const [fields, methods] = env.classes.get(tObj.a.name);
  
            var methodArgs: Type[];
            var methodRet: Type;
            if (fields.has(expr.method)) {
              var temp = fields.get(expr.method);
              // should always be true
              if (temp.tag === "callable") {
                [methodArgs, methodRet] = [temp.args.map((p) => p.type), temp.ret];
              }
  
              var realArgs: Expr<Type>[] = tArgs;
              if (methods.has(expr.method)) {
                realArgs = [tObj].concat(tArgs);
              }
              console.log(methodArgs);
              if (
                methodArgs.length === realArgs.length &&
                methodArgs.every((argTyp, i) => isAssignable(env, realArgs[i].a, argTyp))
              ) {
                return { ...expr, a: methodRet, obj: tObj, arguments: tArgs };
              } else {
                throw new TypeCheckError(
                  `Method call type mismatch: ${expr.method} --- callArgs: ${JSON.stringify(
                    realArgs
                  )}, methodArgs: ${JSON.stringify(methodArgs)}`
                );
              }
            } else {
              throw new TypeCheckError(
                `could not found method ${expr.method} in class ${tObj.a.name}`
              );
            }
          } else {
            throw new TypeCheckError("method call on an unknown class");
          }
        case "list":
          if (tObj.a.content_type === null && tArgs.length > 0){
            tObj.a.content_type = tArgs[0].a
          }
          const list_builtin = new Map<string, [Array<Type>,Type]>([
            ["append",[[tObj.a.content_type], tObj.a]],
            ["clear", [[], tObj.a]],
            ["copy",  [[], tObj.a]],
            ["count", [[tObj.a.content_type], NUM]],
            ["index", [[tObj.a.content_type], NUM]],
          ]);
          [methodArgs,methodRet] =  list_builtin.get(expr.method);
          if (list_builtin.has(expr.method)) {
            if (
              methodArgs.length === tArgs.length &&
              methodArgs.every((argTyp, i) => isAssignable(env, tArgs[i].a, argTyp))
=======
      if (tObj.a[0].tag === "class") {
        if (env.classes.has(tObj.a[0].name)) {
          const [fields, methods] = env.classes.get(tObj.a[0].name);

          var methodArgs: Type[];
          var methodRet: Type;
          if (fields.has(expr.method)) {
            var temp = fields.get(expr.method);
            // should always be true
            if (temp.tag === "callable") {
              [methodArgs, methodRet] = [temp.args.map((p) => p.type), temp.ret];
            }

            var realArgs: Expr<[Type, Location]>[] = tArgs;
            if (methods.has(expr.method)) {
              realArgs = [tObj].concat(tArgs);
            }
            if (
              methodArgs.length === realArgs.length &&
              methodArgs.every((argTyp, i) => isAssignable(env, realArgs[i].a[0], argTyp))
>>>>>>> b7cc19a0
            ) {
              return { ...expr, a: [methodRet, expr.a], obj: tObj, arguments: tArgs };
            } else if (methodArgs.length != realArgs.length) {
              throw new BaseException.TypeError(
                expr.a,
                `${expr.method} takes ${methodArgs.length} positional arguments but ${realArgs.length} were given`
              );
            } else {
<<<<<<< HEAD
              throw new TypeCheckError(
                `List call type mismatch: ${expr.method} --- callArgs: ${JSON.stringify(
                  tArgs
                )}, methodArgs: ${JSON.stringify(methodArgs)}`
              );
            }
          } else {
            throw new TypeCheckError(
              `could not found method ${expr.method} in list`
            );
          }
        default:
          throw new TypeCheckError("method calls require an object");
=======
              throw new BaseException.TypeMismatchError(
                expr.a,
                methodArgs,
                realArgs.map((s) => {
                  return s.a[0];
                })
              );
            }
          } else {
            throw new BaseException.AttributeError(expr.a, tObj.a[0], expr.method);
          }
        } else {
          throw new BaseException.NameError(expr.a, tObj.a[0].name);
        }
      } else {
        throw new BaseException.AttributeError(expr.a, tObj.a[0], expr.method);
>>>>>>> b7cc19a0
      }
    case "list-expr":
      var commonType = null;
      const listExpr = expr.contents.map((content) => tcExpr(env, locals, content));
      if (listExpr.length == 0) {
        commonType = null;
      } else {
        commonType = listExpr[0].a[0];
        for (var i = 1; i < listExpr.length; ++i) {
          var lexprType = listExpr[i].a[0];
          if (!equalType(lexprType, commonType)) {
            if (equalType(commonType, NONE) && isNoneOrClass(lexprType)) {
              commonType = lexprType;
            } else if (!(equalType(lexprType, NONE) && isNoneOrClass(commonType))) {
              throw new BaseException.TypeMismatchError(expr.a, commonType, lexprType);
            }
          }
        }
      }
      return {
        ...expr,
        a: [{ tag: "list", content_type: commonType }, expr.a],
        contents: listExpr,
      };
    case "dict":
      let entries = expr.entries;
      let dictType: Type;
      // check for the empty dict, example: d = {} -> returns `none`
      if (!(entries.length > 0)) {
        dictType = { tag: "dict", key: { tag: "none" }, value: { tag: "none" } };
        return {
          ...expr,
          a: [dictType, expr.a],
          entries: expr.entries.map((s) => {
            return [tcExpr(env, locals, s[0]), tcExpr(env, locals, s[1])];
          }),
        };
      } else {
        // the dict has one or more key-value pairs
        // return the types of keys and values, if they are consistent
        let keyTypes = new Set();
        let valueTypes = new Set();
        let entryTypes: Array<[Expr<[Type, Location]>, Expr<[Type, Location]>]> = [];
        for (let entryIndex = 0; entryIndex < entries.length; entryIndex++) {
          let keyType = tcExpr(env, locals, entries[entryIndex][0]);
          let valueType = tcExpr(env, locals, entries[entryIndex][1]);
          entryTypes.push([keyType, valueType]);
          keyTypes.add(JSON.stringify(keyType.a[0]));
          valueTypes.add(JSON.stringify(valueType.a[0]));
        }
        if (keyTypes.size > 1) {
          throw new BaseException.CompileError(expr.a, "Heterogenous `Key` types aren't supported");
        }
        if (valueTypes.size > 1) {
          throw new BaseException.CompileError(
            expr.a,
            "Heterogenous `Value` types aren't supported"
          );
        }
        let keyType = tcExpr(env, locals, entries[0][0]);
        let valueType = tcExpr(env, locals, entries[0][1]);
        dictType = { tag: "dict", key: keyType.a[0], value: valueType.a[0] };
        return { ...expr, a: [dictType, expr.a], entries: entryTypes };
      }
    case "bracket-lookup":
      var obj_t = tcExpr(env, locals, expr.obj);
      var key_t = tcExpr(env, locals, expr.key);
      if (obj_t.a[0].tag === "dict") {
        let keyType = obj_t.a[0].key;
        let valueType = obj_t.a[0].value;
        let keyLookupType = key_t.a[0];
        if (!isAssignable(env, keyType, keyLookupType))
          throw new BaseException.TypeMismatchError(expr.a, keyType, keyLookupType);
        return { ...expr, a: [valueType, expr.a], obj: obj_t, key: key_t };
      } else if (obj_t.a[0].tag == "string") {
        if (!equalType(key_t.a[0], NUM)) {
          throw new BaseException.CompileError(
            expr.a,
            "String lookup supports only integer indices"
          );
        }
        return { ...expr, obj: obj_t, key: key_t, a: obj_t.a };
      } else if (obj_t.a[0].tag === "list") {
        if (!equalType(key_t.a[0], NUM)) {
          throw new BaseException.CompileError(expr.a, "List lookup supports only integer indices");
        }
        return { ...expr, obj: obj_t, key: key_t, a: [obj_t.a[0].content_type, expr.a] };
      } else {
        throw new BaseException.CompileError(
          expr.a,
          "Bracket lookup on " + obj_t.a[0].tag + " type not possible"
        );
      }

    default:
      throw new BaseException.CompileError(expr.a, `unimplemented type checking for expr: ${expr}`);
  }
}

export function tcLiteral(literal: Literal) {
  switch (literal.tag) {
    case "bool":
      return BOOL;
    case "num":
      return NUM;
    case "none":
      return NONE;
    case "string":
      return STRING;
    default:
      unhandledTag(literal);
  }
}

export function toObject(types: Type[]): string {
  return `[${types
    .map((s) => {
      return s.tag === "class" ? s.name : s.tag;
    })
    .join(",")}]`;
}<|MERGE_RESOLUTION|>--- conflicted
+++ resolved
@@ -106,14 +106,19 @@
 
 const objtypes = ["class", "list", "dict", "callable"];
 function isObjectTypeTag(t: string): boolean {
-  return objtypes.indexOf(t) >= 0 
+  return objtypes.indexOf(t) >= 0;
 }
 
 function isEmptyList(t: Type): boolean {
-  return JSON.stringify(t) === JSON.stringify(LIST(null))
+  return JSON.stringify(t) === JSON.stringify(LIST(null));
 }
 export function isSubtype(env: GlobalTypeEnv, t1: Type, t2: Type): boolean {
-  return equalType(t1, t2) || (t1.tag === "none" && isObjectTypeTag(t2.tag)) || isEmptyList(t1) || isEmptyList(t2);
+  return (
+    equalType(t1, t2) ||
+    (t1.tag === "none" && isObjectTypeTag(t2.tag)) ||
+    isEmptyList(t1) ||
+    isEmptyList(t2)
+  );
 }
 
 export function isAssignable(env: GlobalTypeEnv, t1: Type, t2: Type): boolean {
@@ -640,17 +645,14 @@
         case BinOp.Mul:
         case BinOp.IDiv:
         case BinOp.Mod:
-<<<<<<< HEAD
-          if (expr.op == BinOp.Plus && tLeft.a.tag === "list" && (equalType(tLeft.a, tRight.a) || isEmptyList(tLeft.a) || isEmptyList(tRight.a)) ) {
-            return { a: tLeft.a, ...tBin };
-=======
           if (
             expr.op == BinOp.Plus &&
             tLeft.a[0].tag === "list" &&
-            equalType(tLeft.a[0], tRight.a[0])
+            (equalType(tLeft.a[0], tRight.a[0]) ||
+              isEmptyList(tLeft.a[0]) ||
+              isEmptyList(tRight.a[0]))
           ) {
             return { ...tBin, a: [tLeft.a[0], expr.a] };
->>>>>>> b7cc19a0
           }
           if (equalType(tLeft.a[0], NUM) && equalType(tRight.a[0], NUM)) {
             return { ...tBin, a: [NUM, expr.a] };
@@ -891,12 +893,11 @@
     case "method-call":
       var tObj = tcExpr(env, locals, expr.obj);
       var tArgs = expr.arguments.map((arg) => tcExpr(env, locals, arg));
-<<<<<<< HEAD
-      switch(tObj.a.tag){
+      switch (tObj.a[0].tag) {
         case "class":
-          if (env.classes.has(tObj.a.name)) {
-            const [fields, methods] = env.classes.get(tObj.a.name);
-  
+          if (env.classes.has(tObj.a[0].name)) {
+            const [fields, methods] = env.classes.get(tObj.a[0].name);
+
             var methodArgs: Type[];
             var methodRet: Type;
             if (fields.has(expr.method)) {
@@ -905,70 +906,52 @@
               if (temp.tag === "callable") {
                 [methodArgs, methodRet] = [temp.args.map((p) => p.type), temp.ret];
               }
-  
-              var realArgs: Expr<Type>[] = tArgs;
+
+              var realArgs: Expr<[Type, Location]>[] = tArgs;
               if (methods.has(expr.method)) {
                 realArgs = [tObj].concat(tArgs);
               }
-              console.log(methodArgs);
               if (
                 methodArgs.length === realArgs.length &&
-                methodArgs.every((argTyp, i) => isAssignable(env, realArgs[i].a, argTyp))
+                methodArgs.every((argTyp, i) => isAssignable(env, realArgs[i].a[0], argTyp))
               ) {
-                return { ...expr, a: methodRet, obj: tObj, arguments: tArgs };
+                return { ...expr, a: [methodRet, expr.a], obj: tObj, arguments: tArgs };
+              } else if (methodArgs.length != realArgs.length) {
+                throw new BaseException.TypeError(
+                  expr.a,
+                  `${expr.method} takes ${methodArgs.length} positional arguments but ${realArgs.length} were given`
+                );
               } else {
-                throw new TypeCheckError(
-                  `Method call type mismatch: ${expr.method} --- callArgs: ${JSON.stringify(
-                    realArgs
-                  )}, methodArgs: ${JSON.stringify(methodArgs)}`
+                throw new BaseException.TypeMismatchError(
+                  expr.a,
+                  methodArgs,
+                  realArgs.map((s) => {
+                    return s.a[0];
+                  })
                 );
               }
             } else {
-              throw new TypeCheckError(
-                `could not found method ${expr.method} in class ${tObj.a.name}`
-              );
+              throw new BaseException.AttributeError(expr.a, tObj.a[0], expr.method);
             }
           } else {
-            throw new TypeCheckError("method call on an unknown class");
+            throw new BaseException.NameError(expr.a, tObj.a[0].name);
           }
         case "list":
-          if (tObj.a.content_type === null && tArgs.length > 0){
-            tObj.a.content_type = tArgs[0].a
-          }
-          const list_builtin = new Map<string, [Array<Type>,Type]>([
-            ["append",[[tObj.a.content_type], tObj.a]],
-            ["clear", [[], tObj.a]],
-            ["copy",  [[], tObj.a]],
-            ["count", [[tObj.a.content_type], NUM]],
-            ["index", [[tObj.a.content_type], NUM]],
+          if (tObj.a[0].content_type === null && tArgs.length > 0) {
+            tObj.a[0].content_type = tArgs[0].a[0];
+          }
+          const list_builtin = new Map<string, [Array<Type>, Type]>([
+            ["append", [[tObj.a[0].content_type], tObj.a[0]]],
+            ["clear", [[], tObj.a[0]]],
+            ["copy", [[], tObj.a[0]]],
+            ["count", [[tObj.a[0].content_type], NUM]],
+            ["index", [[tObj.a[0].content_type], NUM]],
           ]);
-          [methodArgs,methodRet] =  list_builtin.get(expr.method);
+          [methodArgs, methodRet] = list_builtin.get(expr.method);
           if (list_builtin.has(expr.method)) {
             if (
               methodArgs.length === tArgs.length &&
-              methodArgs.every((argTyp, i) => isAssignable(env, tArgs[i].a, argTyp))
-=======
-      if (tObj.a[0].tag === "class") {
-        if (env.classes.has(tObj.a[0].name)) {
-          const [fields, methods] = env.classes.get(tObj.a[0].name);
-
-          var methodArgs: Type[];
-          var methodRet: Type;
-          if (fields.has(expr.method)) {
-            var temp = fields.get(expr.method);
-            // should always be true
-            if (temp.tag === "callable") {
-              [methodArgs, methodRet] = [temp.args.map((p) => p.type), temp.ret];
-            }
-
-            var realArgs: Expr<[Type, Location]>[] = tArgs;
-            if (methods.has(expr.method)) {
-              realArgs = [tObj].concat(tArgs);
-            }
-            if (
-              methodArgs.length === realArgs.length &&
-              methodArgs.every((argTyp, i) => isAssignable(env, realArgs[i].a[0], argTyp))
->>>>>>> b7cc19a0
+              methodArgs.every((argTyp, i) => isAssignable(env, tArgs[i].a[0], argTyp))
             ) {
               return { ...expr, a: [methodRet, expr.a], obj: tObj, arguments: tArgs };
             } else if (methodArgs.length != realArgs.length) {
@@ -977,21 +960,6 @@
                 `${expr.method} takes ${methodArgs.length} positional arguments but ${realArgs.length} were given`
               );
             } else {
-<<<<<<< HEAD
-              throw new TypeCheckError(
-                `List call type mismatch: ${expr.method} --- callArgs: ${JSON.stringify(
-                  tArgs
-                )}, methodArgs: ${JSON.stringify(methodArgs)}`
-              );
-            }
-          } else {
-            throw new TypeCheckError(
-              `could not found method ${expr.method} in list`
-            );
-          }
-        default:
-          throw new TypeCheckError("method calls require an object");
-=======
               throw new BaseException.TypeMismatchError(
                 expr.a,
                 methodArgs,
@@ -1003,13 +971,11 @@
           } else {
             throw new BaseException.AttributeError(expr.a, tObj.a[0], expr.method);
           }
-        } else {
-          throw new BaseException.NameError(expr.a, tObj.a[0].name);
-        }
-      } else {
-        throw new BaseException.AttributeError(expr.a, tObj.a[0], expr.method);
->>>>>>> b7cc19a0
-      }
+          break;
+        default:
+          throw new BaseException.AttributeError(expr.a, tObj.a[0], expr.method);
+      }
+
     case "list-expr":
       var commonType = null;
       const listExpr = expr.contents.map((content) => tcExpr(env, locals, content));
