--- conflicted
+++ resolved
@@ -121,11 +121,7 @@
   for (let name of locals.vars.keys()) {
     newEnv.globals.set(name, locals.vars.get(name));
   }
-<<<<<<< HEAD
-  const aprogram = {a: lastTyp, inits: tInits, funs: tDefs, classes: tClasses, stmts: tBody, loc: program.loc};
-=======
-  const aprogram = { a: lastTyp, inits: tInits, funs: tDefs, classes: tClasses, stmts: tBody };
->>>>>>> 99c279b6
+  const aprogram = { a: lastTyp, inits: tInits, funs: tDefs, classes: tClasses, stmts: tBody , loc: program.loc };
   return [aprogram, newEnv];
 }
 
@@ -149,17 +145,11 @@
   return { ...fun, a: NONE, body: tBody };
 }
 
-<<<<<<< HEAD
-export function tcClass(env: GlobalTypeEnv, cls : Class<null>) : Class<Type> {
-  const tFields = cls.fields.map(field => tcInit(env, field));
-  const tMethods = cls.methods.map(method => tcDef(env, method));
-  return {a: NONE, name: cls.name, fields: tFields, methods: tMethods, loc: cls.loc};
-=======
+
 export function tcClass(env: GlobalTypeEnv, cls: Class<null>): Class<Type> {
   const tFields = cls.fields.map((field) => tcInit(env, field));
   const tMethods = cls.methods.map((method) => tcDef(env, method));
-  return { a: NONE, name: cls.name, fields: tFields, methods: tMethods };
->>>>>>> 99c279b6
+  return {a: NONE, name: cls.name, fields: tFields, methods: tMethods, loc: cls.loc};
 }
 
 export function tcBlock(
@@ -184,20 +174,11 @@
       } else {
         throw new TypeCheckError("Unbound id: " + stmt.name);
       }
-<<<<<<< HEAD
-      if(!isAssignable(env, tValExpr.a, nameTyp)) 
-        throw new TypeCheckError("Non-assignable types");
-      return {a: NONE, tag: stmt.tag, name: stmt.name, value: tValExpr, loc: stmt.loc};
+      if (!isAssignable(env, tValExpr.a, nameTyp)) throw new TypeCheckError("Non-assignable types");
+      return { a: NONE, tag: stmt.tag, name: stmt.name, value: tValExpr , loc: stmt.loc };
     case "expr":
       const tExpr = tcExpr(env, locals, stmt.expr);
-      return {a: tExpr.a, tag: stmt.tag, expr: tExpr, loc: stmt.loc};
-=======
-      if (!isAssignable(env, tValExpr.a, nameTyp)) throw new TypeCheckError("Non-assignable types");
-      return { a: NONE, tag: stmt.tag, name: stmt.name, value: tValExpr };
-    case "expr":
-      const tExpr = tcExpr(env, locals, stmt.expr);
-      return { a: tExpr.a, tag: stmt.tag, expr: tExpr };
->>>>>>> 99c279b6
+      return { a: tExpr.a, tag: stmt.tag, expr: tExpr , loc: stmt.loc };
     case "if":
       var tCond = tcExpr(env, locals, stmt.cond);
       const tThn = tcBlock(env, locals, stmt.thn);
@@ -207,19 +188,10 @@
       if (tCond.a !== BOOL) throw new TypeCheckError("Condition Expression Must be a bool");
       else if (thnTyp !== elsTyp)
         throw new TypeCheckError("Types of then and else branches must match");
-<<<<<<< HEAD
-      return {a: thnTyp, tag: stmt.tag, cond: tCond, thn: tThn, els: tEls, loc: stmt.loc};
-=======
-      return { a: thnTyp, tag: stmt.tag, cond: tCond, thn: tThn, els: tEls };
->>>>>>> 99c279b6
+      return { a: thnTyp, tag: stmt.tag, cond: tCond, thn: tThn, els: tEls , loc: stmt.loc };
     case "return":
       if (locals.topLevel) throw new TypeCheckError("cannot return outside of functions");
       const tRet = tcExpr(env, locals, stmt.value);
-<<<<<<< HEAD
-      if (!isAssignable(env, tRet.a, locals.expectedRet)) 
-        throw new TypeCheckError("expected return type `" + (locals.expectedRet as any).name + "`; got type `" + (tRet.a as any).name + "`");
-      return {a: tRet.a, tag: stmt.tag, value:tRet, loc: stmt.loc};
-=======
       if (!isAssignable(env, tRet.a, locals.expectedRet))
         throw new TypeCheckError(
           "expected return type `" +
@@ -228,22 +200,15 @@
             (tRet.a as any).name +
             "`"
         );
-      return { a: tRet.a, tag: stmt.tag, value: tRet };
->>>>>>> 99c279b6
+      return { a: tRet.a, tag: stmt.tag, value: tRet , loc: stmt.loc };
     case "while":
       var tCond = tcExpr(env, locals, stmt.cond);
       const tBody = tcBlock(env, locals, stmt.body);
       if (!equalType(tCond.a, BOOL))
         throw new TypeCheckError("Condition Expression Must be a bool");
-<<<<<<< HEAD
-      return {a: NONE, tag:stmt.tag, cond: tCond, body: tBody, loc: stmt.loc};
+      return { a: NONE, tag: stmt.tag, cond: tCond, body: tBody , loc: stmt.loc };
     case "pass":
-      return {a: NONE, tag: stmt.tag, loc: stmt.loc};
-=======
-      return { a: NONE, tag: stmt.tag, cond: tCond, body: tBody };
-    case "pass":
-      return { a: NONE, tag: stmt.tag };
->>>>>>> 99c279b6
+      return { a: NONE, tag: stmt.tag , loc: stmt.loc };
     case "field-assign":
       var tObj = tcExpr(env, locals, stmt.obj);
       const tVal = tcExpr(env, locals, stmt.value);
@@ -373,11 +338,7 @@
     case "call":
       if (env.classes.has(expr.name)) {
         // surprise surprise this is actually a constructor
-<<<<<<< HEAD
-        const tConstruct : Expr<Type> = { a: CLASS(expr.name), tag: "construct", name: expr.name , loc: expr.loc};
-=======
-        const tConstruct: Expr<Type> = { a: CLASS(expr.name), tag: "construct", name: expr.name };
->>>>>>> 99c279b6
+        const tConstruct: Expr<Type> = { a: CLASS(expr.name), tag: "construct", name: expr.name , loc: expr.loc };
         const [_, methods] = env.classes.get(expr.name);
         if (methods.has("__init__")) {
           const [initArgs, initRet] = methods.get("__init__");
