--- conflicted
+++ resolved
@@ -470,16 +470,10 @@
         iterable: fIter,
         body: fBody,
       };
-<<<<<<< HEAD
-=======
-    case "continue":
-      return { a: [NONE, stmt.a], tag: "continue", depth: locals.loop_depth };
->>>>>>> ad49388c
     case "break":
       if (locals.loop_depth < 1) {
         throw new BaseException.SyntaxError(stmt.a, "Break outside a loop.");
       }
-<<<<<<< HEAD
       return { a: NONE, tag: "break", depth: locals.loop_depth };
     case "continue":
       if (locals.loop_depth < 1) {
@@ -487,9 +481,6 @@
       }
       const depth = locals.loop_depth - 1;
       return { a: NONE, tag: "continue", depth: depth };
-=======
-      return { a: [NONE, stmt.a], tag: "break", depth: locals.loop_depth };
->>>>>>> ad49388c
     case "field-assign":
       var tObj = tcExpr(env, locals, stmt.obj);
       const tVal = tcExpr(env, locals, stmt.value);
@@ -857,7 +848,7 @@
     case "call":
       if(expr.name == 'range'){
         const tArgs = expr.arguments.map((arg) => tcExpr(env, locals, arg));
-        return{ a: {tag:'class', name: 'Range'}, tag: expr.tag ,name: expr.name, arguments: tArgs};
+        return{ a: [ {tag:'class', name: 'Range'}], tag: expr.tag ,name: expr.name, arguments: tArgs};
       }
       throw new TypeError("Parser should use call_expr instead whose callee is an expression.");
     case "lookup":
@@ -866,7 +857,7 @@
         if (env.classes.has(tObj.a[0].name)) {
           const [fields, _] = env.classes.get(tObj.a[0].name);
           if (fields.has(expr.field)) {
-            return { ...expr, a: [fields.get(expr.field), expr.a], obj: tObj };
+            return { ...expr, a: [, expr.a], obj: tObj };
           } else {
             throw new BaseException.AttributeError(expr.a, tObj.a[0], expr.field);
           }
@@ -896,10 +887,6 @@
             if (methods.has(expr.method)) {
               realArgs = [tObj].concat(tArgs);
             }
-<<<<<<< HEAD
-=======
-
->>>>>>> ad49388c
             if (
               methodArgs.length === realArgs.length &&
               methodArgs.every((argTyp, i) => isAssignable(env, realArgs[i].a[0], argTyp))
