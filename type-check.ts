import {
  Stmt,
  Expr,
  Type,
  UniOp,
  BinOp,
  Literal,
  Program,
  FunDef,
  VarInit,
  Class,
  Destructure,
  Assignable,
  ASSIGNABLE_TAGS,
  AssignTarget,
} from "./ast";
import { NUM, STRING, BOOL, NONE, CLASS, unhandledTag, unreachable, isTagged } from "./utils";
import * as BaseException from "./error";

// I ❤️ TypeScript: https://github.com/microsoft/TypeScript/issues/13965
export class TypeCheckError extends Error {
  __proto__: Error;
  constructor(message?: string) {
    const trueProto = new.target.prototype;
    super(message);

    // Alternatively use Object.setPrototypeOf if you have an ES6 environment.
    this.__proto__ = trueProto;
  }
}

export type GlobalTypeEnv = {
  globals: Map<string, Type>;
  functions: Map<string, [Array<Type>, Type]>;
  classes: Map<string, [Map<string, Type>, Map<string, [Array<Type>, Type]>]>;
};

export type LocalTypeEnv = {
  vars: Map<string, Type>;
  expectedRet: Type;
  topLevel: boolean;
};

const defaultGlobalFunctions = new Map();
defaultGlobalFunctions.set("abs", [[NUM], NUM]);
defaultGlobalFunctions.set("max", [[NUM, NUM], NUM]);
defaultGlobalFunctions.set("min", [[NUM, NUM], NUM]);
defaultGlobalFunctions.set("pow", [[NUM, NUM], NUM]);
defaultGlobalFunctions.set("print", [[CLASS("object")], NUM]);

export const defaultTypeEnv = {
  globals: new Map(),
  functions: defaultGlobalFunctions,
  classes: new Map(),
};

export function emptyGlobalTypeEnv(): GlobalTypeEnv {
  return {
    globals: new Map(),
    functions: new Map(),
    classes: new Map(),
  };
}

export function emptyLocalTypeEnv(): LocalTypeEnv {
  return {
    vars: new Map(),
    expectedRet: NONE,
    topLevel: true,
  };
}

export type TypeError = {
  message: string;
};

export function equalType(t1: Type, t2: Type) {
  return (
    // ensure deep match for nested types (example: [int,[int,int]])
    JSON.stringify(t1) === JSON.stringify(t2) ||
    (t1.tag === "class" && t2.tag === "class" && t1.name === t2.name) ||
    //if dictionary is initialized to empty {}, then we check for "none" type in key and value
    (t1.tag === "dict" && t2.tag === "dict" && t1.key.tag === "none" && t1.value.tag === "none")
  );
}

export function isNoneOrClass(t: Type) {
  return t.tag === "none" || t.tag === "class";
}

export function isSubtype(env: GlobalTypeEnv, t1: Type, t2: Type): boolean {
  return equalType(t1, t2) || (t1.tag === "none" && (t2.tag === "class" || t2.tag === "dict"));
}

export function isAssignable(env: GlobalTypeEnv, t1: Type, t2: Type): boolean {
  return isSubtype(env, t1, t2);
}

export function join(env: GlobalTypeEnv, t1: Type, t2: Type): Type {
  return NONE;
}

export function augmentTEnv(env: GlobalTypeEnv, program: Program<null>): GlobalTypeEnv {
  const newGlobs = new Map(env.globals);
  const newFuns = new Map(env.functions);
  const newClasses = new Map(env.classes);
  program.inits.forEach((init) => newGlobs.set(init.name, init.type));
  program.funs.forEach((fun) =>
    newFuns.set(fun.name, [fun.parameters.map((p) => p.type), fun.ret])
  );
  program.classes.forEach((cls) => {
    const fields = new Map();
    const methods = new Map();
    cls.fields.forEach((field) => fields.set(field.name, field.type));
    cls.methods.forEach((method) =>
      methods.set(method.name, [method.parameters.map((p) => p.type), method.ret])
    );
    newClasses.set(cls.name, [fields, methods]);
  });
  return { globals: newGlobs, functions: newFuns, classes: newClasses };
}

export function tc(env: GlobalTypeEnv, program: Program<null>): [Program<Type>, GlobalTypeEnv] {
  const locals = emptyLocalTypeEnv();
  const newEnv = augmentTEnv(env, program);
  const tInits = program.inits.map((init) => tcInit(env, init));
  const tDefs = program.funs.map((fun) => tcDef(newEnv, fun));
  const tClasses = program.classes.map((cls) => tcClass(newEnv, cls));

  // program.inits.forEach(init => env.globals.set(init.name, tcInit(init)));
  // program.funs.forEach(fun => env.functions.set(fun.name, [fun.parameters.map(p => p.type), fun.ret]));
  // program.funs.forEach(fun => tcDef(env, fun));
  // Strategy here is to allow tcBlock to populate the locals, then copy to the
  // global env afterwards (tcBlock changes locals)
  const tBody = tcBlock(newEnv, locals, program.stmts);
  var lastTyp: Type = NONE;
  if (tBody.length) {
    lastTyp = tBody[tBody.length - 1].a;
  }
  // TODO(joe): check for assignment in existing env vs. new declaration
  // and look for assignment consistency
  for (let name of locals.vars.keys()) {
    newEnv.globals.set(name, locals.vars.get(name));
  }
  const aprogram = { a: lastTyp, inits: tInits, funs: tDefs, classes: tClasses, stmts: tBody };
  return [aprogram, newEnv];
}

export function tcInit(env: GlobalTypeEnv, init: VarInit<null>): VarInit<Type> {
  const valTyp = tcLiteral(init.value);
  if (isAssignable(env, valTyp, init.type)) {
    return { ...init, a: NONE };
  } else {
    throw new TypeCheckError("Expected type `" + init.type + "`; got type `" + valTyp + "`");
  }
}

export function tcDef(env: GlobalTypeEnv, fun: FunDef<null>): FunDef<Type> {
  var locals = emptyLocalTypeEnv();
  locals.expectedRet = fun.ret;
  locals.topLevel = false;
  fun.parameters.forEach((p) => locals.vars.set(p.name, p.type));
  fun.inits.forEach((init) => locals.vars.set(init.name, tcInit(env, init).type));

  const tBody = tcBlock(env, locals, fun.body);
  return { ...fun, a: NONE, body: tBody };
}

export function tcClass(env: GlobalTypeEnv, cls: Class<null>): Class<Type> {
  const tFields = cls.fields.map((field) => tcInit(env, field));
  const tMethods = cls.methods.map((method) => tcDef(env, method));
  return { a: NONE, name: cls.name, fields: tFields, methods: tMethods };
}

export function tcBlock(
  env: GlobalTypeEnv,
  locals: LocalTypeEnv,
  stmts: Array<Stmt<null>>
): Array<Stmt<Type>> {
  return stmts.map((stmt) => tcStmt(env, locals, stmt));
}

export function tcStmt(env: GlobalTypeEnv, locals: LocalTypeEnv, stmt: Stmt<null>): Stmt<Type> {
  switch (stmt.tag) {
    case "assignment":
      const tValueExpr = tcExpr(env, locals, stmt.value);
      return {
        a: NONE,
        tag: stmt.tag,
        value: tValueExpr,
        destruct: tcDestructure(env, locals, stmt.destruct, tValueExpr.a),
      };
    case "expr":
      const tExpr = tcExpr(env, locals, stmt.expr);
      return { a: tExpr.a, tag: stmt.tag, expr: tExpr };
    case "if":
      var tCond = tcExpr(env, locals, stmt.cond);
      const tThn = tcBlock(env, locals, stmt.thn);
      const thnTyp = tThn[tThn.length - 1].a;
      const tEls = tcBlock(env, locals, stmt.els);
      const elsTyp = tEls[tEls.length - 1].a;
      if (tCond.a !== BOOL) throw new TypeCheckError("Condition Expression Must be a bool");
      else if (thnTyp !== elsTyp)
        throw new TypeCheckError("Types of then and else branches must match");
      return { a: thnTyp, tag: stmt.tag, cond: tCond, thn: tThn, els: tEls };
    case "return":
      if (locals.topLevel) throw new TypeCheckError("cannot return outside of functions");
      const tRet = tcExpr(env, locals, stmt.value);
      if (!isAssignable(env, tRet.a, locals.expectedRet))
        throw new TypeCheckError(
          "expected return type `" +
            (locals.expectedRet as any).name +
            "`; got type `" +
            (tRet.a as any).name +
            "`"
        );
      return { a: tRet.a, tag: stmt.tag, value: tRet };
    case "while":
      var tCond = tcExpr(env, locals, stmt.cond);
      const tBody = tcBlock(env, locals, stmt.body);
      if (!equalType(tCond.a, BOOL))
        throw new TypeCheckError("Condition Expression Must be a bool");
      return { a: NONE, tag: stmt.tag, cond: tCond, body: tBody };
    case "pass":
      return { a: NONE, tag: stmt.tag };
<<<<<<< HEAD
    case "field-assign":
      var tObj = tcExpr(env, locals, stmt.obj);
      const tVal = tcExpr(env, locals, stmt.value);
      if (tObj.a.tag !== "class") throw new TypeCheckError("field assignments require an object");
      if (!env.classes.has(tObj.a.name))
        throw new TypeCheckError("field assignment on an unknown class");
      const [fields, _] = env.classes.get(tObj.a.name);
      if (!fields.has(stmt.field))
        throw new TypeCheckError(`could not find field ${stmt.field} in class ${tObj.a.name}`);
      if (!isAssignable(env, tVal.a, fields.get(stmt.field)))
        throw new TypeCheckError(
          `could not assign value of type: ${tVal.a}; field ${
            stmt.field
          } expected type: ${fields.get(stmt.field)}`
        );
      return { ...stmt, a: NONE, obj: tObj, value: tVal };
    case "bracket-assign":
      let tObject = tcExpr(env, locals, stmt.obj);
      let tKey = tcExpr(env, locals, stmt.key);
      let tValue = tcExpr(env, locals, stmt.value);
      if (tObject.a.tag == "dict") {
        let keyType = tObject.a.key;
        let valueType = tObject.a.value;
        if (!isAssignable(env, keyType, tKey.a))
          throw new TypeCheckError(
            "Expected key type `" + keyType.tag + "`; got key type `" + tKey.a.tag + "`"
          );
        if (!isAssignable(env, valueType, tValue.a))
          throw new TypeCheckError(
            "Expected value type `" + keyType.tag + "`; got value type `" + tValue.a.tag + "`"
          );
        return { ...stmt, a: NONE, obj: tObject, key: tKey, value: tValue };
      } else {
        // list lookup cases go here
        throw new TypeCheckError("bracket-assign for lists not implemented");
      }
    // throw new TypeCheckError("bracket-assign not implemented");
=======
>>>>>>> 64a8b97a
    default:
      unhandledTag(stmt);
  }
}

/**
 * Type check a Destructure<null>. This requires explicitly passing in the type of the value this
 * assignment will receive.
 * @param env GlobalTypeEnv
 * @param locals LocalTypeEnv
 * @param destruct Destructure description of assign targets
 * @param value Type of the value passed into this destructure
 */
function tcDestructure(
  env: GlobalTypeEnv,
  locals: LocalTypeEnv,
  destruct: Destructure<null>,
  value: Type
): Destructure<Type> {
  /**
   * Type check an AssignTarget<null>. Ensures that the target is valid and that its type is compatible with the
   * value being assignment
   * @param {AssignTarget<null>} aTarget - The target to be type checked
   * @param {Type} valueType - The type of the value being assigned to the target
   */
  function tcTarget(aTarget: AssignTarget<null>, valueType: Type): AssignTarget<Type> {
    let { target, starred, ignore } = aTarget;
    const tTarget = tcAssignable(env, locals, target);
    const targetType = tTarget.a;
    if (!isAssignable(env, valueType, targetType))
      throw new TypeCheckError(`Non-assignable types: Cannot assign ${valueType} to ${targetType}`);
    return {
      starred,
      ignore,
      target: tTarget,
    };
  }

  if (!destruct.isDestructured) {
    let target = tcTarget(destruct.targets[0], value);
    return {
      valueType: value,
      isDestructured: false,
      targets: [target],
    };
  }

  let types: Type[] = [];
  if (value.tag === "class") {
    // This is a temporary hack to get destructuring working (reuse for tuples later?)
    let cls = env.classes.get(value.name);
    if (cls === undefined)
      throw new Error(
        `Class ${value.name} not found in global environment. This is probably a parsing bug.`
      );
    let attrs = cls[0];
    attrs.forEach((val) => types.push(val));
    let starOffset = 0;
    let tTargets: AssignTarget<Type>[] = destruct.targets.map((target, i, targets) => {
      if (i >= types.length)
        throw new Error(
          `Not enough values to unpack (expected at least ${i}, got ${types.length})`
        );
      if (target.starred) {
        starOffset = types.length - targets.length; // How many values will be assigned to the starred target
        throw new TypeCheckError("Starred values not supported");
      }
      let valueType = types[i + starOffset];
      return tcTarget(target, valueType);
    });

    if (types.length > destruct.targets.length + starOffset)
      throw new Error(
        `Too many values to unpack (expected ${destruct.targets.length}, got ${types.length})`
      );

    return {
      isDestructured: destruct.isDestructured,
      targets: tTargets,
      valueType: value,
    };
  } else {
    throw new TypeCheckError(`Type ${value.tag} cannot be destructured`);
  }
}

function tcAssignable(
  env: GlobalTypeEnv,
  locals: LocalTypeEnv,
  target: Assignable<null>
): Assignable<Type> {
  const expr = tcExpr(env, locals, target);
  if (!isTagged(expr, ASSIGNABLE_TAGS)) {
    throw new TypeCheckError(`Cannot assing to target type ${expr.tag}`);
  }
  return expr;
}

export function tcExpr(env: GlobalTypeEnv, locals: LocalTypeEnv, expr: Expr<null>): Expr<Type> {
  switch (expr.tag) {
    case "literal":
      return { ...expr, a: tcLiteral(expr.value) };
    case "binop":
      const tLeft = tcExpr(env, locals, expr.left);
      const tRight = tcExpr(env, locals, expr.right);
      const tBin = { ...expr, left: tLeft, right: tRight };
      switch (expr.op) {
        case BinOp.Plus:
        case BinOp.Minus:
        case BinOp.Mul:
        case BinOp.IDiv:
        case BinOp.Mod:
          if (equalType(tLeft.a, NUM) && equalType(tRight.a, NUM)) {
            return { a: NUM, ...tBin };
          } else {
            throw new TypeCheckError("Type mismatch for numeric op" + expr.op);
          }
        case BinOp.Eq:
        case BinOp.Neq:
          if (equalType(tLeft.a, tRight.a)) {
            return { a: BOOL, ...tBin };
          } else {
            throw new TypeCheckError("Type mismatch for op" + expr.op);
          }
        case BinOp.Lte:
        case BinOp.Gte:
        case BinOp.Lt:
        case BinOp.Gt:
          if (equalType(tLeft.a, NUM) && equalType(tRight.a, NUM)) {
            return { a: BOOL, ...tBin };
          } else {
            throw new TypeCheckError("Type mismatch for op" + expr.op);
          }
        case BinOp.And:
        case BinOp.Or:
          if (equalType(tLeft.a, BOOL) && equalType(tRight.a, BOOL)) {
            return { a: BOOL, ...tBin };
          } else {
            throw new TypeCheckError("Type mismatch for boolean op" + expr.op);
          }
        case BinOp.Is:
          if (!isNoneOrClass(tLeft.a) || !isNoneOrClass(tRight.a))
            throw new TypeCheckError("is operands must be objects");
          return { a: BOOL, ...tBin };
        default:
          return unreachable(expr);
      }
    case "uniop":
      const tExpr = tcExpr(env, locals, expr.expr);
      const tUni = { ...expr, a: tExpr.a, expr: tExpr };
      switch (expr.op) {
        case UniOp.Neg:
          if (equalType(tExpr.a, NUM)) {
            return tUni;
          } else {
            throw new TypeCheckError("Type mismatch for op" + expr.op);
          }
        case UniOp.Not:
          if (equalType(tExpr.a, BOOL)) {
            return tUni;
          } else {
            throw new TypeCheckError("Type mismatch for op" + expr.op);
          }
        default:
          return unreachable(expr);
      }
    case "id":
      if (locals.vars.has(expr.name)) {
        return { a: locals.vars.get(expr.name), ...expr };
      } else if (env.globals.has(expr.name)) {
        return { a: env.globals.get(expr.name), ...expr };
      } else {
        throw new TypeCheckError("Unbound id: " + expr.name);
      }
    case "builtin1":
      if (expr.name === "print") {
        const tArg = tcExpr(env, locals, expr.arg);
        return { ...expr, a: tArg.a, arg: tArg };
      } else if (env.functions.has(expr.name)) {
        const [[expectedArgTyp], retTyp] = env.functions.get(expr.name);
        const tArg = tcExpr(env, locals, expr.arg);

        if (isAssignable(env, tArg.a, expectedArgTyp)) {
          return { ...expr, a: retTyp, arg: tArg };
        } else {
          throw new TypeError("Function call type mismatch: " + expr.name);
        }
      } else {
        throw new TypeError("Undefined function: " + expr.name);
      }
    case "builtin2":
      if (env.functions.has(expr.name)) {
        const [[leftTyp, rightTyp], retTyp] = env.functions.get(expr.name);
        const tLeftArg = tcExpr(env, locals, expr.left);
        const tRightArg = tcExpr(env, locals, expr.right);
        if (isAssignable(env, leftTyp, tLeftArg.a) && isAssignable(env, rightTyp, tRightArg.a)) {
          return { ...expr, a: retTyp, left: tLeftArg, right: tRightArg };
        } else {
          throw new TypeError("Function call type mismatch: " + expr.name);
        }
      } else {
        throw new TypeError("Undefined function: " + expr.name);
      }
    case "call":
      if (env.classes.has(expr.name)) {
        // surprise surprise this is actually a constructor
        const tConstruct: Expr<Type> = { a: CLASS(expr.name), tag: "construct", name: expr.name };
        const [_, methods] = env.classes.get(expr.name);
        if (methods.has("__init__")) {
          const [initArgs, initRet] = methods.get("__init__");
          if (expr.arguments.length !== initArgs.length - 1)
            throw new TypeCheckError(
              "__init__ didn't receive the correct number of arguments from the constructor"
            );
          if (initRet !== NONE) throw new TypeCheckError("__init__  must have a void return type");
          return tConstruct;
        } else {
          return tConstruct;
        }
      } else if (env.functions.has(expr.name)) {
        const [argTypes, retType] = env.functions.get(expr.name);
        const tArgs = expr.arguments.map((arg) => tcExpr(env, locals, arg));

        if (
          argTypes.length === expr.arguments.length &&
          tArgs.every((tArg, i) => tArg.a === argTypes[i])
        ) {
          return { ...expr, a: retType, arguments: expr.arguments };
        } else {
          throw new TypeError("Function call type mismatch: " + expr.name);
        }
      } else {
        throw new TypeError("Undefined function: " + expr.name);
      }
    case "lookup":
      var tObj = tcExpr(env, locals, expr.obj);
      if (tObj.a.tag === "class") {
        if (env.classes.has(tObj.a.name)) {
          const [fields, _] = env.classes.get(tObj.a.name);
          if (fields.has(expr.field)) {
            return { ...expr, a: fields.get(expr.field), obj: tObj };
          } else {
            throw new TypeCheckError(`could not found field ${expr.field} in class ${tObj.a.name}`);
          }
        } else {
          throw new TypeCheckError("field lookup on an unknown class");
        }
      } else {
        throw new TypeCheckError("field lookups require an object");
      }
    case "method-call":
      var tObj = tcExpr(env, locals, expr.obj);
      var tArgs = expr.arguments.map((arg) => tcExpr(env, locals, arg));
      if (tObj.a.tag === "class") {
        if (env.classes.has(tObj.a.name)) {
          const [_, methods] = env.classes.get(tObj.a.name);
          if (methods.has(expr.method)) {
            const [methodArgs, methodRet] = methods.get(expr.method);
            const realArgs = [tObj].concat(tArgs);
            if (
              methodArgs.length === realArgs.length &&
              methodArgs.every((argTyp, i) => isAssignable(env, realArgs[i].a, argTyp))
            ) {
              return { ...expr, a: methodRet, obj: tObj, arguments: tArgs };
            } else {
              throw new TypeCheckError(
                `Method call type mismatch: ${expr.method} --- callArgs: ${JSON.stringify(
                  realArgs
                )}, methodArgs: ${JSON.stringify(methodArgs)}`
              );
            }
          } else {
            throw new TypeCheckError(
              `could not found method ${expr.method} in class ${tObj.a.name}`
            );
          }
        } else {
          throw new TypeCheckError("method call on an unknown class");
        }
      } else {
        throw new TypeCheckError("method calls require an object");
      }
<<<<<<< HEAD
    case "dict":
      let entries = expr.entries;
      let dictType: Type;
      // check for the empty dict, example: d = {} -> returns `none`
      if (!entries?.length) {
        dictType = { tag: "dict", key: { tag: "none" }, value: { tag: "none" } };
        let dictAnnotated = { ...expr, a: dictType, entries: entries };
        return dictAnnotated;
      } else {
        // the dict has one or more key-value pairs
        // return the types of keys and values, if they are consistent
        let keyTypes = new Set();
        let valueTypes = new Set();
        let entryTypes: Array<[Expr<Type>, Expr<Type>]> = [];
        for (let entryIndex = 0; entryIndex < entries.length; entryIndex++) {
          let keyType = tcExpr(env, locals, entries[entryIndex][0]);
          let valueType = tcExpr(env, locals, entries[entryIndex][1]);
          entryTypes.push([keyType, valueType]);
          keyTypes.add(JSON.stringify(keyType.a));
          valueTypes.add(JSON.stringify(valueType.a));
        }
        if (keyTypes.size > 1) {
          throw new TypeCheckError("Heterogenous `Key` types aren't supported");
        }
        if (valueTypes.size > 1) {
          throw new TypeCheckError("Heterogenous `Value` types aren't supported");
        }
        let keyType = tcExpr(env, locals, entries[0][0]);
        let valueType = tcExpr(env, locals, entries[0][1]);
        dictType = { tag: "dict", key: keyType.a, value: valueType.a };
        let dictAnnotated = { ...expr, a: dictType, entries: entryTypes };
        return dictAnnotated;
      }
    case "bracket-lookup":
      var tObj = tcExpr(env, locals, expr.obj);
      if (tObj.a.tag === "dict") {
        let keyType = tObj.a.key;
        let valueType = tObj.a.value;
        let tKey = tcExpr(env, locals, expr.key);
        let keyLookupType = tKey.a;
        if (!isAssignable(env, keyType, keyLookupType))
          throw new TypeCheckError(
            "Expected key type `" +
              keyType.tag +
              "`; got key lookup type `" +
              keyLookupType.tag +
              "`"
          );
        return { ...expr, a: valueType, obj: tObj, key: tKey };
      } else {
        // list lookup cases go here
        throw new TypeCheckError("bracket-lookup for lists not implemented");
      }
=======
    case "bracket-lookup":
      var obj_t = tcExpr(env, locals, expr.obj);
      var key_t = tcExpr(env, locals, expr.key);
      var tBracketExpr = { ...expr, obj: obj_t, key: key_t, a: obj_t.a };
      if (obj_t.a != STRING) {
        throw new TypeCheckError("Bracket lookup on " + obj_t.a.tag + " type not possible");
      }
      if (key_t.a != NUM) {
        throw new TypeCheckError(
          "Bracket lookup using " + key_t.a.tag + " type as index is not possible"
        );
      }
      return tBracketExpr;
>>>>>>> 64a8b97a
    default:
      throw new TypeCheckError(`unimplemented type checking for expr: ${expr}`);
  }
}

export function tcLiteral(literal: Literal) {
  switch (literal.tag) {
    case "bool":
      return BOOL;
    case "num":
      return NUM;
    case "none":
      return NONE;
    case "string":
      return STRING;
    default:
      unhandledTag(literal);
  }
}<|MERGE_RESOLUTION|>--- conflicted
+++ resolved
@@ -223,23 +223,6 @@
       return { a: NONE, tag: stmt.tag, cond: tCond, body: tBody };
     case "pass":
       return { a: NONE, tag: stmt.tag };
-<<<<<<< HEAD
-    case "field-assign":
-      var tObj = tcExpr(env, locals, stmt.obj);
-      const tVal = tcExpr(env, locals, stmt.value);
-      if (tObj.a.tag !== "class") throw new TypeCheckError("field assignments require an object");
-      if (!env.classes.has(tObj.a.name))
-        throw new TypeCheckError("field assignment on an unknown class");
-      const [fields, _] = env.classes.get(tObj.a.name);
-      if (!fields.has(stmt.field))
-        throw new TypeCheckError(`could not find field ${stmt.field} in class ${tObj.a.name}`);
-      if (!isAssignable(env, tVal.a, fields.get(stmt.field)))
-        throw new TypeCheckError(
-          `could not assign value of type: ${tVal.a}; field ${
-            stmt.field
-          } expected type: ${fields.get(stmt.field)}`
-        );
-      return { ...stmt, a: NONE, obj: tObj, value: tVal };
     case "bracket-assign":
       let tObject = tcExpr(env, locals, stmt.obj);
       let tKey = tcExpr(env, locals, stmt.key);
@@ -261,8 +244,6 @@
         throw new TypeCheckError("bracket-assign for lists not implemented");
       }
     // throw new TypeCheckError("bracket-assign not implemented");
-=======
->>>>>>> 64a8b97a
     default:
       unhandledTag(stmt);
   }
@@ -545,7 +526,6 @@
       } else {
         throw new TypeCheckError("method calls require an object");
       }
-<<<<<<< HEAD
     case "dict":
       let entries = expr.entries;
       let dictType: Type;
@@ -595,25 +575,23 @@
               "`"
           );
         return { ...expr, a: valueType, obj: tObj, key: tKey };
+      } else if (tObj.a.tag === "string") {
+        var obj_t = tcExpr(env, locals, expr.obj);
+        var key_t = tcExpr(env, locals, expr.key);
+        var tBracketExpr = { ...expr, obj: obj_t, key: key_t, a: obj_t.a };
+        if (obj_t.a != STRING) {
+          throw new TypeCheckError("Bracket lookup on " + obj_t.a.tag + " type not possible");
+        }
+        if (key_t.a != NUM) {
+          throw new TypeCheckError(
+            "Bracket lookup using " + key_t.a.tag + " type as index is not possible"
+          );
+        }
+        return tBracketExpr;
       } else {
         // list lookup cases go here
         throw new TypeCheckError("bracket-lookup for lists not implemented");
       }
-=======
-    case "bracket-lookup":
-      var obj_t = tcExpr(env, locals, expr.obj);
-      var key_t = tcExpr(env, locals, expr.key);
-      var tBracketExpr = { ...expr, obj: obj_t, key: key_t, a: obj_t.a };
-      if (obj_t.a != STRING) {
-        throw new TypeCheckError("Bracket lookup on " + obj_t.a.tag + " type not possible");
-      }
-      if (key_t.a != NUM) {
-        throw new TypeCheckError(
-          "Bracket lookup using " + key_t.a.tag + " type as index is not possible"
-        );
-      }
-      return tBracketExpr;
->>>>>>> 64a8b97a
     default:
       throw new TypeCheckError(`unimplemented type checking for expr: ${expr}`);
   }
