--- conflicted
+++ resolved
@@ -3,11 +3,8 @@
 import { tc, defaultTypeEnv, GlobalTypeEnv } from "./type-check";
 import { Value, Type, Literal } from "./ast";
 import { parse } from "./parser";
-<<<<<<< HEAD
 import { importMemoryManager, MemoryManager } from "./alloc";
-=======
 import { NUM, STRING, BOOL, NONE, PyValue } from "./utils";
->>>>>>> c2ec6799
 import { bignumfunctions } from "./bignumfunctions";
 
 interface REPL {
