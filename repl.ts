import { run, Config } from "./runner";
import { GlobalEnv, libraryFuns } from "./compiler";
import { tc, defaultTypeEnv, GlobalTypeEnv } from "./type-check";
import { Value, Type, Literal } from "./ast";
import { parse } from "./parser";
import { importMemoryManager, MemoryManager } from "./alloc";
import { NUM, STRING, BOOL, NONE, PyValue } from "./utils";
import { bignumfunctions } from "./bignumfunctions";

interface REPL {
  run(source: string): Promise<any>;
}

export class BasicREPL {
  currentEnv: GlobalEnv;
  currentTypeEnv: GlobalTypeEnv;
  functions: string;
  importObject: any;
  memory: any;
  memoryManager: MemoryManager;
  constructor(importObject: any) {
    this.importObject = importObject;
    if (!importObject.js) {
      const memory = new WebAssembly.Memory({ initial: 2000, maximum: 2000 });

      this.importObject.js = { memory: memory };
    }

    if (!importObject.memoryManager) {
      const memory = this.importObject.js.memory;
      const memoryManager = new MemoryManager(new Uint8Array(memory.buffer), {
        staticStorage: 512n,
        total: 2000n,
      });
      this.memoryManager = memoryManager;
      importMemoryManager(this.importObject, memoryManager);
    }
    this.currentEnv = {
      globals: new Map(),
      classes: new Map(),
      locals: new Map(),
      funs: new Map(),
    };
    this.importObject.imports.__internal_print = (arg: any) => {
      console.log("Logging from WASM: ", arg);
      this.importObject.imports.print(
        PyValue(NUM, arg, new Uint32Array(this.importObject.js.memory.buffer))
      );
      return arg;
    };
    this.importObject.imports.__internal_print_num = (arg: number) => {
      console.log("Logging from WASM: ", arg);
      this.importObject.imports.print(
        PyValue(NUM, arg, new Uint32Array(this.importObject.js.memory.buffer))
      );
      return arg;
    };
    this.importObject.imports.__internal_print_str = (arg: number) => {
      console.log("Logging from WASM: ", arg);
      this.importObject.imports.print(
        PyValue(STRING, arg, new Uint32Array(this.importObject.js.memory.buffer))
      );
      return arg;
    };
    this.importObject.imports.__internal_print_bool = (arg: number) => {
      console.log("Logging from WASM: ", arg);
      this.importObject.imports.print(PyValue(BOOL, arg, null));
      return arg;
    };
    this.importObject.imports.__internal_print_none = (arg: number) => {
      console.log("Logging from WASM: ", arg);
      this.importObject.imports.print(PyValue(NONE, arg, null));
      return arg;
    };

    // initialization for range() calss and its constructor.
    const classFields: Map<string, [number, Literal]> = new Map();
    classFields.set("cur", [0, { tag: "num", value: BigInt(0) }]);
    classFields.set("stop", [1, { tag: "num", value: BigInt(0) }]);
    classFields.set("step", [2, { tag: "num", value: BigInt(1) }]);
    this.currentEnv.classes.set("Range", classFields);

    this.currentTypeEnv = defaultTypeEnv;
<<<<<<< HEAD
    this.functions = libraryFuns();
=======
    this.functions = libraryFuns() + "\n\n" + bignumfunctions;
>>>>>>> 8d95730e
  }
  async run(source: string): Promise<Value> {
    const config: Config = {
      importObject: this.importObject,
      env: this.currentEnv,
      typeEnv: this.currentTypeEnv,
      functions: this.functions,
      memoryManager: this.memoryManager,
    };
    const [result, newEnv, newTypeEnv, newFunctions] = await run(source, config);
    this.currentEnv = newEnv;
    this.currentTypeEnv = newTypeEnv;
    this.functions += newFunctions;
    return result;
  }
  async tc(source: string): Promise<Type> {
    const config: Config = {
      importObject: this.importObject,
      env: this.currentEnv,
      typeEnv: this.currentTypeEnv,
      functions: this.functions,
      memoryManager: this.memoryManager,
    };
    const parsed = parse(source);
    const [result, _] = await tc(this.currentTypeEnv, parsed);
    return result.a[0];
  }
}<|MERGE_RESOLUTION|>--- conflicted
+++ resolved
@@ -81,11 +81,7 @@
     this.currentEnv.classes.set("Range", classFields);
 
     this.currentTypeEnv = defaultTypeEnv;
-<<<<<<< HEAD
-    this.functions = libraryFuns();
-=======
     this.functions = libraryFuns() + "\n\n" + bignumfunctions;
->>>>>>> 8d95730e
   }
   async run(source: string): Promise<Value> {
     const config: Config = {
