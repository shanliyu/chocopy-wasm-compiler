import { run, Config } from "./runner";
import { GlobalEnv, libraryFuns, ListContentTag } from "./compiler";
import { tc, defaultTypeEnv, GlobalTypeEnv } from "./type-check";
import { Value, Type, Literal } from "./ast";
import { parse } from "./parser";
import { importMemoryManager, MemoryManager } from "./alloc";
import { bignumfunctions } from "./bignumfunctions";
<<<<<<< HEAD
import { NUM, STRING, BOOL, NONE, LIST, CLASS, PyValue, stringify, PyString, PyBigInt, encodeValue } from "./utils";
import { InternalException, ZeroDivisionError } from "./error";
=======
import { AttributeError } from "./error";
import { ErrorManager, importErrorManager } from "./errorManager";
>>>>>>> e853862d

interface REPL {
  run(source: string): Promise<any>;
}

export class BasicREPL {
  currentEnv: GlobalEnv;
  currentTypeEnv: GlobalTypeEnv;
  functions: string;
  importObject: any;
  memory: any;
  errorManager: ErrorManager;
  memoryManager: MemoryManager;
  constructor(importObject: any) {
    this.importObject = importObject;
    this.errorManager = new ErrorManager();
    if (!importObject.js) {
      const memory = new WebAssembly.Memory({ initial: 2000, maximum: 2000 });
      const view = new Int32Array(memory.buffer);
      view[0] = 4;
      this.importObject.js = { memory: memory };
    }

    if (!importObject.memoryManager) {
      const memory = this.importObject.js.memory;
      const memoryManager = new MemoryManager(new Uint8Array(memory.buffer), {
        staticStorage: 512n,
        total: 2000n,
      });
      this.memoryManager = memoryManager;
      importMemoryManager(this.importObject, memoryManager);
    }
    this.currentEnv = {
      globals: new Map(),
      classes: new Map(),
// <<<<<<< HEAD
//       locals: new Set(),
//       offset: 1,
//     };
//     this.importObject.imports.__internal_print = (arg: any) => {
//       console.log("Logging from WASM: ", arg);
//       this.importObject.imports.print(
//         PyValue(NUM, arg, new Uint32Array(this.importObject.js.memory.buffer))
//       );
//       return arg;
//     };
//     this.importObject.imports.__internal_print_num = (arg: number) => {
//       console.log("Logging from WASM: ", arg);
//       this.importObject.imports.print(
//         PyValue(NUM, arg, new Uint32Array(this.importObject.js.memory.buffer))
//       );
//       return arg;
//     };
//     this.importObject.imports.__internal_print_bool = (arg: number) => {
//       console.log("Logging from WASM: ", arg);
//       this.importObject.imports.print(PyValue(BOOL, arg, null));
//       return arg;
//     };
// =======
      locals: new Map(),
      funs: new Map(),
    };
    this.importObject.imports.__internal_print = (arg: any) => {
      console.log("Logging from WASM: ", arg);
      this.importObject.imports.print(
        PyValue(NUM, arg, new Uint32Array(this.importObject.js.memory.buffer))
      );
      return arg;
    };
    this.importObject.imports.__internal_print_none = (arg: number) => {
      console.log("Logging from WASM: ", arg);
      this.importObject.imports.print(PyValue(NONE, arg, null));
      return arg;
    };
    this.importObject.imports.__internal_print_num = (arg: number) => {
      console.log("Logging from WASM: ", arg);
      this.importObject.imports.print(
        PyValue(NUM, arg, new Uint32Array(this.importObject.js.memory.buffer))
      );
      return arg;
    };
    this.importObject.imports.__internal_print_str = (arg: number) => {
      console.log("Logging from WASM: ", arg);
      this.importObject.imports.print(
        PyValue(STRING, arg, new Uint32Array(this.importObject.js.memory.buffer))
      );
      return arg;
    };
    this.importObject.imports.__internal_print_list = (arg: number, typ: ListContentTag) => {
      console.log("Logging from WASM: ", arg);
      let mem = new Uint32Array(this.importObject.js.memory.buffer);
      const view = new Int32Array(mem);
      let list_length = view[arg / 4 + 1];
      let list_bound = view[arg / 4 + 2];
      var base_str = "";
      var index = 0;
      let p_list = [];

      while (index < list_length) {
        switch (typ) {
          case ListContentTag.Num:
            base_str = stringify(PyValue(LIST(NUM), arg, mem));
            p_list.push(stringify(PyValue(NUM, view[arg / 4 + 3 + index], mem)));
            break;
          case ListContentTag.Bool:
            base_str = stringify(PyValue(LIST(BOOL), arg, mem));
            p_list.push(stringify(PyValue(BOOL, view[arg / 4 + 3 + index], mem)));
            break;
          //Realistically can never happen
          case ListContentTag.None:
            base_str = stringify(PyValue(LIST(NONE), arg, mem));
            p_list.push(stringify(PyValue(NONE, view[arg / 4 + 3 + index], mem)));
            break;
          //We didn't actually store the name of the class anywhere
          //This will display as "<list<class> object at N>"
          case ListContentTag.Str:
            base_str = stringify(PyValue(LIST(STRING), arg, mem));
            p_list.push(stringify(PyValue(STRING, view[arg / 4 + 3 + index], mem)));
            break;
          case ListContentTag.Class:
            base_str = stringify(PyValue(LIST(CLASS("class")), arg, mem));
            p_list.push(stringify(PyValue(CLASS("CLASS"), view[arg / 4 + 3 + index], mem)));
            break;
          //Doesn't display type of inner list
          //This will display as "<list<list> object at N>"
          case ListContentTag.List:
            base_str = stringify(PyValue(LIST(LIST(null)), arg, mem));
            p_list.push(stringify(PyValue(LIST(LIST(null)), view[arg / 4 + 3 + index], mem)));
            break;
          //TODO: Placeholder for Dict
          case ListContentTag.Dict:
            base_str = stringify(PyValue(LIST(LIST(null)), arg, mem));
            p_list.push(stringify(PyValue(CLASS("Dict"), view[arg / 4 + 3 + index], mem)));
            break;
          //TODO: Placeholder for Callable
          case ListContentTag.Callable:
            base_str = stringify(PyValue(LIST(NUM), arg, mem));
            p_list.push(stringify(PyValue(CLASS("Callable"), view[arg / 4 + 3 + index], mem)));
            break;
        }
        index += 1;
      }

      this.importObject.imports.print(PyString(`${base_str} [ ${p_list.join(", ")} ]`, arg));

      return arg;
    };
    this.importObject.imports.__internal_print_bool = (arg: number) => {
      console.log("Logging from WASM: ", arg);
      this.importObject.imports.print(PyValue(BOOL, arg, null));
      return arg;
    };
    this.importObject.imports.abs = (arg: number) =>
      this.uniOpInterface(arg, (val: bigint) => {
        return val < 0 ? -val : val;
      });
    this.importObject.imports.pow = (base: number, exp: number) =>
      this.binOpInterface(base, exp, (baseVal: bigint, expVal: bigint) => {
        // Javascript does not allow a negative BigInt exponent.
        if (expVal < 1) {
          return 0n;
        } else {
          return baseVal ** expVal;
        }
      });
    this.importObject.imports.max = (x: number, y: number) =>
      this.binOpInterface(x, y, (xval: bigint, yval: bigint) => {
        var res = xval > yval ? xval : yval;
        return res;
      });
    this.importObject.imports.min = (x: number, y: number) =>
      this.binOpInterface(x, y, (xval: bigint, yval: bigint) => {
        var res = xval < yval ? xval : yval;
        return res;
      });
    this.importObject.imports.__big_num_add = (x: number, y: number) =>
      this.binOpInterface(x, y, (x: bigint, y: bigint) => {
        return x + y;
      });
    this.importObject.imports.__big_num_sub = (x: number, y: number) =>
      this.binOpInterface(x, y, (x: bigint, y: bigint) => {
        return x - y;
      });
    this.importObject.imports.__big_num_mul = (x: number, y: number) =>
      this.binOpInterface(x, y, (x: bigint, y: bigint) => {
        return x * y;
      });
    this.importObject.imports.__big_num_div = (x: number, y: number) =>
      this.binOpInterface(x, y, (x: bigint, y: bigint) => {
        if (y === 0n) {
          throw new ZeroDivisionError();
        }
        return (x - (((x % y) + y) % y)) / y;
      });
    this.importObject.imports.__big_num_mod = (x: number, y: number) =>
      this.binOpInterface(x, y, (x: bigint, y: bigint) => {
        return ((x % y) + y) % y;
      });
    this.importObject.imports.__big_num_eq = (x: number, y: number) =>
      this.binOpInterfaceBool(x, y, (x: bigint, y: bigint) => {
        return x === y;
      });
    this.importObject.imports.__big_num_ne = (x: number, y: number) =>
      this.binOpInterfaceBool(x, y, (x: bigint, y: bigint) => {
        return x !== y;
      });
    this.importObject.imports.__big_num_lt = (x: number, y: number) =>
      this.binOpInterfaceBool(x, y, (x: bigint, y: bigint) => {
        return x < y;
      });
    this.importObject.imports.__big_num_lte = (x: number, y: number) =>
      this.binOpInterfaceBool(x, y, (x: bigint, y: bigint) => {
        return x <= y;
      });
    this.importObject.imports.__big_num_gt = (x: number, y: number) =>
      this.binOpInterfaceBool(x, y, (x: bigint, y: bigint) => {
        return x > y;
      });
    this.importObject.imports.__big_num_gte = (x: number, y: number) =>
      this.binOpInterfaceBool(x, y, (x: bigint, y: bigint) => {
        return x >= y;
      });

    importErrorManager(this.importObject, this.errorManager);

    // initialization for range() calss and its constructor.
    const classFields: Map<string, [number, Literal]> = new Map();
    classFields.set("cur", [0, { tag: "num", value: BigInt(0) }]);
    classFields.set("stop", [1, { tag: "num", value: BigInt(0) }]);
    classFields.set("step", [2, { tag: "num", value: BigInt(1) }]);
    this.currentEnv.classes.set("Range", classFields);
    this.currentTypeEnv = defaultTypeEnv;
    this.functions = libraryFuns() + "\n\n" + bignumfunctions;
  }
  binOpInterface(
    x: number,
    y: number,
    f: (x: bigint, y: bigint) => bigint
  ): number {
    var mem = new Uint32Array(this.importObject.js.memory.buffer);
    var xval = PyValue(NUM, x, mem);
    var yval = PyValue(NUM, y, mem);
    if (xval.tag == "num" && yval.tag == "num") {
      return encodeValue(PyBigInt(f(xval.value, yval.value)), this.importObject.imports.gcalloc, mem);
    }
    throw new InternalException("binary operation failed at runtime");
  }
  binOpInterfaceBool(
    x: number,
    y: number,
    f: (x: bigint, y: bigint) => boolean
  ): number {
    var mem = new Uint32Array(this.importObject.js.memory.buffer);
    var xval = PyValue(NUM, x, mem);
    var yval = PyValue(NUM, y, mem);
    if (xval.tag == "num" && yval.tag == "num") {
      return encodeValue(PyBool(f(xval.value, yval.value)), mem);
    }
    throw new InternalException("binary operation failed at runtime");
  }
  uniOpInterface(x: number, f: (x: bigint) => bigint): number {
    var mem = new Uint32Array(this.importObject.js.memory.buffer);
    var xval = PyValue(NUM, x, mem);
    if (xval.tag == "num") {
      return encodeValue(PyBigInt(f(xval.value)), this.importObject.imports.gcalloc, mem);
    }
    throw new InternalException("binary operation failed at runtime");
  }
  async run(source: string): Promise<Value> {
    const config: Config = {
      importObject: this.importObject,
      env: this.currentEnv,
      typeEnv: this.currentTypeEnv,
      functions: this.functions,
      errorManager: this.errorManager,
      memoryManager: this.memoryManager,
    };
    const [result, newEnv, newTypeEnv, newFunctions, newErrorManager] = await run(source, config);
    this.currentEnv = newEnv;
    this.currentTypeEnv = newTypeEnv;
    this.functions += newFunctions;
    this.errorManager = newErrorManager;

    this.memoryManager.forceCollect();
    return result;
  }
  async tc(source: string): Promise<Type> {
    const config: Config = {
      importObject: this.importObject,
      env: this.currentEnv,
      typeEnv: this.currentTypeEnv,
      functions: this.functions,
      errorManager: this.errorManager,
      memoryManager: this.memoryManager,
    };
    const parsed = parse(source, config);
    const [result, _] = await tc(this.currentTypeEnv, parsed);
    return result.a[0];
  }
}<|MERGE_RESOLUTION|>--- conflicted
+++ resolved
@@ -5,13 +5,10 @@
 import { parse } from "./parser";
 import { importMemoryManager, MemoryManager } from "./alloc";
 import { bignumfunctions } from "./bignumfunctions";
-<<<<<<< HEAD
-import { NUM, STRING, BOOL, NONE, LIST, CLASS, PyValue, stringify, PyString, PyBigInt, encodeValue } from "./utils";
-import { InternalException, ZeroDivisionError } from "./error";
-=======
-import { AttributeError } from "./error";
+import { NUM, STRING, BOOL, NONE, LIST, CLASS, PyValue, stringify, PyString, PyBigInt, PyBool, encodeValue } from "./utils";
+import { InternalException, ZeroDivisionError, AttributeError } from "./error";
 import { ErrorManager, importErrorManager } from "./errorManager";
->>>>>>> e853862d
+
 
 interface REPL {
   run(source: string): Promise<any>;
@@ -47,30 +44,6 @@
     this.currentEnv = {
       globals: new Map(),
       classes: new Map(),
-// <<<<<<< HEAD
-//       locals: new Set(),
-//       offset: 1,
-//     };
-//     this.importObject.imports.__internal_print = (arg: any) => {
-//       console.log("Logging from WASM: ", arg);
-//       this.importObject.imports.print(
-//         PyValue(NUM, arg, new Uint32Array(this.importObject.js.memory.buffer))
-//       );
-//       return arg;
-//     };
-//     this.importObject.imports.__internal_print_num = (arg: number) => {
-//       console.log("Logging from WASM: ", arg);
-//       this.importObject.imports.print(
-//         PyValue(NUM, arg, new Uint32Array(this.importObject.js.memory.buffer))
-//       );
-//       return arg;
-//     };
-//     this.importObject.imports.__internal_print_bool = (arg: number) => {
-//       console.log("Logging from WASM: ", arg);
-//       this.importObject.imports.print(PyValue(BOOL, arg, null));
-//       return arg;
-//     };
-// =======
       locals: new Map(),
       funs: new Map(),
     };
@@ -202,7 +175,9 @@
     this.importObject.imports.__big_num_div = (x: number, y: number) =>
       this.binOpInterface(x, y, (x: bigint, y: bigint) => {
         if (y === 0n) {
-          throw new ZeroDivisionError();
+          // TODO change this back to ZeroDivisionError
+          throw new Error("Cannot divide by zero");
+//           throw new ZeroDivisionError();
         }
         return (x - (((x % y) + y) % y)) / y;
       });
@@ -268,7 +243,7 @@
     var xval = PyValue(NUM, x, mem);
     var yval = PyValue(NUM, y, mem);
     if (xval.tag == "num" && yval.tag == "num") {
-      return encodeValue(PyBool(f(xval.value, yval.value)), mem);
+      return encodeValue(PyBool(f(xval.value, yval.value)), this.importObject.imports.gcalloc,mem);
     }
     throw new InternalException("binary operation failed at runtime");
   }
