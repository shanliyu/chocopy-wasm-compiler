import { run, Config } from "./runner";
import { GlobalEnv, libraryFuns } from "./compiler";
import { tc, defaultTypeEnv, GlobalTypeEnv } from "./type-check";
import { Value, Type, Literal } from "./ast";
import { parse } from "./parser";
import { importMemoryManager, MemoryManager } from "./alloc";
import { bignumfunctions } from "./bignumfunctions";

interface REPL {
  run(source: string): Promise<any>;
}

export class BasicREPL {
  currentEnv: GlobalEnv;
  currentTypeEnv: GlobalTypeEnv;
  functions: string;
  importObject: any;
  memory: any;
  memoryManager: MemoryManager;
  constructor(importObject: any) {
    this.importObject = importObject;
    if (!importObject.js) {
      const memory = new WebAssembly.Memory({ initial: 2000, maximum: 2000 });

      this.importObject.js = { memory: memory };
    }

    if (!importObject.memoryManager) {
      const memory = this.importObject.js.memory;
      const memoryManager = new MemoryManager(new Uint8Array(memory.buffer), {
        staticStorage: 512n,
        total: 2000n,
      });
      this.memoryManager = memoryManager;
      importMemoryManager(this.importObject, memoryManager);
    }
    this.currentEnv = {
      globals: new Map(),
      classes: new Map(),
<<<<<<< HEAD
      locals: new Set(),
      offset: 1,
      funs: new Map(),
=======
      locals: new Map(),
>>>>>>> 90a59dc4
    };

    // initialization for range() calss and its constructor.
    const classFields: Map<string, [number, Literal]> = new Map();
    classFields.set("cur", [0, { tag: "num", value: BigInt(0) }]);
    classFields.set("stop", [1, { tag: "num", value: BigInt(0) }]);
    classFields.set("step", [2, { tag: "num", value: BigInt(1) }]);
    this.currentEnv.classes.set("Range", classFields);

    this.currentTypeEnv = defaultTypeEnv;
    this.functions = libraryFuns() + "\n\n" + bignumfunctions;
  }
  async run(source: string): Promise<Value> {
    const config: Config = {
      importObject: this.importObject,
      env: this.currentEnv,
      typeEnv: this.currentTypeEnv,
      functions: this.functions,
      memoryManager: this.memoryManager,
    };
    const [result, newEnv, newTypeEnv, newFunctions] = await run(source, config);
    this.currentEnv = newEnv;
    this.currentTypeEnv = newTypeEnv;
    this.functions += newFunctions;
    return result;
  }
  async tc(source: string): Promise<Type> {
    const config: Config = {
      importObject: this.importObject,
      env: this.currentEnv,
      typeEnv: this.currentTypeEnv,
      functions: this.functions,
      memoryManager: this.memoryManager,
    };
    const parsed = parse(source);
    const [result, _] = await tc(this.currentTypeEnv, parsed);
    return result.a;
  }
}<|MERGE_RESOLUTION|>--- conflicted
+++ resolved
@@ -37,13 +37,9 @@
     this.currentEnv = {
       globals: new Map(),
       classes: new Map(),
-<<<<<<< HEAD
-      locals: new Set(),
+      locals: new Map(),
       offset: 1,
       funs: new Map(),
-=======
-      locals: new Map(),
->>>>>>> 90a59dc4
     };
 
     // initialization for range() calss and its constructor.
