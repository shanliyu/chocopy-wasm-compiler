--- conflicted
+++ resolved
@@ -1,11 +1,7 @@
 const python = require("lezer-python");
 
-<<<<<<< HEAD
-const input = "b[3] = 5";
-=======
 const input = `for i, x in enumerate(fruits):
 break`;
->>>>>>> b569ec05
 
 const tree = python.parser.parse(input);
 
