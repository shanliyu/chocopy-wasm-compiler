--- conflicted
+++ resolved
@@ -126,15 +126,9 @@
   isFree: boolean;
 }
 
-<<<<<<< HEAD
 export class Node {
 	public next: Node | null = null;
 	public prev: Node | null = null;
-=======
-class Node {
-  public next: Node | null = null;
-  public prev: Node | null = null;
->>>>>>> 1f2d5a6e
   data: flmd;
   constructor(public data_: flmd) {
     this.data = data_;
