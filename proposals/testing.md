--- conflicted
+++ resolved
@@ -2,17 +2,10 @@
 
 ## Design
 
-<<<<<<< HEAD
 Our goal for this project is going to be automated compiler fuzzing, similar to [Csmith](https://www.cs.utah.edu/~regehr/papers/pldi11-preprint.pdf).
 We will generate random programs based on the grammar of (extended) ChocoPy, henceforth eChocoPy.
 For each grammar production, we generate a required target from the allowable targets. If the production
 is nonterminal, that production is recursively generated. Each production will be generated according to
-=======
-Our goal for this project is going to be automated compiler fuzzing, similar to Csmith.
-We will generate random programs based on the grammar of (extended) ChocoPy, henceforth eChocoPy. 
-For each grammar production, we generate a required target from the allowable targets. If the production 
-is nonterminal, that production is recursively generated. Each production will be generated according to 
->>>>>>> eebc0557
 a probability table of appropriate productions.
 
 Functions, variables, and classes require special treatment. We will preemptively generate some random
@@ -42,16 +35,12 @@
 is concerned with edge-case bugs in mature compilers. Since we are testing a very immature compiler,
 we consider errors like this to be more interesting.
 
-<<<<<<< HEAD
-To serve as our source of truth, we will use the Python interpreter, and run all generated programs
-=======
-We will restrict the literals we generate to 0, 1, True, False, and None. We can construct all valid 
+We will restrict the literals we generate to 0, 1, True, False, and None. We can construct all valid
 numbers from 0 and 1, and generating only these literals simplifies generation. To ensure the
 generation of interesting programs, we will dynamically change the probability table to disfavor
 0 when 0 has already been generated in the program.
 
-To serve as our source of truth, we will use the Python interpreter, and run all generated programs 
->>>>>>> eebc0557
+To serve as our source of truth, we will use the Python interpreter, and run all generated programs
 through Python as a source of truth. We make this selection for two
 major reasons: a Python interpreter will be able to run all eChocoPy programs, since eChocoPy is
 a subset of the Python grammar, and the semantics of Python should be similar enough to eChocoPy
@@ -84,19 +73,12 @@
   - Function Defintion
   - Function Call
 - Classes
-<<<<<<< HEAD
   - Class Definition
-  - Class Attributes & Lookups
+  - Class Attributes, Lookups, and Assignments
   - Class Construct
   - Method Calls
-=======
-    - Class Definition
-    - Class Attributes, Lookups, and Assignments
-    - Class Construct
-    - Method Calls
 - If Statements
 - Return Statements
->>>>>>> eebc0557
 
 In order to evaluate the correctness of our generated Python programs, we will
 create two subprocesses, 1) to run the Python program natively and 2) to
