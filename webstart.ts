import { BasicREPL } from "./repl";
import { Type, Value } from "./ast";
import { themeList_export } from "./themelist";
import { addAccordionEvent, prettyPrintObjects } from "./prettyprint";
import { defaultTypeEnv } from "./type-check";
import { NUM, BOOL, NONE, STRING, PyValue, unhandledTag } from "./utils";

import CodeMirror from "codemirror";
import "codemirror/addon/edit/closebrackets";
import "codemirror/mode/python/python";
import "codemirror/addon/hint/show-hint";
import "codemirror/addon/lint/lint";
import "codemirror/addon/scroll/simplescrollbars";
import "./style.scss";
import { toEditorSettings } from "typescript";
import { replace } from "cypress/types/lodash";

var mem_js: { memory: any };

function stringify(result: Value): string {
  switch (result.tag) {
    case "num":
      return result.value.toString();
    case "bool":
      return result.value ? "True" : "False";
    case "string":
      return result.value;
    case "none":
      return "None";
    case "object":
      return `<${result.name} object at ${result.address}`;
    case "list":
      return `<${result.name} at ${result.address}>`;
    case "dict":
      return `<${result.tag}<${result.key_type.tag}:${result.value_type.tag}> at ${result.address}>`;
    default:
      throw new Error(`Could not render value: ${result}`);
  }
}

<<<<<<< HEAD
function prettyPrintObject(result: Value, repl : BasicREPL, currentEle : any){
  if(result.tag == "object"){
    const exp  = document.createElement("button") as HTMLButtonElement;
    exp.setAttribute("class","accordion");
    const div = document.createElement("div");
    div.setAttribute("class","panel");
    const addr = document.createElement("pre");
    addr.setAttribute("class","info");
    addr.innerHTML = "<b class='tag'>address: </b><p class='val'>" + result.address + "</p>";
  
    exp.innerHTML = "<i class='arrow right' id='arrow'></i> " + result.name + " object";
    div.appendChild(addr);
    div.appendChild(document.createElement("br"));
  
    const view = new Int32Array(repl.importObject.js.memory.buffer);
  
    const cls = repl.currentEnv.classes.get(result.name);
    const typedCls = repl.currentTypeEnv.classes.get(result.name)[0];

    cls.forEach((value, key) =>{
      var offset = value[0];
      var type = typedCls.get(key)

      const ele = document.createElement("pre");
      ele.setAttribute("class","info");
      const val = PyValue(type, view[result.address/4 + offset],view) as any; 
      // PyValue implementation seems incomplete, casting to any for now

      // pretty printing object fields
      switch(type.tag){
        case "class":
          if(val.tag !== "none"){
            ele.innerHTML = "<b class='tag'>" + key + ":</b>";
            const new_div = document.createElement("div");
            ele.appendChild(new_div)
            prettyPrintObject({ 
                                tag: "object", 
                                name: type.name, 
                                address: view[result.address/4 + offset] 
                              }, 
                              repl, 
                              new_div) 
          }
          else{
            ele.innerHTML = "<b class='tag'>" + key + ": </b> <p class='val'>none</p>";
          }
          break;
        default:
          ele.innerHTML = "<b class='tag'>" + key + ": </b><p class='val'>" + val.value + "</p>";
          break;
      }
      div.appendChild(ele);
      div.appendChild(document.createElement("br"));
    });
  
    currentEle.appendChild(exp);
    currentEle.appendChild(div);
  }
}

=======
>>>>>>> 700dea7e
function print(typ: Type, arg: number, mem: any): any {
  console.log("Logging from WASM: ", arg);
  const elt = document.createElement("pre");
  document.getElementById("output").appendChild(elt);
  const val = PyValue(typ, arg, mem);
  elt.innerText = stringify(val); // stringify(typ, arg, mem);
  return arg;
}

function webStart() {
  var hiderepl = false;
  document.addEventListener("DOMContentLoaded", function () {
    var filecontent: string | ArrayBuffer;
    const memory = new WebAssembly.Memory({ initial: 2000, maximum: 2000 });
    const view = new Int32Array(memory.buffer);
    view[0] = 4;
    var memory_js = { memory: memory };
   
    var importObject = {
      imports: {
        print: (arg: any) => print(NUM, arg, new Uint32Array(repl.importObject.js.memory.buffer)),
        print_str: (arg: number) =>
          print(STRING, arg, new Uint32Array(repl.importObject.js.memory.buffer)),
        print_num: (arg: number) =>
          print(NUM, arg, new Uint32Array(repl.importObject.js.memory.buffer)),
        print_bool: (arg: number) =>
          print(BOOL, arg, new Uint32Array(repl.importObject.js.memory.buffer)),
        print_none: (arg: number) =>
          print(NONE, arg, new Uint32Array(repl.importObject.js.memory.buffer)),
        abs: Math.abs,
        min: Math.min,
        max: Math.max,
        pow: Math.pow,
      },
      js: memory_js,
    };

    mem_js = importObject.js;
    (window as any)["importObject"] = importObject;
    var repl = new BasicREPL(importObject);

    function renderResult(result: Value): void {
      if (result === undefined) {
        console.log("skip");
        return;
      }
      if (result.tag === "none") return;
      const elt = document.createElement("pre");
      elt.setAttribute("title", result.tag);
      document.getElementById("output").appendChild(elt);
      elt.innerText = stringify(result);
      prettyPrintObjects(result, repl, document.getElementById("output"));
      addAccordionEvent();
    }

    function renderError(result: any, source: string): void {
      const elt = document.createElement("pre");
      document.getElementById("output").appendChild(elt);
      elt.setAttribute("style", "color: red");
      var text = "";
      if (result.loc != undefined){
        text = `line ${result.loc.line}: ${source
          .split(/\r?\n/)
          [result.loc.line - 1].substring(result.loc.col - 1, result.loc.col + result.loc.length)}`;
      }
      elt.innerText = text.concat("\n").concat(String(result));
    }

    function setupRepl() {
      document.getElementById("output").innerHTML = "";
      const replCodeElement = document.getElementById("next-code") as HTMLTextAreaElement;
      replCodeElement.addEventListener("keypress", (e) => {
        if (!e.shiftKey && e.key === "Enter") {
          e.preventDefault();
          const output = document.createElement("div");
          const prompt = document.createElement("span");
          prompt.innerText = "»";
          prompt.setAttribute("class","prompt");
          output.appendChild(prompt);
          const elt = document.createElement("textarea");
          // elt.type = "text";
          elt.disabled = true;
          elt.className = "repl-code";
          output.appendChild(elt);
          document.getElementById("output").appendChild(output);
          const source = replCodeElement.value;
          elt.value = source;
          replCodeElement.value = "";
          repl
            .run(source)
            .then((r) => {
              renderResult(r);
              console.log("run finished");
            })
            .catch((e) => {
              renderError(e, source);
              console.log("run failed", e);
            });
        }
      });
    }

    function resetRepl() {
      document.getElementById("output").innerHTML = "";
    }

    document.getElementById("run").addEventListener("click", function (e) {
      repl = new BasicREPL(importObject);
      const source = document.getElementById("user-code") as HTMLTextAreaElement;
      resetRepl();
      repl
        .run(source.value)
        .then((r) => {
          renderResult(r);
          console.log("run finished");
        })
        .catch((e) => {
          renderError(e, source.value);
          if(e.loc != undefined)
            highlightLine(e.loc.line - 1, e.message);
          console.log("run failed", e.stack);
        });
    });

    document.getElementById("reset").addEventListener("click", function (e) {
      //clears repl output
      resetRepl();
      //resets environment
      repl = new BasicREPL(importObject);
      //clear editor
      var element = document.querySelector(".CodeMirror") as any;
      var editor = element.CodeMirror;
      editor.setValue("");
      editor.clearHistory();
    });

    document.getElementById("clear").addEventListener("click", function (e) {
      //clear repl output
      resetRepl();
    });

    document.getElementById("choose_file").addEventListener("change", function (e) {
      //clears repl output
      resetRepl();
      //resets environment
      repl = new BasicREPL(importObject);
      //load file
      var input: any = e.target;
      var reader = new FileReader();
      reader.onload = function () {
        filecontent = reader.result;
      };
      reader.readAsText(input.files[0]);
    });

    document.getElementById("load").addEventListener("click", function (e) {
      var element = document.querySelector(".CodeMirror") as any;
      var editor = element.CodeMirror;
      editor.setValue(filecontent);
    });

    document.getElementById("save").addEventListener("click", function (e) {
      //download the code in the editor
      var FileSaver = require("file-saver");
      var title = (document.getElementById("save_title") as any).value;
      var element = document.querySelector(".CodeMirror") as any;
      var editor = element.CodeMirror;
      var code = editor.getValue();
      var blob = new Blob([code], { type: "text/plain;charset=utf-8" });
      FileSaver.saveAs(blob, title);
    });
    document.getElementById("hiderepls").addEventListener("click", function (e) {
      var button = document.getElementById("hiderepls");
      var editor = document.getElementById("editor");
      var interactions = document.getElementById("interactions");
      if (button.innerText == "Hide REPLs"){
        if (window.innerWidth>=840) editor.style.width = "96%";
        interactions.style.display = "none";
        button.innerText = "Display REPLs";
        hiderepl = true;
      }
      else{
        if (window.innerWidth>=840) editor.style.width = "46%";
        interactions.style.display = "inline";
        button.innerText = "Hide REPLs";
        hiderepl = false;
      }
    });
    setupRepl();
  });
  window.addEventListener("resize", (event) => {
    var editor = document.getElementById("editor");
    var interactions = document.getElementById("interactions");
    if (window.innerWidth<840) {
      editor.style.width = "96%";
      interactions.style.width = "96%";
    }
    else{
      if (hiderepl==false){
        editor.style.width = "46%";
      }
      else{
        editor.style.width = "96%";
      }
      interactions.style.width = "46%";
    }
  })
  window.addEventListener("load", (event) => {
    var interactions = document.getElementById("interactions");
    if (window.innerHeight>900){
      interactions.style.height = "800px";
    }

    const themeList = themeList_export;
    const dropdown = document.getElementById("themes");
    for (const theme of themeList) {
      var option = document.createElement("option");
      option.value = theme;
      option.text = theme;
      dropdown.appendChild(option);
    }

    const textarea = document.getElementById("user-code") as HTMLTextAreaElement;
    const editor = CodeMirror.fromTextArea(textarea, {
      mode: "python",
      theme: "neo",
      lineNumbers: true,
      autoCloseBrackets: true,
      lint: true,
      gutters: ["error"],
      extraKeys: {
        "Ctrl+Space": "autocomplete",
      },
      hintOptions: {
        alignWithWord: false,
        completeSingle: false,
      },
      scrollbarStyle: "simple",
    });

    editor.on("change", (cm, change) => {
      textarea.value = editor.getValue();
    });
    editor.on("inputRead", function onChange(editor, input) {
      if (input.text[0] === ";" || input.text[0] === " " || input.text[0] === ":") {
        return;
      }
      editor.showHint({
        // hint:
      });
    });

    var themeDropDown = document.getElementById("themes") as HTMLSelectElement;
    themeDropDown.addEventListener("change", (event) => {
      var ele = document.querySelector(".CodeMirror") as any;
      var editor = ele.CodeMirror;
      editor.setOption("theme", themeDropDown.value);
    });



  });
}
// Simple helper to highlight line given line number
function highlightLine(actualLineNumber: number, msg: string): void {
  var ele = document.querySelector(".CodeMirror") as any;
  var editor = ele.CodeMirror;
  //Set line CSS class to the line number & affecting the background of the line with the css class of line-error
  editor.setGutterMarker(actualLineNumber, "error", makeMarker(msg));
  editor.addLineClass(actualLineNumber, "background", "line-error");
}
function makeMarker(msg: any): any {
  const marker = document.createElement("div");
  marker.classList.add("error-marker");
  marker.innerHTML = "&nbsp;";

  const error = document.createElement("div");
  error.innerHTML = msg;
  error.classList.add("error-message");
  marker.appendChild(error);

  return marker;
}

webStart();<|MERGE_RESOLUTION|>--- conflicted
+++ resolved
@@ -38,69 +38,6 @@
   }
 }
 
-<<<<<<< HEAD
-function prettyPrintObject(result: Value, repl : BasicREPL, currentEle : any){
-  if(result.tag == "object"){
-    const exp  = document.createElement("button") as HTMLButtonElement;
-    exp.setAttribute("class","accordion");
-    const div = document.createElement("div");
-    div.setAttribute("class","panel");
-    const addr = document.createElement("pre");
-    addr.setAttribute("class","info");
-    addr.innerHTML = "<b class='tag'>address: </b><p class='val'>" + result.address + "</p>";
-  
-    exp.innerHTML = "<i class='arrow right' id='arrow'></i> " + result.name + " object";
-    div.appendChild(addr);
-    div.appendChild(document.createElement("br"));
-  
-    const view = new Int32Array(repl.importObject.js.memory.buffer);
-  
-    const cls = repl.currentEnv.classes.get(result.name);
-    const typedCls = repl.currentTypeEnv.classes.get(result.name)[0];
-
-    cls.forEach((value, key) =>{
-      var offset = value[0];
-      var type = typedCls.get(key)
-
-      const ele = document.createElement("pre");
-      ele.setAttribute("class","info");
-      const val = PyValue(type, view[result.address/4 + offset],view) as any; 
-      // PyValue implementation seems incomplete, casting to any for now
-
-      // pretty printing object fields
-      switch(type.tag){
-        case "class":
-          if(val.tag !== "none"){
-            ele.innerHTML = "<b class='tag'>" + key + ":</b>";
-            const new_div = document.createElement("div");
-            ele.appendChild(new_div)
-            prettyPrintObject({ 
-                                tag: "object", 
-                                name: type.name, 
-                                address: view[result.address/4 + offset] 
-                              }, 
-                              repl, 
-                              new_div) 
-          }
-          else{
-            ele.innerHTML = "<b class='tag'>" + key + ": </b> <p class='val'>none</p>";
-          }
-          break;
-        default:
-          ele.innerHTML = "<b class='tag'>" + key + ": </b><p class='val'>" + val.value + "</p>";
-          break;
-      }
-      div.appendChild(ele);
-      div.appendChild(document.createElement("br"));
-    });
-  
-    currentEle.appendChild(exp);
-    currentEle.appendChild(div);
-  }
-}
-
-=======
->>>>>>> 700dea7e
 function print(typ: Type, arg: number, mem: any): any {
   console.log("Logging from WASM: ", arg);
   const elt = document.createElement("pre");
