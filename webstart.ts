--- conflicted
+++ resolved
@@ -209,7 +209,7 @@
   window.addEventListener("resize", (event) => {
     var editor = document.getElementById("editor");
     var interactions = document.getElementById("interactions");
-<<<<<<< HEAD
+
     if (window.innerWidth<840) {
       editor.style.width = "100%";
       interactions.style.width = "100%";
@@ -220,16 +220,7 @@
       }
       else{
         editor.style.width = "100%";
-=======
-    if (window.innerWidth < 840) {
-      editor.style.width = "96%";
-      interactions.style.width = "96%";
-    } else {
-      if (hiderepl == false) {
-        editor.style.width = "46%";
-      } else {
-        editor.style.width = "96%";
->>>>>>> 6af6c557
+
       }
       interactions.style.width = "50%";
     }
