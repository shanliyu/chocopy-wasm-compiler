import { BasicREPL } from "./repl";
import { Type, Value } from "./ast";
import { NUM, STRING, BOOL, NONE, PyValue, unhandledTag, stringify } from "./utils";
import { addAccordionEvent, prettyPrintObjects } from "./prettyprint";
import { NUM, STRING, BOOL, NONE, PyValue, unhandledTag, stringify } from "./utils";
import { defaultTypeEnv } from "./type-check";
<<<<<<< HEAD
=======
import { themeList_export } from "./themelist";
>>>>>>> 83dd6761

import CodeMirror from "codemirror";
import "codemirror/addon/edit/closebrackets";
import "codemirror/mode/python/python";
import "codemirror/addon/hint/show-hint";
import "codemirror/addon/lint/lint";
import "codemirror/addon/scroll/simplescrollbars";
import "./style.scss";
import { toEditorSettings } from "typescript";
import { replace } from "cypress/types/lodash";
import { ErrorManager } from "./errorManager";

function print(val: Value) {
  const elt = document.createElement("pre");
  document.getElementById("output").appendChild(elt);
  elt.innerText = stringify(val); // stringify(typ, arg, mem);
}

function webStart() {
  var hiderepl = false;
  document.addEventListener("DOMContentLoaded", function () {
    var filecontent: string | ArrayBuffer;
<<<<<<< HEAD
=======

>>>>>>> 83dd6761
    var importObject = {
      imports: {
        print: print,
        abs: Math.abs,
        min: Math.min,
        max: Math.max,
        pow: Math.pow,
      },
    };

<<<<<<< HEAD
    (window as any)["importObject"] = importObject;
=======
>>>>>>> 83dd6761
    var repl = new BasicREPL(importObject);

    function renderResult(result: Value): void {
      if (result === undefined) {
        console.log("skip");
        return;
      }
      if (result.tag === "none") return;
      const elt = document.createElement("pre");
      elt.setAttribute("title", result.tag);
      document.getElementById("output").appendChild(elt);
      elt.innerText = stringify(result);
      prettyPrintObjects(result, repl, document.getElementById("output"));
      addAccordionEvent();
    }

    function renderError(result: any, source: string): void {
      const elt = document.createElement("pre");
      document.getElementById("output").appendChild(elt);
      elt.setAttribute("style", "color: red");
      var text = "";
      if (result.callStack != undefined) {
        console.log(result.callStack);
        text = repl.errorManager.stackToString(result.callStack);
      }
      elt.innerText = String(result).concat("\n").concat(text);
    }

    function setupRepl() {
      document.getElementById("output").innerHTML = "";
      const replCodeElement = document.getElementById("next-code") as HTMLTextAreaElement;
      replCodeElement.addEventListener("keypress", (e) => {
        if (!e.shiftKey && e.key === "Enter") {
          e.preventDefault();
          const output = document.createElement("div");
          const prompt = document.createElement("span");
          prompt.innerText = "»";
          output.appendChild(prompt);
          const elt = document.createElement("textarea");
          // elt.type = "text";
          elt.disabled = true;
          elt.className = "repl-code";
          output.appendChild(elt);
          document.getElementById("output").appendChild(output);
          const source = replCodeElement.value;
          elt.value = source;
          replCodeElement.value = "";
          repl.errorManager.clearStack();
          repl
            .run(source)
            .then((r) => {
              renderResult(r);
              console.log("run finished");
            })
            .catch((e) => {
              renderError(e, source);
              console.log("run failed", e);
            });
        }
      });
    }

    function resetRepl() {
      document.getElementById("output").innerHTML = "";
    }

    document.getElementById("run").addEventListener("click", function (e) {
      repl = new BasicREPL(importObject);
      const source = document.getElementById("user-code") as HTMLTextAreaElement;
      resetRepl();
      repl
        .run(source.value)
        .then((r) => {
          renderResult(r);
          console.log("run finished");
        })
        .catch((e) => {
          renderError(e, source.value);
          if(e.callStack != undefined)
            highlightLine(e.callStack[e.callStack.length-1].line - 1, e.message);
          console.log("run failed", e.stack);
        });
    });

    document.getElementById("reset").addEventListener("click", function (e) {
      //clears repl output
      resetRepl();
      //resets environment
      repl = new BasicREPL(importObject);
      //clear editor
      var element = document.querySelector(".CodeMirror") as any;
      var editor = element.CodeMirror;
      editor.setValue("");
      editor.clearHistory();
    });

    document.getElementById("clear").addEventListener("click", function (e) {
      //clear repl output
      resetRepl();
    });

    document.getElementById("choose_file").addEventListener("change", function (e) {
      //clears repl output
      resetRepl();
      //resets environment
      repl = new BasicREPL(importObject);
      //load file
      var input: any = e.target;
      var reader = new FileReader();
      reader.onload = function () {
        filecontent = reader.result;
      };
      reader.readAsText(input.files[0]);
    });

    document.getElementById("load").addEventListener("click", function (e) {
      var element = document.querySelector(".CodeMirror") as any;
      var editor = element.CodeMirror;
      editor.setValue(filecontent);
    });

    document.getElementById("save").addEventListener("click", function (e) {
      //download the code in the editor
      var FileSaver = require("file-saver");
      var title = (document.getElementById("save_title") as any).value;
      var element = document.querySelector(".CodeMirror") as any;
      var editor = element.CodeMirror;
      var code = editor.getValue();
      var blob = new Blob([code], { type: "text/plain;charset=utf-8" });
      FileSaver.saveAs(blob, title);
    });
    document.getElementById("hiderepls").addEventListener("click", function (e) {
      var button = document.getElementById("hiderepls");
      var editor = document.getElementById("editor");
      var interactions = document.getElementById("interactions");
      if (button.innerText == "Hide REPLs"){
        if (window.innerWidth>=840) editor.style.width = "96%";
        interactions.style.display = "none";
        button.innerText = "Display REPLs";
        hiderepl = true;
      }
      else{
        if (window.innerWidth>=840) editor.style.width = "46%";
        interactions.style.display = "inline";
        button.innerText = "Hide REPLs";
        hiderepl = false;
      }
    });
    setupRepl();
  });
  window.addEventListener("resize", (event) => {
    var editor = document.getElementById("editor");
    var interactions = document.getElementById("interactions");
    if (window.innerWidth<840) {
      editor.style.width = "96%";
      interactions.style.width = "96%";
    }
    else{
      if (hiderepl==false){
        editor.style.width = "46%";
      }
      else{
        editor.style.width = "96%";
      }
      interactions.style.width = "46%";
    }
  })
  window.addEventListener("load", (event) => {
    var interactions = document.getElementById("interactions");
    if (window.innerHeight>900){
      interactions.style.height = "800px";
    }

    const themeList = themeList_export;
    const dropdown = document.getElementById("themes");
    for (const theme of themeList) {
      var option = document.createElement("option");
      option.value = theme;
      option.text = theme;
      dropdown.appendChild(option);
    }

    const textarea = document.getElementById("user-code") as HTMLTextAreaElement;
    const editor = CodeMirror.fromTextArea(textarea, {
      mode: "python",
      theme: "neo",
      lineNumbers: true,
      autoCloseBrackets: true,
      lint: true,
      gutters: ["error"],
      extraKeys: {
        "Ctrl+Space": "autocomplete",
      },
      hintOptions: {
        alignWithWord: false,
        completeSingle: false,
      },
      scrollbarStyle: "simple",
    });

    editor.on("change", (cm, change) => {
      textarea.value = editor.getValue();
    });
    editor.on("inputRead", function onChange(editor, input) {
      if (input.text[0] === ";" || input.text[0] === " " || input.text[0] === ":") {
        return;
      }
      editor.showHint({
        // hint:
      });
    });

    var themeDropDown = document.getElementById("themes") as HTMLSelectElement;
    themeDropDown.addEventListener("change", (event) => {
      var ele = document.querySelector(".CodeMirror") as any;
      var editor = ele.CodeMirror;
      editor.setOption("theme", themeDropDown.value);
    });



  });
}
// Simple helper to highlight line given line number
function highlightLine(actualLineNumber: number, msg: string): void {
  var ele = document.querySelector(".CodeMirror") as any;
  var editor = ele.CodeMirror;
  //Set line CSS class to the line number & affecting the background of the line with the css class of line-error
  editor.setGutterMarker(actualLineNumber, "error", makeMarker(msg));
  editor.addLineClass(actualLineNumber, "background", "line-error");
}
function makeMarker(msg: any): any {
  const marker = document.createElement("div");
  marker.classList.add("error-marker");
  marker.innerHTML = "&nbsp;";

  const error = document.createElement("div");
  error.innerHTML = msg;
  error.classList.add("error-message");
  marker.appendChild(error);

  return marker;
}

webStart();<|MERGE_RESOLUTION|>--- conflicted
+++ resolved
@@ -1,13 +1,10 @@
 import { BasicREPL } from "./repl";
 import { Type, Value } from "./ast";
+import { themeList_export } from "./themelist";
 import { NUM, STRING, BOOL, NONE, PyValue, unhandledTag, stringify } from "./utils";
 import { addAccordionEvent, prettyPrintObjects } from "./prettyprint";
 import { NUM, STRING, BOOL, NONE, PyValue, unhandledTag, stringify } from "./utils";
 import { defaultTypeEnv } from "./type-check";
-<<<<<<< HEAD
-=======
-import { themeList_export } from "./themelist";
->>>>>>> 83dd6761
 
 import CodeMirror from "codemirror";
 import "codemirror/addon/edit/closebrackets";
@@ -30,10 +27,6 @@
   var hiderepl = false;
   document.addEventListener("DOMContentLoaded", function () {
     var filecontent: string | ArrayBuffer;
-<<<<<<< HEAD
-=======
-
->>>>>>> 83dd6761
     var importObject = {
       imports: {
         print: print,
@@ -44,10 +37,7 @@
       },
     };
 
-<<<<<<< HEAD
     (window as any)["importObject"] = importObject;
-=======
->>>>>>> 83dd6761
     var repl = new BasicREPL(importObject);
 
     function renderResult(result: Value): void {
