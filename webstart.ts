import { BasicREPL } from "./repl";
import { Type, Value } from "./ast";
import { themeList_export } from "./themelist";
import { addAccordionEvent, prettyPrintObjects } from "./prettyprint";
import { NUM, STRING, BOOL, NONE, PyValue, unhandledTag, stringify } from "./utils";
import { defaultTypeEnv } from "./type-check";

import CodeMirror from "codemirror";
import "codemirror/addon/edit/closebrackets";
import "codemirror/mode/python/python";
import "codemirror/addon/hint/show-hint";
import "codemirror/addon/lint/lint";
import "codemirror/addon/scroll/simplescrollbars";
import "./style.scss";
import { toEditorSettings } from "typescript";
<<<<<<< HEAD
import { replace } from "cypress/types/lodash";
=======
import { ErrorManager } from "./errorManager";
>>>>>>> ec95354e

function print(val: Value) {
  const elt = document.createElement("pre");
  document.getElementById("output").appendChild(elt);
  elt.innerText = stringify(val); // stringify(typ, arg, mem);
}

function webStart() {
  var hiderepl = false;
  document.addEventListener("DOMContentLoaded", function () {
    var filecontent: string | ArrayBuffer;
    var importObject = {
      imports: {
        print: print,
        abs: Math.abs,
        min: Math.min,
        max: Math.max,
        pow: Math.pow,
      },
    };

    (window as any)["importObject"] = importObject;
    var repl = new BasicREPL(importObject);

    function renderResult(result: Value): void {
      if (result === undefined) {
        console.log("skip");
        return;
      }
      if (result.tag === "none") return;
      const elt = document.createElement("pre");
      elt.setAttribute("title", result.tag);
      document.getElementById("output").appendChild(elt);
      elt.innerText = stringify(result);
      prettyPrintObjects(result, repl, document.getElementById("output"));
      addAccordionEvent();
    }

    function renderError(result: any, source: string): void {
      const elt = document.createElement("pre");
      document.getElementById("output").appendChild(elt);
      elt.setAttribute("style", "color: red");
      var text = "";
<<<<<<< HEAD
      if (result.loc != undefined){
        text = `line ${result.loc.line}: ${source
          .split(/\r?\n/)
          [result.loc.line - 1].substring(result.loc.col - 1, result.loc.col + result.loc.length)}`;
      }
      elt.innerText = text.concat("\n").concat(String(result));
=======
      if (result.callStack != undefined) {
        console.log(result.callStack);
        text = repl.errorManager.stackToString(result.callStack);
      }
      elt.innerText = String(result).concat("\n").concat(text);
>>>>>>> ec95354e
    }

    function setupRepl() {
      document.getElementById("output").innerHTML = "";
      const replCodeElement = document.getElementById("next-code") as HTMLTextAreaElement;
      replCodeElement.addEventListener("keypress", (e) => {
        if (!e.shiftKey && e.key === "Enter") {
          e.preventDefault();
          const output = document.createElement("div");
          const prompt = document.createElement("span");
          prompt.innerText = "»";
          output.appendChild(prompt);
          const elt = document.createElement("textarea");
          // elt.type = "text";
          elt.disabled = true;
          elt.className = "repl-code";
          output.appendChild(elt);
          document.getElementById("output").appendChild(output);
          const source = replCodeElement.value;
          elt.value = source;
          replCodeElement.value = "";
          repl.errorManager.clearStack();
          repl
            .run(source)
            .then((r) => {
              renderResult(r);
              console.log("run finished");
            })
            .catch((e) => {
              renderError(e, source);
              console.log("run failed", e);
            });
        }
      });
    }

    function resetRepl() {
      document.getElementById("output").innerHTML = "";
    }

    document.getElementById("run").addEventListener("click", function (e) {
      repl = new BasicREPL(importObject);
      const source = document.getElementById("user-code") as HTMLTextAreaElement;
      resetRepl();
      repl
        .run(source.value)
        .then((r) => {
          renderResult(r);
          console.log("run finished");
        })
        .catch((e) => {
          renderError(e, source.value);
          if(e.loc != undefined)
            highlightLine(e.loc.line - 1, e.message);
          console.log("run failed", e.stack);
        });
    });

    document.getElementById("reset").addEventListener("click", function (e) {
      //clears repl output
      resetRepl();
      //resets environment
      repl = new BasicREPL(importObject);
      //clear editor
      var element = document.querySelector(".CodeMirror") as any;
      var editor = element.CodeMirror;
      editor.setValue("");
      editor.clearHistory();
    });

    document.getElementById("clear").addEventListener("click", function (e) {
      //clear repl output
      resetRepl();
    });

    document.getElementById("choose_file").addEventListener("change", function (e) {
      //clears repl output
      resetRepl();
      //resets environment
      repl = new BasicREPL(importObject);
      //load file
      var input: any = e.target;
      var reader = new FileReader();
      reader.onload = function () {
        filecontent = reader.result;
      };
      reader.readAsText(input.files[0]);
    });

    document.getElementById("load").addEventListener("click", function (e) {
      var element = document.querySelector(".CodeMirror") as any;
      var editor = element.CodeMirror;
      editor.setValue(filecontent);
    });

    document.getElementById("save").addEventListener("click", function (e) {
      //download the code in the editor
      var FileSaver = require("file-saver");
      var title = (document.getElementById("save_title") as any).value;
      var element = document.querySelector(".CodeMirror") as any;
      var editor = element.CodeMirror;
      var code = editor.getValue();
      var blob = new Blob([code], { type: "text/plain;charset=utf-8" });
      FileSaver.saveAs(blob, title);
    });
    document.getElementById("hiderepls").addEventListener("click", function (e) {
      var button = document.getElementById("hiderepls");
      var editor = document.getElementById("editor");
      var interactions = document.getElementById("interactions");
      if (button.innerText == "Hide REPLs"){
        if (window.innerWidth>=840) editor.style.width = "96%";
        interactions.style.display = "none";
        button.innerText = "Display REPLs";
        hiderepl = true;
      }
      else{
        if (window.innerWidth>=840) editor.style.width = "46%";
        interactions.style.display = "inline";
        button.innerText = "Hide REPLs";
        hiderepl = false;
      }
    });
    setupRepl();
  });
  window.addEventListener("resize", (event) => {
    var editor = document.getElementById("editor");
    var interactions = document.getElementById("interactions");
    if (window.innerWidth<840) {
      editor.style.width = "96%";
      interactions.style.width = "96%";
    }
    else{
      if (hiderepl==false){
        editor.style.width = "46%";
      }
      else{
        editor.style.width = "96%";
      }
      interactions.style.width = "46%";
    }
  })
  window.addEventListener("load", (event) => {
    var interactions = document.getElementById("interactions");
    if (window.innerHeight>900){
      interactions.style.height = "800px";
    }

    const themeList = themeList_export;
    const dropdown = document.getElementById("themes");
    for (const theme of themeList) {
      var option = document.createElement("option");
      option.value = theme;
      option.text = theme;
      dropdown.appendChild(option);
    }

    const textarea = document.getElementById("user-code") as HTMLTextAreaElement;
    const editor = CodeMirror.fromTextArea(textarea, {
      mode: "python",
      theme: "neo",
      lineNumbers: true,
      autoCloseBrackets: true,
      lint: true,
      gutters: ["error"],
      extraKeys: {
        "Ctrl+Space": "autocomplete",
      },
      hintOptions: {
        alignWithWord: false,
        completeSingle: false,
      },
      scrollbarStyle: "simple",
    });

    editor.on("change", (cm, change) => {
      textarea.value = editor.getValue();
    });
    editor.on("inputRead", function onChange(editor, input) {
      if (input.text[0] === ";" || input.text[0] === " " || input.text[0] === ":") {
        return;
      }
      editor.showHint({
        // hint:
      });
    });

    var themeDropDown = document.getElementById("themes") as HTMLSelectElement;
    themeDropDown.addEventListener("change", (event) => {
      var ele = document.querySelector(".CodeMirror") as any;
      var editor = ele.CodeMirror;
      editor.setOption("theme", themeDropDown.value);
    });



  });
}
// Simple helper to highlight line given line number
function highlightLine(actualLineNumber: number, msg: string): void {
  var ele = document.querySelector(".CodeMirror") as any;
  var editor = ele.CodeMirror;
  //Set line CSS class to the line number & affecting the background of the line with the css class of line-error
  editor.setGutterMarker(actualLineNumber, "error", makeMarker(msg));
  editor.addLineClass(actualLineNumber, "background", "line-error");
}
function makeMarker(msg: any): any {
  const marker = document.createElement("div");
  marker.classList.add("error-marker");
  marker.innerHTML = "&nbsp;";

  const error = document.createElement("div");
  error.innerHTML = msg;
  error.classList.add("error-message");
  marker.appendChild(error);

  return marker;
}

webStart();<|MERGE_RESOLUTION|>--- conflicted
+++ resolved
@@ -13,11 +13,8 @@
 import "codemirror/addon/scroll/simplescrollbars";
 import "./style.scss";
 import { toEditorSettings } from "typescript";
-<<<<<<< HEAD
 import { replace } from "cypress/types/lodash";
-=======
 import { ErrorManager } from "./errorManager";
->>>>>>> ec95354e
 
 function print(val: Value) {
   const elt = document.createElement("pre");
@@ -61,20 +58,11 @@
       document.getElementById("output").appendChild(elt);
       elt.setAttribute("style", "color: red");
       var text = "";
-<<<<<<< HEAD
-      if (result.loc != undefined){
-        text = `line ${result.loc.line}: ${source
-          .split(/\r?\n/)
-          [result.loc.line - 1].substring(result.loc.col - 1, result.loc.col + result.loc.length)}`;
-      }
-      elt.innerText = text.concat("\n").concat(String(result));
-=======
       if (result.callStack != undefined) {
         console.log(result.callStack);
         text = repl.errorManager.stackToString(result.callStack);
       }
       elt.innerText = String(result).concat("\n").concat(text);
->>>>>>> ec95354e
     }
 
     function setupRepl() {
@@ -127,8 +115,8 @@
         })
         .catch((e) => {
           renderError(e, source.value);
-          if(e.loc != undefined)
-            highlightLine(e.loc.line - 1, e.message);
+          if(e.callStack != undefined)
+            highlightLine(e.callStack[e.callStack.length-1].line - 1, e.message);
           console.log("run failed", e.stack);
         });
     });
