import { BasicREPL } from "./repl";
import { Type, Value } from "./ast";
import { themeList_export } from "./themelist";
import { addAccordionEvent, prettyPrintObjects } from "./prettyprint";
import { NUM, STRING, BOOL, NONE, PyValue, unhandledTag, stringify } from "./utils";
import { defaultTypeEnv } from "./type-check";

import CodeMirror from "codemirror";
import "codemirror/addon/edit/closebrackets";
import "codemirror/mode/python/python";
import "codemirror/addon/hint/show-hint";
import "codemirror/addon/lint/lint";
import "codemirror/addon/scroll/simplescrollbars";
import "./style.scss";
import { toEditorSettings } from "typescript";
import { replace } from "cypress/types/lodash";
import { ErrorManager } from "./errorManager";
<<<<<<< HEAD
=======
import { autocompleteHint, populateAutoCompleteSrc } from "./autocomplete";
import { default_keywords, default_functions } from "./pydefaultwordlist";
>>>>>>> 7ae3835b

function print(val: Value) {
  const elt = document.createElement("pre");
  document.getElementById("output").appendChild(elt);
  elt.innerText = stringify(val); // stringify(typ, arg, mem);
}

function webStart() {
  var hiderepl = false;
  document.addEventListener("DOMContentLoaded", function () {
    var filecontent: string | ArrayBuffer;
    var importObject = {
      imports: {
        print: print,
        abs: Math.abs,
        min: Math.min,
        max: Math.max,
        pow: Math.pow,
      },
    };

    (window as any)["importObject"] = importObject;
    var repl = new BasicREPL(importObject);

    function renderResult(result: Value): void {
      if (result === undefined) {
        console.log("skip");
        return;
      }
      if (result.tag === "none") return;
      const elt = document.createElement("pre");
      elt.setAttribute("title", result.tag);
      document.getElementById("output").appendChild(elt);
      elt.innerText = stringify(result);
      prettyPrintObjects(result, repl, document.getElementById("output"));
      addAccordionEvent();
    }

    function renderError(result: any, source: string): void {
      const elt = document.createElement("pre");
      document.getElementById("output").appendChild(elt);
      elt.setAttribute("style", "color: red");
      var text = "";
      if (result.callStack != undefined) {
        console.log(result.callStack);
        text = repl.errorManager.stackToString(result.callStack);
      }
      elt.innerText = String(result).concat("\n").concat(text);
    }

    function setupRepl() {
      document.getElementById("output").innerHTML = "";
      const replCodeElement = document.getElementById("next-code") as HTMLTextAreaElement;
      replCodeElement.addEventListener("keypress", (e) => {
        if (!e.shiftKey && e.key === "Enter") {
          e.preventDefault();
          const output = document.createElement("div");
          const prompt = document.createElement("span");
          prompt.innerText = "»";
          prompt.setAttribute("class", "prompt");
          output.appendChild(prompt);
          const elt = document.createElement("textarea");
          // elt.type = "text";
          elt.disabled = true;
          elt.className = "repl-code";
          output.appendChild(elt);
          document.getElementById("output").appendChild(output);
          const source = replCodeElement.value;
          elt.value = source;
          replCodeElement.value = "";
          repl.errorManager.clearStack();
          repl
            .run(source)
            .then((r) => {
              renderResult(r);
              console.log("run finished");
            })
            .catch((e) => {
              renderError(e, source);
              console.log("run failed", e);
            });
        }
      });
    }

    function resetRepl() {
      document.getElementById("output").innerHTML = "";
    }

    document.getElementById("run").addEventListener("click", function (e) {
      repl = new BasicREPL(importObject);
      const source = document.getElementById("user-code") as HTMLTextAreaElement;
      resetRepl();
      repl
        .run(source.value)
        .then((r) => {
          renderResult(r);
          console.log("run finished");
        })
        .catch((e) => {
          renderError(e, source.value);
          if(e.callStack != undefined)
            highlightLine(e.callStack[e.callStack.length-1].line - 1, e.message);
          console.log("run failed", e.stack);
        });
    });

    document.getElementById("reset").addEventListener("click", function (e) {
      //clears repl output
      resetRepl();
      //resets environment
      repl = new BasicREPL(importObject);
      //clear editor
      var element = document.querySelector(".CodeMirror") as any;
      var editor = element.CodeMirror;
      editor.setValue("");
      editor.clearHistory();
    });

    document.getElementById("clear").addEventListener("click", function (e) {
      //clear repl output
      resetRepl();
    });

    document.getElementById("choose_file").addEventListener("change", function (e) {
      //clears repl output
      resetRepl();
      //resets environment
      repl = new BasicREPL(importObject);
      //load file
      var input: any = e.target;
      var reader = new FileReader();
      reader.onload = function () {
        filecontent = reader.result;
      };
      reader.readAsText(input.files[0]);
    });

    document.getElementById("load").addEventListener("click", function (e) {
      var element = document.querySelector(".CodeMirror") as any;
      var editor = element.CodeMirror;
      editor.setValue(filecontent);
    });

    document.getElementById("save").addEventListener("click", function (e) {
      //download the code in the editor
      var FileSaver = require("file-saver");
      var title = (document.getElementById("save_title") as any).value;
      var element = document.querySelector(".CodeMirror") as any;
      var editor = element.CodeMirror;
      var code = editor.getValue();
      var blob = new Blob([code], { type: "text/plain;charset=utf-8" });
      FileSaver.saveAs(blob, title);
    });
    document.getElementById("hiderepls").addEventListener("click", function (e) {
      var button = document.getElementById("hiderepls");
      var editor = document.getElementById("editor");
      var interactions = document.getElementById("interactions");
      if (button.innerText == "Hide REPLs"){
        if (window.innerWidth>=840) editor.style.width = "96%";
        interactions.style.display = "none";
        button.innerText = "Display REPLs";
        hiderepl = true;
      }
      else{
        if (window.innerWidth>=840) editor.style.width = "46%";
        interactions.style.display = "inline";
        button.innerText = "Hide REPLs";
        hiderepl = false;
      }
    });
    document.addEventListener("keypress", (e) => {
      if (e.ctrlKey && e.key === "r") {
        repl = new BasicREPL(importObject);
        const source = document.getElementById("user-code") as HTMLTextAreaElement;
        resetRepl();
        repl
          .run(source.value)
          .then((r) => {
            renderResult(r);
            console.log("run finished");
          })
          .catch((e) => {
            renderError(e, source.value);
            if (e.loc != undefined) highlightLine(e.loc.line - 1, e.message);
            console.log("run failed", e.stack);
          });
      }
    });
    setupRepl();
  });
  window.addEventListener("resize", (event) => {
<<<<<<< HEAD
    adjustLayout(hiderepl);
  })
=======
    var editor = document.getElementById("editor");
    var interactions = document.getElementById("interactions");

    if (window.innerWidth < 840) {
      editor.style.width = "100%";
      interactions.style.width = "100%";
    } else {
      if (hiderepl == false) {
        editor.style.width = "50%";
      } else {
        editor.style.width = "100%";
      }
      interactions.style.width = "50%";
    }
  });
>>>>>>> 7ae3835b
  window.addEventListener("load", (event) => {
    adjustLayout(hiderepl);
    var interactions = document.getElementById("interactions");
    if (window.innerHeight>900){
      interactions.style.height = "800px";
    }

    const themeList = themeList_export;
    const dropdown = document.getElementById("themes");
    for (const theme of themeList) {
      var option = document.createElement("option");
      option.value = theme;
      option.text = theme;
      dropdown.appendChild(option);
    }

<<<<<<< HEAD
=======
    //necessary variables for autocomplete logic
    var isClassMethod = false;
    var classMethodList: string[] = [];
    var defList: string[] = [];
>>>>>>> 7ae3835b
    const textarea = document.getElementById("user-code") as HTMLTextAreaElement;
    const editor = CodeMirror.fromTextArea(textarea, {
      mode: "python",
      theme: "neo",
      lineNumbers: true,
      autoCloseBrackets: true,
      lint: true,
      gutters: ["error"],
      extraKeys: {
        "Ctrl+Space": "autocomplete",
      },
      hintOptions: {
        alignWithWord: false,
        completeSingle: false,
      },
      scrollbarStyle: "simple",
    });

    editor.on("change", (cm, change) => {
      textarea.value = editor.getValue();
    });
    editor.on("inputRead", function onChange(editor, input) {
      if (input.text[0] === ";" || input.text[0] === " " || input.text[0] === ":") {
        return;
<<<<<<< HEAD
      }
      editor.showHint({
        // hint:
      });
    });
=======
      } else if (input.text[0] === "." || isClassMethod) {
        //autocomplete class methods
        isClassMethod = true;
        editor.showHint({
          hint: () =>
            autocompleteHint(editor, classMethodList, function (e: any, cur: any) {
              return e.getTokenAt(cur);
            }),
        });
      } else {
        //autocomplete variables, names, top-level functions
        editor.showHint({
          hint: () =>
            autocompleteHint(
              editor,
              default_keywords.concat(default_functions).concat(defList),
              function (e: any, cur: any) {
                return e.getTokenAt(cur);
              }
            ),
        });
      }
    });

    editor.on("keydown", (cm, event) => {
      switch (event.code) {
        //reset isClassMethod variable based on enter or space or backspace
        case "Enter":
          isClassMethod = false;
          //compile code in background to get populate environment for autocomplete
          var importObject = {
            imports: {
              print: print,
              abs: Math.abs,
              min: Math.min,
              max: Math.max,
              pow: Math.pow,
            },
          };
          const repl = new BasicREPL(importObject);
          const source = document.getElementById("user-code") as HTMLTextAreaElement;
          repl.run(source.value).then((r) => {
            [defList, classMethodList] = populateAutoCompleteSrc(repl);
          });
          return;
        case "Space":
          isClassMethod = false;
          return;
        case "Backspace":
          isClassMethod = false;
          return;
      }
    });
>>>>>>> 7ae3835b

    var themeDropDown = document.getElementById("themes") as HTMLSelectElement;
    themeDropDown.addEventListener("change", (event) => {
      var ele = document.querySelector(".CodeMirror") as any;
      var editor = ele.CodeMirror;
      editor.setOption("theme", themeDropDown.value);
    });



  });
}
function adjustLayout(hiderepl:boolean){
  //adjust layout to fit the tab size
  var editor = document.getElementById("editor");
  var interactions = document.getElementById("interactions");
  if (window.innerWidth<840) {
    editor.style.width = "100%";
    interactions.style.width = "100%";
  }
  else{
    if (hiderepl==false){
      editor.style.width = "50%";
    }
    else{
      editor.style.width = "100%";
    }
    interactions.style.width = "50%";
  }
}

// Simple helper to highlight line given line number
function highlightLine(actualLineNumber: number, msg: string): void {
  var ele = document.querySelector(".CodeMirror") as any;
  var editor = ele.CodeMirror;
  //Set line CSS class to the line number & affecting the background of the line with the css class of line-error
  editor.setGutterMarker(actualLineNumber, "error", makeMarker(msg));
  editor.addLineClass(actualLineNumber, "background", "line-error");
}
function makeMarker(msg: any): any {
  const marker = document.createElement("div");
  marker.classList.add("error-marker");
  marker.innerHTML = "&nbsp;";

  const error = document.createElement("div");
  error.innerHTML = msg;
  error.classList.add("error-message");
  marker.appendChild(error);

  return marker;
}

webStart();<|MERGE_RESOLUTION|>--- conflicted
+++ resolved
@@ -15,11 +15,8 @@
 import { toEditorSettings } from "typescript";
 import { replace } from "cypress/types/lodash";
 import { ErrorManager } from "./errorManager";
-<<<<<<< HEAD
-=======
 import { autocompleteHint, populateAutoCompleteSrc } from "./autocomplete";
 import { default_keywords, default_functions } from "./pydefaultwordlist";
->>>>>>> 7ae3835b
 
 function print(val: Value) {
   const elt = document.createElement("pre");
@@ -212,26 +209,8 @@
     setupRepl();
   });
   window.addEventListener("resize", (event) => {
-<<<<<<< HEAD
     adjustLayout(hiderepl);
   })
-=======
-    var editor = document.getElementById("editor");
-    var interactions = document.getElementById("interactions");
-
-    if (window.innerWidth < 840) {
-      editor.style.width = "100%";
-      interactions.style.width = "100%";
-    } else {
-      if (hiderepl == false) {
-        editor.style.width = "50%";
-      } else {
-        editor.style.width = "100%";
-      }
-      interactions.style.width = "50%";
-    }
-  });
->>>>>>> 7ae3835b
   window.addEventListener("load", (event) => {
     adjustLayout(hiderepl);
     var interactions = document.getElementById("interactions");
@@ -248,13 +227,10 @@
       dropdown.appendChild(option);
     }
 
-<<<<<<< HEAD
-=======
     //necessary variables for autocomplete logic
     var isClassMethod = false;
     var classMethodList: string[] = [];
     var defList: string[] = [];
->>>>>>> 7ae3835b
     const textarea = document.getElementById("user-code") as HTMLTextAreaElement;
     const editor = CodeMirror.fromTextArea(textarea, {
       mode: "python",
@@ -279,13 +255,6 @@
     editor.on("inputRead", function onChange(editor, input) {
       if (input.text[0] === ";" || input.text[0] === " " || input.text[0] === ":") {
         return;
-<<<<<<< HEAD
-      }
-      editor.showHint({
-        // hint:
-      });
-    });
-=======
       } else if (input.text[0] === "." || isClassMethod) {
         //autocomplete class methods
         isClassMethod = true;
@@ -339,7 +308,6 @@
           return;
       }
     });
->>>>>>> 7ae3835b
 
     var themeDropDown = document.getElementById("themes") as HTMLSelectElement;
     themeDropDown.addEventListener("change", (event) => {
