import { BasicREPL } from "./repl";
import { Type, Value } from "./ast";
import { NUM, STRING, BOOL, NONE, PyValue, unhandledTag, stringify } from "./utils";
import { defaultTypeEnv } from "./type-check";
import { themeList_export } from "./themelist";

import CodeMirror from "codemirror";
import "codemirror/addon/edit/closebrackets";
import "codemirror/mode/python/python";
import "codemirror/addon/hint/show-hint";
import "codemirror/addon/lint/lint";
import "codemirror/addon/scroll/simplescrollbars";
import "./style.scss";
import { toEditorSettings } from "typescript";
import { replace } from "cypress/types/lodash";

<<<<<<< HEAD
var mem_js: { memory: any };

function stringify(result: Value): string {
  switch (result.tag) {
    case "num":
      return result.value.toString();
    case "bool":
      return result.value ? "True" : "False";
    case "string":
      return result.value;
    case "none":
      return "None";
    case "object":
      return `<${result.name} object at ${result.address}`;
    default:
      throw new Error(`Could not render value: ${result}`);
  }
}

function prettyPrintObject(result: Value, repl : BasicREPL, currentEle : any){
  if(result.tag == "object"){
    const exp  = document.createElement("button") as HTMLButtonElement;
    exp.setAttribute("class","accordion");
    const div = document.createElement("div");
    div.setAttribute("class","panel");
    const addr = document.createElement("p");
    addr.innerHTML = "<b class='tag'>address: </b><p class='val'>" + result.address + "</p>";
  
    exp.innerHTML = "<i class='arrow right' id='arrow'></i> " + result.name + " object";
    div.appendChild(addr);
  
    const view = new Int32Array(repl.importObject.js.memory.buffer);
  
    const cls = repl.currentEnv.classes.get(result.name);
    const typedCls = repl.currentTypeEnv.classes.get(result.name)[0];

    cls.forEach((value, key) =>{
      var offset = value[0];
      var type = typedCls.get(key)

      const ele = document.createElement("pre");
      const val = PyValue(type, view[result.address/4 + offset],view) as any; 
      // PyValue implementation seems incomplete, casting to any for now

      // pretty printing object fields
      switch(type.tag){
        case "class":
          if(val.tag !== "none"){
            ele.innerHTML = "<b class='tag'>" + key + ":</b>";
            const new_div = document.createElement("div");
            ele.appendChild(new_div)
            prettyPrintObject({ 
                                tag: "object", 
                                name: type.name, 
                                address: view[result.address/4 + offset] 
                              }, 
                              repl, 
                              new_div) 
          }
          else{
            ele.innerHTML = "<b class='tag'>" + key + ": </b> <p class='val'>none</p>";
          }
          break;
        default:
          ele.innerHTML = "<b class='tag'>" + key + ": </b><p class='val'>" + val.value + "</p>";
          break;
      }
      div.appendChild(ele);
    });
  
    currentEle.appendChild(exp);
    currentEle.appendChild(div);
  }
}

function print(typ: Type, arg: number, mem: any): any {
  console.log("Logging from WASM: ", arg);
=======
function print(val: Value) {
>>>>>>> 8d95730e
  const elt = document.createElement("pre");
  document.getElementById("output").appendChild(elt);
  elt.innerText = stringify(val); // stringify(typ, arg, mem);
}

function webStart() {
  var hiderepl = false;
  document.addEventListener("DOMContentLoaded", function () {
    var filecontent: string | ArrayBuffer;
<<<<<<< HEAD
    const memory = new WebAssembly.Memory({ initial: 2000, maximum: 2000 });
    const view = new Int32Array(memory.buffer);
    view[0] = 4;
    var memory_js = { memory: memory };
   
=======

>>>>>>> 8d95730e
    var importObject = {
      imports: {
        print: print,
        abs: Math.abs,
        min: Math.min,
        max: Math.max,
        pow: Math.pow,
      },
    };

    var repl = new BasicREPL(importObject);

    function renderResult(result: Value): void {
      if (result === undefined) {
        console.log("skip");
        return;
      }
      if (result.tag === "none") return;
      const elt = document.createElement("pre");
      elt.setAttribute("title", result.tag);
      document.getElementById("output").appendChild(elt);
      elt.innerText = stringify(result);
      prettyPrintObject(result, repl, document.getElementById("output"));
      
      var acc = document.getElementsByClassName("accordion");
      var i = 0;       
      for (i; i < acc.length; i++) {
        if(acc[i].getAttribute("listener") !== "true"){
          acc[i].setAttribute("listener", "true")
          acc[i].addEventListener("click", function() {
            this.classList.toggle("active");
            var panel = this.nextElementSibling;
            var arrow = this.firstChild;
            if (panel.style.display === "block") {
              panel.style.display = "none";
              arrow.style.transform = "rotate(-45deg)"
            } else {
              panel.style.display = "block";
              arrow.style.transform = "rotate(45deg)"
            }
          });        
        }
      }
    }

    function renderError(result: any, source: string): void {
      const elt = document.createElement("pre");
      document.getElementById("output").appendChild(elt);
      elt.setAttribute("style", "color: red");
      var text = "";
      if (result.loc != undefined){
        text = `line ${result.loc.line}: ${source
          .split(/\r?\n/)
          [result.loc.line - 1].substring(result.loc.col - 1, result.loc.col + result.loc.length)}`;
        highlightLine(result.loc.line - 1, result.message);
      }
      elt.innerText = text.concat("\n").concat(String(result));
    }

    function setupRepl() {
      document.getElementById("output").innerHTML = "";
      const replCodeElement = document.getElementById("next-code") as HTMLTextAreaElement;
      replCodeElement.addEventListener("keypress", (e) => {
        if (!e.shiftKey && e.key === "Enter") {
          e.preventDefault();
          const output = document.createElement("div");
          const prompt = document.createElement("span");
          prompt.innerText = "»";
          output.appendChild(prompt);
          const elt = document.createElement("textarea");
          // elt.type = "text";
          elt.disabled = true;
          elt.className = "repl-code";
          output.appendChild(elt);
          document.getElementById("output").appendChild(output);
          const source = replCodeElement.value;
          elt.value = source;
          replCodeElement.value = "";
          repl
            .run(source)
            .then((r) => {
              renderResult(r);
              console.log("run finished");
            })
            .catch((e) => {
              renderError(e, source);
              console.log("run failed", e);
            });
        }
      });
    }

    function resetRepl() {
      document.getElementById("output").innerHTML = "";
    }

    document.getElementById("run").addEventListener("click", function (e) {
      repl = new BasicREPL(importObject);
      const source = document.getElementById("user-code") as HTMLTextAreaElement;
      resetRepl();
      repl
        .run(source.value)
        .then((r) => {
          renderResult(r);
          console.log("run finished");
        })
        .catch((e) => {
          renderError(e, source.value);
          console.log("run failed", e.stack);
        });
    });

    document.getElementById("reset").addEventListener("click", function (e) {
      //clears repl output
      resetRepl();
      //resets environment
      repl = new BasicREPL(importObject);
      //clear editor
      var element = document.querySelector(".CodeMirror") as any;
      var editor = element.CodeMirror;
      editor.setValue("");
      editor.clearHistory();
    });

    document.getElementById("clear").addEventListener("click", function (e) {
      //clear repl output
      resetRepl();
    });

    document.getElementById("choose_file").addEventListener("change", function (e) {
      //clears repl output
      resetRepl();
      //resets environment
      repl = new BasicREPL(importObject);
      //load file
      var input: any = e.target;
      var reader = new FileReader();
      reader.onload = function () {
        filecontent = reader.result;
      };
      reader.readAsText(input.files[0]);
    });

    document.getElementById("load").addEventListener("click", function (e) {
      var element = document.querySelector(".CodeMirror") as any;
      var editor = element.CodeMirror;
      editor.setValue(filecontent);
    });

    document.getElementById("save").addEventListener("click", function (e) {
      //download the code in the editor
      var FileSaver = require("file-saver");
      var title = (document.getElementById("save_title") as any).value;
      var element = document.querySelector(".CodeMirror") as any;
      var editor = element.CodeMirror;
      var code = editor.getValue();
      var blob = new Blob([code], { type: "text/plain;charset=utf-8" });
      FileSaver.saveAs(blob, title);
    });
    document.getElementById("hiderepls").addEventListener("click", function (e) {
      var button = document.getElementById("hiderepls");
      var editor = document.getElementById("editor");
      var interactions = document.getElementById("interactions");
      if (button.innerText == "Hide REPLs"){
        if (window.innerWidth>=840) editor.style.width = "96%";
        interactions.style.display = "none";
        button.innerText = "Display REPLs";
        hiderepl = true;
      }
      else{
        if (window.innerWidth>=840) editor.style.width = "46%";
        interactions.style.display = "inline";
        button.innerText = "Hide REPLs";
        hiderepl = false;
      }
    });
    setupRepl();
  });
  window.addEventListener("resize", (event) => {
    var editor = document.getElementById("editor");
    var interactions = document.getElementById("interactions");
    if (window.innerWidth<840) {
      editor.style.width = "96%";
      interactions.style.width = "96%";
    }
    else{
      if (hiderepl==false){
        editor.style.width = "46%";
      }
      else{
        editor.style.width = "96%";
      }
      interactions.style.width = "46%";
    }
  })
  window.addEventListener("load", (event) => {
    var interactions = document.getElementById("interactions");
    if (window.innerHeight>900){
      interactions.style.height = "800px";
    }

    const themeList = themeList_export;
    const dropdown = document.getElementById("themes");
    for (const theme of themeList) {
      var option = document.createElement("option");
      option.value = theme;
      option.text = theme;
      dropdown.appendChild(option);
    }

    const textarea = document.getElementById("user-code") as HTMLTextAreaElement;
    const editor = CodeMirror.fromTextArea(textarea, {
      mode: "python",
      theme: "neo",
      lineNumbers: true,
      autoCloseBrackets: true,
      lint: true,
      gutters: ["error"],
      extraKeys: {
        "Ctrl+Space": "autocomplete",
      },
      hintOptions: {
        alignWithWord: false,
        completeSingle: false,
      },
      scrollbarStyle: "simple",
    });

    editor.on("change", (cm, change) => {
      textarea.value = editor.getValue();
    });
    editor.on("inputRead", function onChange(editor, input) {
      if (input.text[0] === ";" || input.text[0] === " " || input.text[0] === ":") {
        return;
      }
      editor.showHint({
        // hint:
      });
    });

    var themeDropDown = document.getElementById("themes") as HTMLSelectElement;
    themeDropDown.addEventListener("change", (event) => {
      var ele = document.querySelector(".CodeMirror") as any;
      var editor = ele.CodeMirror;
      editor.setOption("theme", themeDropDown.value);
    });



  });
}
// Simple helper to highlight line given line number
function highlightLine(actualLineNumber: number, msg: string): void {
  var ele = document.querySelector(".CodeMirror") as any;
  var editor = ele.CodeMirror;
  //Set line CSS class to the line number & affecting the background of the line with the css class of line-error
  editor.setGutterMarker(actualLineNumber, "error", makeMarker(msg));
  editor.addLineClass(actualLineNumber, "background", "line-error");
}
function makeMarker(msg: any): any {
  const marker = document.createElement("div");
  marker.classList.add("error-marker");
  marker.innerHTML = "&nbsp;";

  const error = document.createElement("div");
  error.innerHTML = msg;
  error.classList.add("error-message");
  marker.appendChild(error);

  return marker;
}

webStart();<|MERGE_RESOLUTION|>--- conflicted
+++ resolved
@@ -14,25 +14,6 @@
 import { toEditorSettings } from "typescript";
 import { replace } from "cypress/types/lodash";
 
-<<<<<<< HEAD
-var mem_js: { memory: any };
-
-function stringify(result: Value): string {
-  switch (result.tag) {
-    case "num":
-      return result.value.toString();
-    case "bool":
-      return result.value ? "True" : "False";
-    case "string":
-      return result.value;
-    case "none":
-      return "None";
-    case "object":
-      return `<${result.name} object at ${result.address}`;
-    default:
-      throw new Error(`Could not render value: ${result}`);
-  }
-}
 
 function prettyPrintObject(result: Value, repl : BasicREPL, currentEle : any){
   if(result.tag == "object"){
@@ -90,11 +71,7 @@
   }
 }
 
-function print(typ: Type, arg: number, mem: any): any {
-  console.log("Logging from WASM: ", arg);
-=======
 function print(val: Value) {
->>>>>>> 8d95730e
   const elt = document.createElement("pre");
   document.getElementById("output").appendChild(elt);
   elt.innerText = stringify(val); // stringify(typ, arg, mem);
@@ -104,15 +81,7 @@
   var hiderepl = false;
   document.addEventListener("DOMContentLoaded", function () {
     var filecontent: string | ArrayBuffer;
-<<<<<<< HEAD
-    const memory = new WebAssembly.Memory({ initial: 2000, maximum: 2000 });
-    const view = new Int32Array(memory.buffer);
-    view[0] = 4;
-    var memory_js = { memory: memory };
-   
-=======
-
->>>>>>> 8d95730e
+
     var importObject = {
       imports: {
         print: print,
