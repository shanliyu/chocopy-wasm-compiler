--- conflicted
+++ resolved
@@ -120,17 +120,6 @@
       repl = new BasicREPL(importObject);
       const source = document.getElementById("user-code") as HTMLTextAreaElement;
       resetRepl();
-<<<<<<< HEAD
-      repl.run(source.value).then((r) => { renderResult(r); console.log ("run finished") })
-          .catch((e) => { renderError(e); console.log("run failed", e) });;
-      
-      // CODE TO RETRIEVE CODEMIRROR INSTANCE. This only retrieves the first element
-      // but because we only have one codemirror instance, this is fine
-      var ele = document.querySelector(".CodeMirror")  as any;
-      var editor = ele.CodeMirror; 
-      highlightLine(editor, 2);
-
-=======
       repl
         .run(source.value)
         .then((r) => {
@@ -141,12 +130,10 @@
           renderError(e);
           console.log("run failed", e);
         });
->>>>>>> 00d43110
     });
     setupRepl();
   });
 
-<<<<<<< HEAD
   window.addEventListener('load', (event) => {
     const themeList = ["3024-day",
     "3024-night",
@@ -225,9 +212,6 @@
 
 
     document.getElementById("editor").appendChild(dropdown)
-=======
-  window.addEventListener("load", (event) => {
->>>>>>> 00d43110
     const textarea = document.getElementById("user-code") as HTMLTextAreaElement;
     const editor = CodeMirror.fromTextArea(textarea, {
         mode: "python",
@@ -241,11 +225,7 @@
         }
     });
 
-<<<<<<< HEAD
-=======
-    console.log(editor);
-
->>>>>>> 00d43110
+
     editor.on("change", (cm, change) => {
         textarea.value = editor.getValue();
     })
@@ -257,7 +237,6 @@
         // hint: 
       });
     });
-<<<<<<< HEAD
 
     var themeDropDown = document.getElementById("theme-dropdown") as HTMLSelectElement;
     themeDropDown.addEventListener("change", (event) => {
@@ -274,9 +253,6 @@
   //Set line CSS class to the line number & affecting the background of the line with the css class of line-error
   editor.setGutterMarker(actualLineNumber, 'error', makeMarker("test error message"));
   editor.addLineClass(actualLineNumber, 'background', 'line-error');
-=======
-  });
->>>>>>> 00d43110
 }
 function makeMarker(msg:any) : any {
   const marker = document.createElement('div');
