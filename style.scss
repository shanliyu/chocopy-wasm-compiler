--- conflicted
+++ resolved
@@ -17,16 +17,12 @@
   background-color: gainsboro;
   border: gainsboro;
   border-radius: 10px;
-<<<<<<< HEAD
   .shortcut{
     color: gray ;
     font-size: 14px ;
     display: inline;
     margin: 0 5px;
   }
-=======
->>>>>>> 6af6c557
-
   .line-error {
     background: #fbc2c4 !important;
     color: #8a1f11 !important;
@@ -102,8 +98,6 @@
   background-color: lightblue;
   border: lightblue;
   border-radius: 10px;
-<<<<<<< HEAD
-  
   .arrow {
     border: solid black;
     border-width: 0 3px 3px 0;
@@ -165,64 +159,7 @@
     vertical-align: middle;
     text-align: center;
   }
-=======
-
-  .arrow {
-    border: solid black;
-    border-width: 0 3px 3px 0;
-    display: inline-block;
-    padding: 3px;
-    transform: rotate(-45deg);
-  }
-  .accordion {
-    background-color: white;
-    color: darkcyan;
-    cursor: pointer;
-    padding: 10px;
-    width: 100%;
-    border: none;
-    text-align: left;
-    outline: none;
-    // font-size: 15px;
-    transition: 0.4s;
-    font-family: monospace;
-  }
-
-  .active,
-  .accordion:hover {
-    background-color: #ccc;
-    color: rebeccapurple;
-  }
-
-  .panel {
-    padding: 0 18px;
-    display: none;
-    background-color: white;
-    overflow: hidden;
-    font-family: monospace;
-
-    .tag {
-      color: rebeccapurple;
-    }
-    .val {
-      display: inline;
-      color: darkcyan;
-    }
-  }
-}
-
-.repl-code {
-  height: 2em;
-  width: 90%;
-  text-align: left;
-  font-family: monospace;
-}
-.prompt {
-  height: 2em;
-  width: 5%;
-  vertical-align: middle;
-  text-align: center;
->>>>>>> 6af6c557
+
 }
 .output pre {
   max-width: 100%;
@@ -278,24 +215,11 @@
 .CodeMirror-simplescroll-vertical {
   width: 15px;
 }
-<<<<<<< HEAD
 .CodeMirror-simplescroll-horizontal {
   height: 15px;
 }
 @media only screen and (min-height: 900px){
-=======
-/*
-@media only screen and (max-width: 840px) {
-  .interactions{
-    width: 100%;
-    height: 100%;
-  }
-  .editor{
-    width: 100%;
-  }
-}*/
-@media only screen and (min-height: 900px) {
->>>>>>> 6af6c557
+
   .CodeMirror {
     height: 800px;
   }
