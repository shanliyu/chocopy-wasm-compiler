import {
  Stmt,
  Expr,
  UniOp,
  BinOp,
  Type,
  Program,
  Literal,
  FunDef,
  ClosureDef,
  VarInit,
  Class,
  Destructure,
  Assignable,
} from "./ast";
import { NUM, BOOL, NONE, CLASS, STRING, unhandledTag, unreachable } from "./utils";
import * as BaseException from "./error";
import { MemoryManager, TAG_CLASS } from "./alloc";

// https://learnxinyminutes.com/docs/wasm/

// Numbers are offsets into global memory
export type GlobalEnv = {
  globals: Map<string, number>;
  classes: Map<string, Map<string, [number, Literal]>>;
<<<<<<< HEAD
  locals: Set<string>;
  offset: number;
  funs: Map<string, [number, Array<string>]>; // <function name, [tbl idx, Array of nonlocals]>
=======
  locals: Map<string, number>;      // Map from local/param to stack slot index
>>>>>>> 90a59dc4
};

export const emptyEnv: GlobalEnv = {
  globals: new Map(),
  classes: new Map(),
<<<<<<< HEAD
  locals: new Set(),
  offset: 0,
  funs: new Map(),
=======
  locals: new Map(),
>>>>>>> 90a59dc4
};

const RELEASE_TEMPS = true;
const HOLD_TEMPS = false;

export const nTagBits = 1;
const INT_LITERAL_MAX = BigInt(2 ** (31 - nTagBits) - 1);
const INT_LITERAL_MIN = BigInt(-(2 ** (31 - nTagBits)));

export const encodeLiteral: Array<string> = [
  `(i32.const ${nTagBits})`,
  "(i32.shl)",
  "(i32.const 1)", // literals are tagged with a 1 in the LSB
  "(i32.add)",
];

export const decodeLiteral: Array<string> = [`(i32.const ${nTagBits})`, "(i32.shr_s)"];
export function augmentEnv(env: GlobalEnv, prog: Program<Type>, mm: MemoryManager): GlobalEnv {
  const newGlobals = new Map(env.globals);
  const newClasses = new Map(env.classes);
  const newFuns = new Map(env.funs);

  // set the referenced value to be num since we use i32 in wasm
  const RefMap = new Map<string, [number, Literal]>();
  RefMap.set("$deref", [0, { tag: "num", value: BigInt(0) }]);
  newClasses.set("$ref", RefMap);

  let newOffset = env.offset;

  let idx = newFuns.size;
  prog.closures.forEach((clo) => {
    newFuns.set(clo.name, [idx, clo.nonlocals]);
    idx += 1;
    if (clo.isGlobal) {
      newGlobals.set(clo.name, newOffset);
      newOffset += 1;
    }
  });

  prog.inits.forEach((v) => {
    // Allocate static memory for the global variable
    // NOTE(alex:mm) assumes that allocations return a 32-bit address
    const globalAddr = mm.staticAlloc(4n);
    console.log(`global var '${v.name}' addr: ${globalAddr.toString()}`);
    newGlobals.set(v.name, Number(globalAddr));
    mm.addGlobal(globalAddr);
  });
  // for rg
  newGlobals.set("rg", newOffset);
  newOffset += 1;

  prog.classes.forEach((cls) => {
    const classFields = new Map();
    cls.fields.forEach((field, i) => classFields.set(field.name, [i, field.value]));
    newClasses.set(cls.name, classFields);
  });
  return {
    globals: newGlobals,
    classes: newClasses,
    locals: env.locals,
    offset: newOffset,
    funs: newFuns,
  };
}

type CompileResult = {
  functions: string;
  mainSource: string;
  newEnv: GlobalEnv;
};

// export function getLocals(ast : Array<Stmt>) : Set<string> {
//   const definedVars : Set<string> = new Set();
//   ast.forEach(s => {
//     switch(s.tag) {
//       case "define":
//         definedVars.add(s.name);
//         break;
//     }
//   });
//   return definedVars;
// }

export function makeLocals(locals: Set<string>): Array<string> {
  const localDefines: Array<string> = [];
  locals.forEach((v) => {
    localDefines.push(`(local $${v} i32)`);
  });
  return localDefines;
}

//Any built-in WASM functions go here
export function libraryFuns(): string {
  return dictUtilFuns().join("\n");
}

export function makeId<A>(a: A, x: string): Destructure<A> {
  return {
    isDestructured: false,
    targets: [
      {
        target: { a: a, tag: "id", name: x },
        starred: false,
        ignore: false,
      },
    ],
  };
}

export function compile(ast: Program<Type>, env: GlobalEnv, mm: MemoryManager): CompileResult {
  console.log("program", ast);
  const withDefines = augmentEnv(env, ast, mm);

  let stackIndexOffset = 0;   // NOTE(alex:mm): assumes start function has no params
  const definedVars: Set<string> = new Set(); //getLocals(ast);
  definedVars.add("$last");
  definedVars.add("$allocPointer"); // Used to cache the result of `gcalloc`
<<<<<<< HEAD
  definedVars.add("$list_base");
  definedVars.add("$list_index");
  definedVars.add("$list_temp");
  definedVars.add("$list_cmp");
  definedVars.add("$addr"); // by closure group
  definedVars.add("$destruct");
  definedVars.add("$string_val"); //needed for string operations
  definedVars.add("$string_class"); //needed for strings in class
  definedVars.add("$string_index"); //needed for string index check out of bounds
  definedVars.add("$string_address"); //needed for string indexing
  definedVars.forEach(env.locals.add, env.locals);
=======
  definedVars.forEach(v => {
    env.locals.set(v, stackIndexOffset);
    stackIndexOffset += 1;
  });
>>>>>>> 90a59dc4
  const localDefines = makeLocals(definedVars);
  const funs: Array<string> = [];
  ast.funs.forEach((f) => {
    funs.push(codeGenFunDef(f, withDefines).join("\n"));
  });
  ast.closures.forEach((clo) => {
    funs.push(codeGenClosureDef(clo, withDefines).join("\n"));
  });

  // use the called functions to determine top level functions
  // require support from AST
  const globalFuns: Array<string> = [];
  ast.closures.forEach((clo) => {
    if (clo.isGlobal) {
      globalFuns.push(clo.name);
    }
  });
  const initFuns = initGlobalFuns(globalFuns, withDefines);

  const classes: Array<string> = ast.classes.map((cls) => codeGenClass(cls, withDefines)).flat();
  const allFuns = funs.concat(classes).join("\n\n");
  // const stmts = ast.filter((stmt) => stmt.tag !== "fun");
  const inits = ast.inits.map((init) => codeGenInit(init, withDefines)).flat();
  const memForward = myMemForward(withDefines.offset - env.offset);
  const commandGroups = ast.stmts.map((stmt) => codeGenStmt(stmt, withDefines));
  const commands = localDefines.concat(
    initFuns.concat(inits.concat(memForward.concat(...commandGroups)))
  );
  withDefines.locals.clear();
  return {
    functions: allFuns,
    mainSource: commands.join("\n"),
    newEnv: withDefines,
  };
}

function initGlobalFuns(funs: Array<string>, env: GlobalEnv): Array<string> {
  const inits: Array<string> = [];
  funs.forEach((fun) => {
    let idx = env.funs.get(fun)[0];
    let length = env.funs.get(fun)[1].length;
    let loc = envLookup(env, fun);
    inits.push(myMemAlloc(`$$addr`, (length + 1) * 4).join("\n"));
    inits.push(`(i32.store (local.get $$addr) (i32.const ${idx}))`);
    inits.push(`(i32.store (i32.const ${loc}) (local.get $$addr)) ;; global function`);
  });
  // global functions have no nonlocals, assert length == 0
  return inits;
}

function myMemForward(n: number): Array<string> {
  const forward: Array<string> = [];
  forward.push(`;; update the heap ptr`);
  forward.push(`(i32.const 0)`);
  forward.push(`(i32.add (i32.load (i32.const 0)) (i32.const ${n * 4}))`);
  forward.push(`(i32.store)`);
  return forward;
}

function envLookup(env: GlobalEnv, name: string): number {
  if (!env.globals.has(name)) {
    console.log("Could not find " + name + " in ", env);
    throw new Error("Could not find name " + name);
  }
  return env.globals.get(name) * 4; // 4-byte values
}

function codeGenStmt(stmt: Stmt<Type>, env: GlobalEnv): Array<string> {
  switch (stmt.tag) {
    // case "fun":
    //   const definedVars = getLocals(stmt.body);
    //   definedVars.add("$last");
    //   stmt.parameters.forEach(p => definedVars.delete(p.name));
    //   definedVars.forEach(env.locals.add, env.locals);
    //   stmt.parameters.forEach(p => env.locals.add(p.name));

    //   const localDefines = makeLocals(definedVars);
    //   const locals = localDefines.join("\n");
    //   var params = stmt.parameters.map(p => `(param $${p.name} i32)`).join(" ");
    //   var stmts = stmt.body.map((innerStmt) => codeGenStmt(innerStmt, env)).flat();
    //   var stmtsBody = stmts.join("\n");
    //   env.locals.clear();
    //   return [`(func $${stmt.name} ${params} (result i32)
    //     ${locals}
    //     ${stmtsBody}
    //     (i32.const 0)
    //     (return))`];
    case "return":
      var valStmts = codeGenExpr(stmt.value, env);

      valStmts.push("(call $releaseLocals)");

      // $addTemp tries to root the input value and returns it
      //   to the top of the stack
      valStmts.push("(call $addTemp)");
      valStmts.push("return");

      // TODO(alex:mm): this scheme breaks with block expressions (and is
      //   probably just wrong too)
      //   Instead, need to place in the calling expression's temporary set
      //   or the calling function's local set
      // NOTE(alex:mm): We need to put temporaries and escaping pointers into
      //   the calling statement's temp frame, not a new one.
      //
      // By placing them into the calling statement's temp frame, escaping pointers
      //   have an opportunity to be rooted without fear of the GC cleaning it up
      //
      // TODO(alex:mm): instead of relying on escape analysis, we'll just try to
      //   add the returned value to the parent temp frame
      return valStmts;
    case "assignment":
<<<<<<< HEAD
      const valueCode = codeGenExpr(stmt.value, env);
      const getValue = "(local.get $$destruct)";
=======
      throw new Error("Destructured assignment not implemented");
    case "assign":
      var valStmts = codeGenExpr(stmt.value, env);
      if (env.locals.has(stmt.name)) {
        // NOTE(alex:mm): removeLocal/addLocal calls are necessary b/c
        //   MemoryManager cannot scan the WASM stack directly and
        //   must maintain a list of local variable pointers
        // Local i32's are always initialized to 0
        //   * removeLocal/addLocal ignore 0x0 pointers
        // These functions do a runtime tag-check to distinguish pointers
        const localIndex = env.locals.get(stmt.name);
        if (localIndex === undefined) {
          throw new Error(`ICE: missing index for local ${stmt.name}`);
        }
        const result = valStmts.concat([`(local.set $${stmt.name})`])
          .concat([
            `(i32.const ${localIndex.toString()})`,
            `(local.get $${stmt.name})`,
            `(call $addLocal)`
          ]);
>>>>>>> 90a59dc4

      return [
        ...valueCode,
        "local.set $$destruct",
        ...codeGenDestructure(stmt.destruct, getValue, env),
      ];
    case "expr":
      var exprStmts = codeGenExpr(stmt.expr, env);
      return codeGenTempGuard(exprStmts.concat([`(local.set $$last)`]), RELEASE_TEMPS);
    case "if":
      // TODO(alex:mm): Are these temporary guards correct/minimal?
      var condExpr = codeGenTempGuard(codeGenExpr(stmt.cond, env).concat(decodeLiteral), RELEASE_TEMPS);
      var thnStmts = stmt.thn.map((innerStmt) => codeGenStmt(innerStmt, env)).flat();
      var elsStmts = stmt.els.map((innerStmt) => codeGenStmt(innerStmt, env)).flat();
      return [
        `${condExpr.join("\n")} \n (if (then ${thnStmts.join("\n")}) (else ${elsStmts.join(
          "\n"
        )}))`,
      ];
    case "while":
      var wcondExpr = codeGenTempGuard(codeGenExpr(stmt.cond, env).concat(decodeLiteral), RELEASE_TEMPS);
      var bodyStmts = stmt.body.map((innerStmt) => codeGenStmt(innerStmt, env)).flat();
      return [
        `(block (loop (br_if 1 ${wcondExpr.join("\n")}\n(i32.eqz)) ${bodyStmts.join(
          "\n"
        )} (br 0) ))`,
      ];
    case "for":
      var bodyStmts = stmt.body.map((innerStmt) => codeGenStmt(innerStmt, env)).flat();
      var iter = codeGenExpr(stmt.iterable, env);

      var rgExpr: Expr<Type> = { a: CLASS("Range"), tag: "id", name: "rg" };
      var Expr_cur: Expr<Type> = { a: NUM, tag: "lookup", obj: rgExpr, field: "cur" };
      var Code_cur = codeGenExpr(Expr_cur, env);

      var Expr_stop: Expr<Type> = { a: NUM, tag: "lookup", obj: rgExpr, field: "stop" };
      var Code_stop = codeGenExpr(Expr_stop, env);

      var Expr_step: Expr<Type> = { a: NUM, tag: "lookup", obj: rgExpr, field: "step" };
      var Code_step = codeGenExpr(Expr_step, env);

      // name = cur
      var ass: Stmt<Type> = {
        a: NONE,
        tag: "assignment",
        destruct: makeId(NUM, stmt.name),
        value: Expr_cur,
      };
      var Code_ass = codeGenStmt(ass, env);

      // add step to cur
      var ncur: Expr<Type> = {
        a: NUM,
        tag: "binop",
        op: BinOp.Plus,
        left: Expr_cur,
        right: Expr_step,
      };
      var step: Stmt<Type> = {
        a: NONE,
        tag: "field-assign",
        obj: rgExpr,
        field: "cur",
        value: ncur,
      };
      var Code_step = codeGenStmt(step, env);

      // stop condition cur<step
      var Expr_cond: Expr<Type> = {
        a: BOOL,
        tag: "binop",
        op: BinOp.Gte,
        left: Expr_cur,
        right: Expr_stop,
      };
      var Code_cond = codeGenExpr(Expr_cond, env);

      // if have index
      if (stmt.index) {
        var iass: Stmt<Type> = {
          a: NONE,
          tag: "assignment",
          destruct: makeId(NUM, stmt.index),
          value: { a: NUM, tag: "literal", value: { tag: "num", value: BigInt(0) } },
        };
        var Code_iass = codeGenStmt(iass, env);

        var nid: Expr<Type> = {
          a: NUM,
          tag: "binop",
          op: BinOp.Plus,
          left: { a: NUM, tag: "id", name: stmt.index },
          right: { a: NUM, tag: "literal", value: { tag: "num", value: BigInt(1) } },
        };
        var niass: Stmt<Type> = {
          a: NONE,
          tag: "assignment",
          destruct: makeId(NUM, stmt.index),
          value: nid,
        };
        var Code_idstep = codeGenStmt(niass, env);

        // iterable should be a Range object
        return [
          `
          (i32.const ${envLookup(env, "rg")})
          ${iter.join("\n")}
          (i32.store)
          ${Code_iass.join("\n")}
          (block
            (loop

              (br_if 1 ${Code_cond.join("\n")})

              ${Code_ass.join("\n")}
              ${bodyStmts.join("\n")}
              ${Code_step.join("\n")}
              ${Code_idstep.join("\n")}

              (br 0)
          ))`,
        ];
      }

      // iterable should be a Range object
      return [
        `
        (i32.const ${envLookup(env, "rg")})
        ${iter.join("\n")}
        (i32.store)
        (block
          (loop
            (br_if 1 ${Code_cond.join("\n")})

            ${Code_ass.join("\n")}
            ${bodyStmts.join("\n")}
            ${Code_step.join("\n")}

            (br 0)
        ))`,
      ];
    case "pass":
      return [];
    case "break":
      // break to depth
      return [`(br_if ${stmt.depth} (i32.const 1))`];
    default:
      unhandledTag(stmt);
  }
}

/**
 * Generate assign statements as described by the destructuring term
 * @param destruct Destructuring description of assign targets
 * @param value WASM code literal value for fetching the referenced value. E.g. "(local.get $$myValue)"
 * @param env GlobalEnv
 */
function codeGenDestructure(destruct: Destructure<Type>, value: string, env: GlobalEnv): string[] {
  let assignStmts: string[] = [];

  if (destruct.isDestructured) {
    const objTyp = destruct.valueType;
    if (objTyp.tag === "class") {
      const className = objTyp.name;
      const classFields = env.classes.get(className).values();
      // Collect every assignStmt

      assignStmts = destruct.targets.flatMap(({ target }) => {
        const [offset, _] = classFields.next().value;
        // The WASM code value that we extracted from the object at this current offset
        const addressOffset = offset * 4;
        const fieldValue = [`(i32.add ${value} (i32.const ${addressOffset}))`, `(i32.load)`];

        return codeGenAssignable(target, fieldValue, env);
      });
    } else {
      // Currently assumes that the valueType of our destructure is an object
      throw new Error("Destructuring not supported yet for types other than 'class'");
    }
  } else {
    const target = destruct.targets[0];
    if (!target.ignore) {
      assignStmts = codeGenAssignable(target.target, [value], env);
    }
  }

  return assignStmts;
}

function codeGenAssignable(target: Assignable<Type>, value: string[], env: GlobalEnv): string[] {
  switch (target.tag) {
    case "id": // Variables
      if (env.locals.has(target.name)) {

        const result = [`(local.get $${target.name})`, `(call $removeLocal)`,
          ...value,
          `(local.set $${target.name})`,
          `(local.get $${target.name})`,
          `(call $addLocal)`
        ];

        return codeGenTempGuard(result, RELEASE_TEMPS);
      } else {
        const locationToStore = [`(i32.const ${envLookup(env, target.name)}) ;; ${target.name}`];
        return codeGenTempGuard([...locationToStore, ...value, "(i32.store)"], RELEASE_TEMPS);
      }
    case "lookup": // Field lookup
      const objStmts = codeGenExpr(target.obj, env);
      const objTyp = target.obj.a;
      if (objTyp.tag !== "class") {
        // I don't think this error can happen
        throw new Error(
          "Report this as a bug to the compiler developer, this shouldn't happen " + objTyp.tag
        );
      }
      var className = objTyp.name;
      var [offset, _] = env.classes.get(className).get(target.field);
      const result = [
        ...objStmts,
        `(i32.add (i32.const ${offset * 4}))`,
        ...value,
        `(i32.store)`,
      ];
      return codeGenTempGuard(result, RELEASE_TEMPS);
    case "bracket-lookup":
      switch (target.obj.a.tag) {
        case "dict":
          return codeGenExpr(target.obj, env).concat(codeGenDictKeyVal(target.key, value, 10, env));
        case "list":
        default:
          throw new Error("Bracket-assign for types other than dict not implemented");
      }
    default:
      // Force type error if assignable is added without implementation
      // At the very least, there should be a stub
      const err: never = <never>target;
      throw new Error(`Unknown target ${JSON.stringify(err)} (compiler)`);
  }
}

function codeGenInit(init: VarInit<Type>, env: GlobalEnv): Array<string> {
  const value = codeGenLiteral(init.value);
  if (env.locals.has(init.name)) {
    return [...value, `(local.set $${init.name})`];
  } else {
    const locationToStore = [`(i32.const ${envLookup(env, init.name)}) ;; ${init.name}`];
    return locationToStore.concat(value).concat([`(i32.store)`]);
  }
}

<<<<<<< HEAD
function myMemAlloc(name: string, size: number): Array<string> {
  const allocs: Array<string> = [];
  allocs.push(`(i32.load (i32.const 0))`);
  allocs.push(`(local.set ${name}) ;; allocate memory for ${name}`);
  allocs.push(
    `(i32.store (i32.const 0) (i32.add (local.get ${name}) (i32.const ${
      size * 4
    }))) ;; update the heap ptr`
  );
  return allocs;
}

function initNested(nested: Array<string>, env: GlobalEnv): Array<string> {
  // this is where the closure is constructed
  // the accesses of callable variables does not create a closure

  const inits: Array<string> = [];

  nested.forEach((fun) => {
    inits.push(myMemAlloc(`$${fun}_$ref`, 1).join("\n"));
  });

  nested.forEach((fun) => {
    let [idx, nonlocals] = env.funs.get(fun);
    inits.push(myMemAlloc(`$$addr`, nonlocals.length + 1).join("\n"));
    inits.push(`(i32.store (local.get $$addr) (i32.const ${idx})) ;; function idx`);
    nonlocals.forEach((v, i) => {
      inits.push(
        `(i32.store (i32.add (local.get $$addr) (i32.const ${(i + 1) * 4})) (local.get $${v}_$ref))`
      );
    });
    inits.push(`(i32.store (local.get $${fun}_$ref) (local.get $$addr))`);
  });

  return inits;
}

const funPtr = "$funPtr"; // the first extra argument

function initNonlocals(nonlocals: Array<string>): Array<string> {
  const inits: Array<string> = [];
  nonlocals.forEach((v, i) => {
    inits.push(`(i32.load (i32.add (local.get ${funPtr}) (i32.const ${(i + 1) * 4})))`);
    inits.push(`(local.set $${v}_$ref)`);
  });

  return inits;
}

function initRef(refs: Set<string>): Array<string> {
  const inits: Array<string> = [];
  refs.forEach((name) => {
    inits.push(myMemAlloc(`$${name}_$ref`, 1).join("\n"));
    inits.push(`(i32.store (local.get $${name}_$ref) (local.get $${name}))`);
  });

  return inits;
}

function codeGenClosureDef(def: ClosureDef<Type>, env: GlobalEnv): Array<string> {
  const definedVars: Set<string> = new Set();
  definedVars.add("$last");
  definedVars.add("$addr");
  definedVars.add("$destruct");
  definedVars.add("$string_val"); //needed for string operations
  definedVars.add("$string_class"); //needed for strings in class
  definedVars.add("$string_index"); //needed for string index check out of bounds
  definedVars.add("$string_address"); //needed for string indexing
  def.nonlocals.forEach((v) => definedVars.add(`${v}_$ref`)); // nonlocals are reference, ending with '_$ref'
  def.nested.forEach((v) => definedVars.add(`${v}_$ref`)); // nested functions are references of function ptrs, ending with _$ref
  def.inits.forEach((v) => definedVars.add(`${v.name}`));
  def.inits.forEach((v) => definedVars.add(`${v.name}_$ref`));
  def.parameters.forEach((p) => definedVars.add(`${p.name}_$ref`));

  const extraRefs: Set<string> = new Set();
  def.inits.forEach((v) => extraRefs.add(`${v.name}`));
  def.parameters.forEach((p) => extraRefs.add(`${p.name}`));

  definedVars.forEach(env.locals.add, env.locals);
  def.parameters.forEach((p) => env.locals.add(p.name));

  const localDefs = makeLocals(definedVars).join("\n");
  const inits = def.inits
    .map((init) => codeGenInit(init, env))
    .flat()
    .join("\n");
  const refs = initRef(extraRefs).join("\n");
  const nonlocals = initNonlocals(def.nonlocals).join("\n");
  const nested = initNested(def.nested, env).join("\n");

  let params = def.parameters.map((p) => `(param $${p.name} i32)`).join(" ");
  let stmts = def.body
    .map((stmt) => codeGenStmt(stmt, env))
    .flat()
    .join("\n");
  env.locals.clear();

  return [
    `(func $${def.name} (param ${funPtr} i32) ${params} (result i32)
    ${localDefs}
    ${inits}
    ${refs}
    ${nonlocals}
    ${nested}
    ${stmts}
    (i32.const 0)
    (return)
    )`,
  ];
}

function codeGenFunDef(def: FunDef<Type>, env: GlobalEnv): Array<string> {
=======
function codeGenDef(def: FunDef<Type>, env: GlobalEnv): Array<string> {

>>>>>>> 90a59dc4
  var definedVars: Set<string> = new Set();
  def.inits.forEach((v) => definedVars.add(v.name));
  definedVars.add("$last");
  definedVars.add("$allocPointer"); // Used to cache the result of `gcalloc`
<<<<<<< HEAD
  definedVars.add("$destruct");
  definedVars.add("$string_val"); //needed for string operations
  definedVars.add("$string_class"); //needed for strings in class
  definedVars.add("$string_index"); //needed for string index check out of bounds
  definedVars.add("$string_address"); //needed for string indexing
=======

  // NOTE(alex:mm): parameters indices go first
  let currLocalIndex = 0;
  var params = def.parameters.map((p) => {
    env.locals.set(p.name, currLocalIndex);
    currLocalIndex += 1;
    return `(param $${p.name} i32)`;
  }).join(" ");

>>>>>>> 90a59dc4
  // def.parameters.forEach(p => definedVars.delete(p.name));
  definedVars.forEach(v => {
    env.locals.set(v, currLocalIndex);
    currLocalIndex += 1;
  });

  const localDefines = makeLocals(definedVars);

  const locals = localDefines.join("\n");
  const inits = def.inits
    .map((init) => codeGenInit(init, env))
    .flat()
    .join("\n");
  var stmts = def.body.map((innerStmt) => codeGenStmt(innerStmt, env)).flat();
  var stmtsBody = stmts.join("\n");
  env.locals.clear();

  return [
    `(func $${def.name} ${params} (result i32)
    ${locals}
    (call $pushFrame)
    ${inits}
    ${stmtsBody}
    (call $releaseLocals)
    (i32.const 0)
    (return))`,
  ];
}

function codeGenClass(cls: Class<Type>, env: GlobalEnv): Array<string> {
  const methods = [...cls.methods];
  methods.forEach((method) => (method.name = `${cls.name}$${method.name}`));
  const result = methods.map((method) => codeGenFunDef(method, env));
  return result.flat();
}

// If concat is 0, then the function generate code for list.copy()
// If concat is 2, then the function generate code for concat.
function codeGenListCopy(concat: number): Array<string> {
  var stmts: Array<string> = [];
  var loopstmts: Array<string> = [];
  var condstmts: Array<string> = [];
  var listType = 10; //temporary list type number
  var header = [4, 8]; //size, bound relative position
  stmts.push(...[`(local.set $$list_cmp)`]); //store first address to local var
  stmts.push(...[`(i32.load (i32.const 0))`, `(local.set $$list_base)`]); //store the starting address for the new list
  if (concat != 1)
    stmts.push(...[`(local.get $$list_base)`, "(i32.const " + listType + ")", "(i32.store)"]); //create a new list with type

  //check if the current index has reached the size of the list
  condstmts.push(
    ...[
      `(local.get $$list_cmp)`,
      `(i32.add (i32.const 4))`,
      `(i32.load)`,
      `(local.get $$list_index)`,
      `(i32.eq)`,
    ]
  );

  //statement for loop through the compared list and add the elements to the new list
  loopstmts.push(
    ...[
      `(local.get $$list_base)`,
      `(i32.add (i32.const 12))`,
      `(local.get $$list_index)`,
      concat == 1 ? `(i32.add (local.get $$list_temp))` : ``,
      `(i32.mul (i32.const 4))`,
      `(i32.add)`,
      `(local.get $$list_cmp)`,
      `(i32.add (i32.const 12))`,
      `(local.get $$list_index)`,
      `(i32.mul (i32.const 4))`,
      `(i32.add)`,
      `(i32.load)`,
      `(i32.store)`,
      `(local.get $$list_index)`,
      `(i32.add (i32.const 1))`,
      `(local.set $$list_index)`,
    ]
  );

  if (concat == 1) {
    stmts.push(
      ...[
        `(local.get $$list_base)`,
        `(i32.add (i32.const 4))`,
        `(i32.load)`,
        `(local.set $$list_temp)`,
      ]
    );
  }

  //while loop structure
  stmts.push(
    ...[
      `(i32.const 0)`,
      `(local.set $$list_index)`,
      `(block`,
      `(loop`,
      `(br_if 1 ${condstmts.join("\n")})`,
      `${loopstmts.join("\n")}`,
      `(br 0)`,
      `)`,
      `)`,
    ]
  );

  //add/modify header info of the list
  header.forEach((addr) => {
    var stmt = null;
    if (concat == 1) {
      stmt = [
        `(local.get $$list_base)`,
        `(i32.add (i32.const ${addr}))`,
        `(local.get $$list_base)`,
        `(i32.add (i32.const ${addr}))`,
        `(i32.load)`,
        `(local.get $$list_cmp)`,
        `(i32.add (i32.const ${addr}))`,
        `(i32.load)`,
        `(i32.add)`,
        `(i32.store)`,
      ];
    } else {
      stmt = [
        `(local.get $$list_base)`,
        `(i32.add (i32.const ${addr}))`,
        `(local.get $$list_cmp)`,
        `(i32.add (i32.const ${addr}))`,
        `(i32.load)`,
        `(i32.store)`,
      ];
    }
    stmts.push(...stmt);
  });

  if (concat == 2) return stmts.concat(codeGenListCopy(1));

  return stmts.concat([
    `(local.get $$list_base)`, // Get address for the object (this is the return value)
    "(i32.const 0)", // Address for our upcoming store instruction
    `(local.get $$list_base)`, // Load the dynamic heap head offset
    `(local.get $$list_cmp)`,
    `(i32.add (i32.const 8))`,
    `(i32.load)`,
    `(i32.mul (i32.const 4))`,
    `(i32.add (i32.const 12))`,
    `(i32.add)`,
    "(i32.store)", // Save the new heap offset
  ]);
}

function codeGenExpr(expr: Expr<Type>, env: GlobalEnv): Array<string> {
  switch (expr.tag) {
    case "builtin1":
      const argTyp = expr.a;
      console.log(argTyp);
      console.log(expr.name);
      const argStmts = codeGenExpr(expr.arg, env);
      var callName = expr.name;
      if (expr.name === "print" && argTyp === NUM) {
        callName = "print_num";
      } else if (expr.name === "print" && argTyp === STRING) {
        callName = "print_str";
      } else if (expr.name === "print" && argTyp === BOOL) {
        return argStmts.concat([`(call $print_bool)`]);
      } else if (expr.name === "print" && argTyp === NONE) {
        return argStmts.concat([`(call $print_none)`]);
      }
      return argStmts.concat([`(call $${callName})`]);
    case "builtin2":
      const leftStmts = codeGenExpr(expr.left, env);
      const rightStmts = codeGenExpr(expr.right, env);
      // we will need to check with the built-in functions team to determine how BigNumbers will interface with the built-in functions
      return [
        ...leftStmts,
        ...decodeLiteral,
        ...rightStmts,
        ...decodeLiteral,
        `(call $${expr.name})`,
        ...encodeLiteral,
      ];
    case "literal":
      return codeGenLiteral(expr.value);
    case "id":
      if (env.locals.has(expr.name)) {
        return [`(local.get $${expr.name})`];
      } else {
        return [`(i32.const ${envLookup(env, expr.name)})`, `(i32.load)`];
      }
    case "binop":
      const lhsStmts = codeGenExpr(expr.left, env);
      const rhsStmts = codeGenExpr(expr.right, env);
      if (typeof expr.left.a !== "undefined" && expr.left.a.tag === "list") {
        return [...rhsStmts, ...lhsStmts, ...codeGenListCopy(2)];
      } else if (expr.op == BinOp.Is) {
        return [...lhsStmts, ...rhsStmts, codeGenBinOp(expr.op), ...encodeLiteral];
      } else {
        return [
          ...lhsStmts,
          ...decodeLiteral,
          ...rhsStmts,
          ...decodeLiteral,
          codeGenBinOp(expr.op),
          ...encodeLiteral,
        ];
      }
    case "uniop":
      const exprStmts = codeGenExpr(expr.expr, env);
      switch (expr.op) {
        case UniOp.Neg:
          return [...exprStmts, "(call $$bignum_neg)"];
        case UniOp.Not:
          return [`(i32.const 0)`, ...exprStmts, ...decodeLiteral, `(i32.eq)`, ...encodeLiteral];
        default:
          return unreachable(expr);
      }
    case "call":
      var valStmts = expr.arguments.map((arg) => codeGenExpr(arg, env)).flat();
      valStmts.push(`(call $${expr.name})`);
      return valStmts;
    case "call_expr":
      const callExpr: Array<string> = [];
      const nameExpr = expr.name;
      let funName: string;
      if (nameExpr.tag == "id") {
        // until now, all the function variables are wrapped in references
        // the 'id's serves for global functions
        funName = nameExpr.name;
        callExpr.push(`(i32.load (i32.const ${envLookup(env, funName)})) ;; argument for $funPtr`);
        expr.arguments.forEach((arg) => {
          callExpr.push(codeGenExpr(arg, env).join("\n"));
        });
        callExpr.push(
          `(call_indirect (type $callType${
            expr.arguments.length + 1
          }) (i32.load (i32.load (i32.const ${envLookup(env, funName)}))))`
        );
      } else if (nameExpr.tag == "lookup") {
        funName = (nameExpr.obj as any).name;
        callExpr.push(`(i32.load (local.get $${funName})) ;; argument for $funPtr`);
        expr.arguments.forEach((arg) => {
          callExpr.push(codeGenExpr(arg, env).join("\n"));
        });
        callExpr.push(
          `(call_indirect (type $callType${
            expr.arguments.length + 1
          }) (i32.load (i32.load (local.get $${funName}))))`
        );
      } else {
        throw new Error(`Compile Error. Invalid name of tag ${nameExpr.tag}`);
      }
      return callExpr;
    case "construct":
      var stmts: Array<string> = [
        `(i32.const ${Number(TAG_CLASS)})   ;; heap-tag: class`,
        `(i32.const ${env.classes.get(expr.name).size * 4})   ;; size in bytes`,
        `(call $gcalloc)`,
        `(local.set $$allocPointer)`,
      ];
      env.classes.get(expr.name).forEach(([offset, initVal], field) =>
        stmts.push(
          ...[
            `(local.get $$allocPointer)`,
            `(i32.add (i32.const ${offset * 4}))`, // Calc field offset from heap offset
            ...codeGenLiteral(initVal), // Initialize field
            "(i32.store)", // Put the default field value on the heap
          ]
        )
      );
      return stmts.concat([
        `(local.get $$allocPointer)`,
        `(call $${expr.name}$__init__)`, // call __init__
        `(drop)`,
        `(local.get $$allocPointer)`,
      ]);
    case "method-call":
      var objStmts = codeGenExpr(expr.obj, env);
      var objTyp = expr.obj.a;
      if (objTyp.tag !== "class") {
        // I don't think this error can happen
        throw new Error(
          "Report this as a bug to the compiler developer, this shouldn't happen " + objTyp.tag
        );
      }
      var className = objTyp.name;
      var argsStmts = expr.arguments
        .map((arg) => codeGenExpr(arg, env))
        .flat()
        .concat();
      return [...objStmts, ...argsStmts, `(call $${className}$${expr.method})`];
    case "lookup":
      var objStmts = codeGenExpr(expr.obj, env);
      var objTyp = expr.obj.a;
      if (objTyp.tag !== "class") {
        // I don't think this error can happen
        throw new Error(
          "Report this as a bug to the compiler developer, this shouldn't happen " + objTyp.tag
        );
      }
      var className = objTyp.name;
      var [offset, _] = env.classes.get(className).get(expr.field);
      return [...objStmts, `(i32.add (i32.const ${offset * 4}))`, `(i32.load)`];
    case "dict":
      let dictStmts: Array<string> = [];
      //Allocate memory on the heap for hashtable. Currently size is 10
      //It finally pushes address of dict on stack, ie the return value
      dictStmts = dictStmts.concat(codeGenDictAlloc(10, env, expr.entries.length));
      expr.entries.forEach((keyval) => {
        const value = codeGenExpr(keyval[1], env);
        dictStmts = dictStmts.concat(codeGenDictKeyVal(keyval[0], value, 10, env));
      });
      return dictStmts;
    case "list-expr":
      var stmts: Array<string> = [];
      var listType = 10;
      var listSize = expr.contents.length;
      var listBound = (expr.contents.length + 10) * 2;
      let listHeader = [listType, listSize, listBound];
      var listindex = 0;
      expr.contents
        .slice()
        .reverse()
        .forEach((lexpr) => {
          stmts.push(...[...codeGenExpr(lexpr, env)]);
        });

      listHeader.forEach((val) => {
        stmts.push(
          ...[
            `(i32.load (i32.const 0))`,
            `(i32.add (i32.const ${listindex * 4}))`,
            "(i32.const " + val + ")",
            "(i32.store)",
          ]
        );
        listindex += 1;
      });

      expr.contents.forEach((lexpr) => {
        stmts.push(
          ...[
            `(local.set $$list_temp)`,
            `(i32.load (i32.const 0))`,
            `(i32.add (i32.const ${listindex * 4}))`,
            `(local.get $$list_temp)`,
            "(i32.store)",
          ]
        );
        listindex += 1;
      });

      //Move heap head to the end of the list and return list address
      return stmts.concat([
        "(i32.load (i32.const 0))",
        "(i32.const 0)",
        "(i32.load (i32.const 0))",
        `(i32.add (i32.const ${(listBound + 3) * 4}))`,
        "(i32.store)",
      ]);

    case "bracket-lookup":
      switch (expr.obj.a.tag) {
        case "dict":
          return codeGenDictBracketLookup(expr.obj, expr.key, 10, env);
        case "string":
          var brObjStmts = codeGenExpr(expr.obj, env);
          var brKeyStmts = codeGenExpr(expr.key, env);
          var brStmts = [];
          brStmts.push(
            ...[
              `${brObjStmts.join("\n")}`, //Load the string object to be indexed
              `(local.set $$string_address)`,
              `${brKeyStmts.join("\n")}`, //Gets the index
              ...decodeLiteral,
              `(local.set $$string_index)`,
              `(local.get $$string_index)`,
              `(i32.const 0)(i32.lt_s)`, //check for negative index
              `(if (then (local.get $$string_address)(i32.load)(i32.add (i32.const 1))(local.get $$string_index)(i32.add)(local.set $$string_index)))`, //if -ve, we do length + index
              `(local.get $$string_index)(local.get $$string_address)(i32.load)(i32.gt_s)`, //Check for +ve index out of bounds
              `(local.get $$string_index)(i32.const 0)(i32.lt_s)`, //Check for -ve index out of bounds
              `(i32.or)`, // Check if string index is within bounds, i.e, b/w 0 and string_length
              `(if (then (i32.const -1)(call $print_str)(drop)))`, //Check if string index is out of bounds
              `(local.get $$string_address)`,
              `(i32.add (i32.mul (i32.const 4)(local.get $$string_index)))`, //Add the index * 4 value to the address
              `(i32.add (i32.const 4))`, //Adding 4 since string length is at first index
              `(i32.load)`, //Load the ASCII value of the string index
              `(local.set $$string_val)`, //store value in temp variable
              `(i32.load (i32.const 0))`, //load value at 0
              `(i32.const 0)`, //Length of string is 1
              `(i32.store)`, //Store length of string in the first position
              `(i32.load (i32.const 0))`, //Load latest free memory
              `(i32.add (i32.const 4))`, //Add 4 since we have stored string length at beginning
              `(local.get $$string_val)`, //load value in temp variable
              "(i32.store)", //Store the ASCII value in the new address
            ]
          );
          brStmts.push(
            ...[
              "(i32.load (i32.const 0))", // Get address for the indexed character of the string
              "(i32.const 0)", // Address for our upcoming store instruction
              "(i32.load (i32.const 0))", // Load the dynamic heap head offset
              `(i32.add (i32.const 8))`, // Move heap head beyond the string length
              "(i32.store)", // Save the new heap offset
            ]
          );
          return brStmts;
        case "list":
          var objStmts = codeGenExpr(expr.obj, env);
          //This should eval to a number
          //Multiply it by 4 to use as offset in memory
          var keyStmts = codeGenExpr(expr.key, env);
          //Add 3 to keyStmts to jump over type + size + bound
          //Add that to objStmts base address
          //Load from there
          return objStmts.concat(
            //TODO check for IndexOutOfBounds
            //Coordinate with error group
            /*
            [
              `(i32.add (i32.4)) ;; retrieve list size`,
              `(i32.load)`,
            // size > index
            ],
              keyStmts,
            [
              `(i32.gt_s) ;; compare list size > index`
              `(if (then (call $error)) (else (nop))) ;; call IndexOutOfBounds`
            ],
              objStmts, //reload list base addr & key stmts?
            */
            keyStmts,
            [
              ...decodeLiteral,
              `(i32.mul (i32.const 4))`,
              `(i32.add (i32.const 12)) ;; move past type, size, bound`,
              `(i32.add) ;; retrieve element location`,
              `(i32.load) ;; load list element`,
            ]
          );
        default:
          throw new Error("Code gen for bracket-lookup for types other than dict not implemented");
      }
    default:
      unhandledTag(expr);
  }
}

function codeGenDictAlloc(hashtableSize: number, env: GlobalEnv, entries: number): Array<string> {
  let dictAllocStmts: Array<string> = [];
  //Ideally this loop should be replaced by call to allocator API to allocate hashtablesize entries on heap.
  for (let i = 0; i < hashtableSize; i++) {
    dictAllocStmts.push(
      ...[
        `(i32.load (i32.const 0))`, // Load the dynamic heap head offset
        `(i32.add (i32.const ${i * 4}))`, // Calc hash table entry offset from heap offset
        ...codeGenLiteral({ tag: "none" }), // CodeGen for "none" literal
        "(i32.store)", // Initialize to none
      ]
    );
  }
  //Push the base address of dict on the stack to be consumed by each of the key:val pair initialization
  for (let i = 0; i < entries; i++) {
    dictAllocStmts = dictAllocStmts.concat(["(i32.load (i32.const 0))"]);
  }
  return dictAllocStmts.concat([
    "(i32.load (i32.const 0))", // Get address for the dict (this is the return value)
    "(i32.const 0)", // Address for our upcoming store instruction
    "(i32.load (i32.const 0))", // Load the dynamic heap head offset
    `(i32.add (i32.const ${hashtableSize * 4}))`, // Increment heap offset according to hashtable size
    "(i32.store)", // Save the new heap offset
  ]);
}

function allocateStringMemory(string_val: string): Array<string> {
  const stmts = [];
  var i = 1;
  //Storing the length of the string at the beginning
  stmts.push(
    ...[
      `(i32.load (i32.const 0))`, // Load the dynamic heap head offset
      `(i32.const ${string_val.length - 1})`, // Store ASCII value for 0 (end of string)
      "(i32.store)", // Store the ASCII value 0 in the new address
    ]
  );
  while (i != string_val.length + 1) {
    const char_ascii = string_val.charCodeAt(i - 1);
    stmts.push(
      ...[
        `(i32.load (i32.const 0))`, // Load the dynamic heap head offset
        `(i32.add (i32.const ${i * 4}))`, // Calc string index offset from heap offset
        `(i32.const ${char_ascii})`, // Store the ASCII value of the string index
        "(i32.store)", // Store the ASCII value in the new address
      ]
    );
    i += 1;
  }
  return stmts.concat([
    "(i32.load (i32.const 0))", // Get address for the first character of the string
    "(i32.const 0)", // Address for our upcoming store instruction
    "(i32.load (i32.const 0))", // Load the dynamic heap head offset
    `(i32.add (i32.const ${(string_val.length + 1) * 4}))`, // Move heap head beyond the string length + 1(len at beginning)
    "(i32.store)", // Save the new heap offset
  ]);
}

function codeGenDictBracketLookup(
  obj: Expr<Type>,
  key: Expr<Type>,
  hashtableSize: number,
  env: GlobalEnv
): Array<string> {
  let dictKeyValStmts: Array<string> = [];
  dictKeyValStmts = dictKeyValStmts.concat(codeGenExpr(obj, env));
  dictKeyValStmts = dictKeyValStmts.concat(codeGenExpr(key, env));
  dictKeyValStmts = dictKeyValStmts.concat([
    `(i32.const ${hashtableSize})`,
    "(call $ha$htable$Lookup)",
  ]);
  return dictKeyValStmts.concat(["i32.load"]);
}

//Assumes that base address of dict is pushed onto the stack already
function codeGenDictKeyVal(
  key: Expr<Type>,
  val: string[],
  hashtableSize: number,
  env: GlobalEnv
): Array<string> {
  let dictKeyValStmts: Array<string> = [];
  dictKeyValStmts = dictKeyValStmts.concat(codeGenExpr(key, env));
  dictKeyValStmts = dictKeyValStmts.concat(val);
  dictKeyValStmts = dictKeyValStmts.concat([
    `(i32.const ${hashtableSize})`,
    "(call $ha$htable$Update)",
  ]);
  return dictKeyValStmts;
}

function dictUtilFuns(): Array<string> {
  let dictFunStmts: Array<string> = [];
  dictFunStmts.push(
    ...[
      "(func $ha$htable$CreateEntry (param $key i32) (param $val i32)",
      "(i32.load (i32.const 0))", // Loading the address of first empty space
      "(local.get $key)",
      "(i32.store)", // Dumping tag
      "(i32.load (i32.const 0))", // Loading the address of first empty space
      "(i32.const 4)",
      "(i32.add)", // Moving to the next block
      "(local.get $val)",
      "(i32.store)", // Dumping value
      "(i32.load (i32.const 0))", // Loading the address of first empty space
      "(i32.const 8)",
      "(i32.add)", // Moving to the next block
      "(i32.const 0)", //None
      "(i32.store)", // Dumping None in the next
      "(return))",
      "",
    ]
  );

  //This function returns a memory address for the value of a key. It returns -1 if not found.
  dictFunStmts.push(
    ...[
      "(func $ha$htable$Lookup (param $baseAddr i32) (param $key i32) (param $hashtablesize i32) (result i32)",
      "(local $nodePtr i32)", // Local variable to store the address of nodes in linkedList
      "(local $tagHitFlag i32)", // Local bool variable to indicate whether tag is hit
      "(local $returnVal i32)",
      "(i32.const -1)",
      "(local.set $returnVal)", // Initialize returnVal to -1
      "(i32.const 0)",
      "(local.set $tagHitFlag)", // Initialize tagHitFlag to False
      "(local.get $baseAddr)",
      "(local.get $key)",
      "(local.get $hashtablesize)",
      "(i32.rem_s)", //Compute hash
      "(i32.mul (i32.const 4))", //Multiply by 4 for memory offset
      "(i32.add)", //Reaching the proper bucket. Call this bucketAddress
      "(i32.load)",
      "(local.set $nodePtr)",
      "(local.get $nodePtr)",
      "(i32.const 0)", //None
      "(i32.eq)",
      "(if",
      "(then", // if the literal in bucketAddress is None
      "(i32.const -1)",
      "(local.set $returnVal)", // Initialize returnVal to -1
      ")", //close then
      "(else",
      "(block",
      "(loop", // While loop till we find a node whose next is None
      "(local.get $nodePtr)",
      "(i32.load)", // Traversing to head of next node
      "(i32.const 0)", //None
      "(i32.ne)", // If nodePtr not None
      "(if",
      "(then",
      "(local.get $nodePtr)",
      "(i32.load)", //Loading head of linkedList
      "(local.get $key)",
      "(i32.eq)", // if tag is same as the provided one
      "(if",
      "(then",
      "(local.get $nodePtr)",
      "(i32.const 4)",
      "(i32.add)", // Value
      "(local.set $returnVal)",
      "(i32.const 1)",
      "(local.set $tagHitFlag)", // Set tagHitFlag to True
      ")", // closing then
      ")", // closing if
      "(local.get $nodePtr)",
      "(i32.const 8)",
      "(i32.add)", // Next pointer
      "(i32.load)",
      "(local.set $nodePtr)",
      ")", // Closing then
      ")", // Closing if
      "(br_if 0", // Opening br_if
      "(local.get $nodePtr)",
      "(i32.const 0)", //None
      "(i32.ne)", // If nodePtr not None
      "(local.get $tagHitFlag)",
      "(i32.eqz)",
      "(i32.and)",
      ")", // Closing br_if
      "(br 1)",
      ")", // Closing loop
      ")", // Closing Block
      ")", //close else
      ")", // close if
      "(local.get $returnVal)",
      "(return))",
      "",
    ]
  );

  dictFunStmts.push(
    ...[
      "(func $ha$htable$Update (param $baseAddr i32) (param $key i32) (param $val i32) (param $hashtablesize i32)",
      "(local $nodePtr i32)", // Local variable to store the address of nodes in linkedList
      "(local $tagHitFlag i32)", // Local bool variable to indicate whether tag is hit
      "(i32.const 0)",
      "(local.set $tagHitFlag)", // Initialize tagHitFlag to False
      "(local.get $baseAddr)",
      "(local.get $key)",
      "(local.get $hashtablesize)",
      "(i32.rem_s)", //Compute hash
      "(i32.mul (i32.const 4))", //Multiply by 4 for memory offset
      "(i32.add)", //Reaching the proper bucket. Call this bucketAddress
      "(i32.load)",
      "(i32.const 0)", //None
      "(i32.eq)",
      "(if",
      "(then", // if the literal in bucketAddress is None
      "(local.get $key)",
      "(local.get $val)",
      "(call $ha$htable$CreateEntry)", //create node
      "(local.get $baseAddr)", // Recomputing the bucketAddress to update it.
      "(local.get $key)",
      "(local.get $hashtablesize)",
      "(i32.rem_s)", //Compute hash
      "(i32.mul (i32.const 4))", //Multiply by 4 for memory offset
      "(i32.add)", //Recomputed bucketAddress
      "(i32.load (i32.const 0))",
      "(i32.store)", //Updated the bucketAddress pointing towards first element.
      "(i32.const 0)",
      "(i32.load (i32.const 0))",
      "(i32.const 12)",
      "(i32.add)",
      "(i32.store)", // Updating the empty space address in first block
      ")", // Closing then
      "(else", // Opening else
      "(local.get $baseAddr)", // Recomputing the bucketAddress to follow the linkedList.
      "(local.get $key)",
      "(local.get $hashtablesize)",
      "(i32.rem_s)", //Compute hash
      "(i32.mul (i32.const 4))", //Multiply by 4 for memory offset
      "(i32.add)", //Recomputed bucketAddress
      "(i32.load)", //Loading head of linkedList
      "(i32.load)", //Loading the tag of head
      "(local.get $key)",
      "(i32.eq)",
      "(if", // if tag is same as the provided one
      "(then",
      "(local.get $baseAddr)", // Recomputing the bucketAddress to follow the linkedList.
      "(local.get $key)",
      "(local.get $hashtablesize)",
      "(i32.rem_s)", //Compute hash
      "(i32.mul (i32.const 4))", //Multiply by 4 for memory offset
      "(i32.add)", //Recomputed bucketAddress
      "(i32.load)", //Loading head of linkedList
      "(i32.const 4)",
      "(i32.add)", // Value
      "(local.get $val)",
      "(i32.store)", // Updating the value
      "(i32.const 1)",
      "(local.set $tagHitFlag)", // Set tagHitFlag to True
      ")", // closing then
      ")", // closing if
      "(local.get $baseAddr)", // Recomputing the bucketAddress to follow the linkedList.
      "(local.get $key)",
      "(local.get $hashtablesize)",
      "(i32.rem_s)", //Compute hash
      "(i32.mul (i32.const 4))", //Multiply by 4 for memory offset
      "(i32.add)", //Recomputed bucketAddress
      "(i32.load)", //Loading head of linkedList
      "(i32.const 8)",
      "(i32.add)", // Next pointer
      "(local.set $nodePtr)",
      "(block",
      "(loop", // While loop till we find a node whose next is None
      "(local.get $nodePtr)",
      "(i32.load)", // Traversing to head of next node
      "(i32.const 0)", //None
      "(i32.ne)", // If nodePtr not None
      "(if",
      "(then",
      "(local.get $nodePtr)",
      "(i32.load)", //Loading head of linkedList
      "(i32.load)", //Loading the tag of head
      "(local.get $key)",
      "(i32.eq)", // if tag is same as the provided one
      "(if",
      "(then",
      "(local.get $nodePtr)",
      "(i32.load)", //Loading head of linkedList
      "(i32.const 4)",
      "(i32.add)", // Value
      "(local.get $val)",
      "(i32.store)", // Updating the value
      "(i32.const 1)",
      "(local.set $tagHitFlag)", // Set tagHitFlag to True
      ")", // closing then
      ")", // closing if
      "(local.get $nodePtr)",
      "(i32.load)", //Loading head of linkedList
      "(i32.const 8)",
      "(i32.add)", // Next pointer
      "(local.set $nodePtr)",
      ")", // Closing then
      ")", // Closing if
      "(br_if 0", // Opening br_if
      "(local.get $nodePtr)",
      "(i32.load)", // Traversing to head of next node
      "(i32.const 0)", //None
      "(i32.ne)", // If nodePtr not None
      ")", // Closing br_if
      "(br 1)",
      ")", // Closing loop
      ")", // Closing Block
      "(local.get $tagHitFlag)",
      "(i32.const 0)",
      "(i32.eq)", // Add a new node only if tag hit is false.
      "(if",
      "(then",
      "(local.get $key)",
      "(local.get $val)",
      "(call $ha$htable$CreateEntry)", //create node
      "(local.get $nodePtr)", // Get the address of "next" block in node, whose next is None.
      "(i32.load (i32.const 0))",
      "(i32.store)", // Updated the next pointing towards first element of new node.
      "(i32.const 0)",
      "(i32.load (i32.const 0))",
      "(i32.const 12)",
      "(i32.add)",
      "(i32.store)", // Updating the empty space address in first block
      ")", // Closing then inside else
      ")", // Closing if inside else
      ")", // Closing else
      ")", // Closing if
      "(return))", //
    ]
  );
  return dictFunStmts;
}

function codeGenBigInt(num: bigint): Array<string> {
  const WORD_SIZE = 4;
  const mask = BigInt(0x7fffffff);
  var sign = 1;
  var size = 0;
  // fields ? [(0, sign), (1, size)]
  if (num < 0n) {
    sign = 0;
    num *= -1n;
  }
  var words: bigint[] = [];
  do {
    words.push(num & mask);
    num >>= 31n;
    size += 1;
  } while (num > 0n);
  // size MUST be > 0
  var alloc = [
    // eventually we will be able to call something like alloc(size+2)
    "(i32.load (i32.const 0))", // Load dynamic heap head offset
    `(i32.add (i32.const ${0 * WORD_SIZE}))`, // add space for sign field
    `(i32.const ${sign})`,
    "(i32.store)", // store sign val
    "(i32.load (i32.const 0))", // Load dynamic heap head offset
    `(i32.add (i32.const ${1 * WORD_SIZE}))`, // move offset another 4 for size
    `(i32.const ${size})`, // size is only 32 bits :(
    "(i32.store)", // store size
  ];
  words.forEach((w, i) => {
    alloc = alloc.concat([
      "(i32.load (i32.const 0))", // Load dynamic heap head offset
      `(i32.add (i32.const ${(2 + i) * WORD_SIZE}))`, // advance pointer
      `(i32.const ${w})`,
      ...encodeLiteral,
      "(i32.store)", // store
    ]);
  });
  alloc = alloc.concat([
    "(i32.const 0)", // where will we store the updated heap offset
    "(i32.load (i32.const 0))", // Load dynamic heap head offset
    `(i32.add (i32.const ${(2 + size) * WORD_SIZE}))`, // this is how much space we need
    "(i32.store)", // store new offset
    "(i32.load (i32.const 0))", // reload offset
    `(i32.sub (i32.const ${(2 + size) * WORD_SIZE}))`, // this is the addr for the number
  ]);
  console.log(words, size, sign);
  return alloc;
}

function codeGenLiteral(literal: Literal): Array<string> {
  switch (literal.tag) {
    case "string":
      return allocateStringMemory(literal.value);
    case "num":
      if (literal.value <= INT_LITERAL_MAX && literal.value >= INT_LITERAL_MIN) {
        return [`(i32.const ${literal.value})`, ...encodeLiteral];
      } else {
        return codeGenBigInt(literal.value);
      }
    case "bool":
      return [`(i32.const ${Number(literal.value)})`, ...encodeLiteral];
    case "none":
      return [`(i32.const 0)`];
    default:
      unhandledTag(literal);
  }
}

function codeGenBinOp(op: BinOp): string {
  switch (op) {
    case BinOp.Plus:
      return "(i32.add)";
    case BinOp.Minus:
      return "(i32.sub)";
    case BinOp.Mul:
      return "(i32.mul)";
    case BinOp.IDiv:
      return "(i32.div_s)";
    case BinOp.Mod:
      return "(i32.rem_s)";
    case BinOp.Eq:
      return "(i32.eq)";
    case BinOp.Neq:
      return "(i32.ne)";
    case BinOp.Lte:
      return "(i32.le_s)";
    case BinOp.Gte:
      return "(i32.ge_s)";
    case BinOp.Lt:
      return "(i32.lt_s)";
    case BinOp.Gt:
      return "(i32.gt_s)";
    case BinOp.Is:
      return "(i32.eq)";
    case BinOp.And:
      return "(i32.and)";
    case BinOp.Or:
      return "(i32.or)";
  }
}

// Required so that heap-allocated temporaries are considered rooted/reachable
// Without the call to `captureTemps`, heap-allocated temporaries may be accidently
//   freed
// Necessary because cannot scan the WASM stack for pointers so the MemoryManager
//   must maintain its own list of reachable objects
function codeGenTempGuard(c: Array<string>, release: boolean): Array<string> {
  if (release) {
    return ["(call $captureTemps)"].concat(c).concat(["(call $releaseTemps)"]);
  }

  return ["(call $captureTemps)"].concat(c);
}<|MERGE_RESOLUTION|>--- conflicted
+++ resolved
@@ -23,25 +23,17 @@
 export type GlobalEnv = {
   globals: Map<string, number>;
   classes: Map<string, Map<string, [number, Literal]>>;
-<<<<<<< HEAD
-  locals: Set<string>;
+  locals: Map<string, number>;      // Map from local/param to stack slot index
   offset: number;
   funs: Map<string, [number, Array<string>]>; // <function name, [tbl idx, Array of nonlocals]>
-=======
-  locals: Map<string, number>;      // Map from local/param to stack slot index
->>>>>>> 90a59dc4
 };
 
 export const emptyEnv: GlobalEnv = {
   globals: new Map(),
   classes: new Map(),
-<<<<<<< HEAD
-  locals: new Set(),
+  locals: new Map(),
   offset: 0,
   funs: new Map(),
-=======
-  locals: new Map(),
->>>>>>> 90a59dc4
 };
 
 const RELEASE_TEMPS = true;
@@ -159,7 +151,6 @@
   const definedVars: Set<string> = new Set(); //getLocals(ast);
   definedVars.add("$last");
   definedVars.add("$allocPointer"); // Used to cache the result of `gcalloc`
-<<<<<<< HEAD
   definedVars.add("$list_base");
   definedVars.add("$list_index");
   definedVars.add("$list_temp");
@@ -170,13 +161,10 @@
   definedVars.add("$string_class"); //needed for strings in class
   definedVars.add("$string_index"); //needed for string index check out of bounds
   definedVars.add("$string_address"); //needed for string indexing
-  definedVars.forEach(env.locals.add, env.locals);
-=======
   definedVars.forEach(v => {
     env.locals.set(v, stackIndexOffset);
     stackIndexOffset += 1;
   });
->>>>>>> 90a59dc4
   const localDefines = makeLocals(definedVars);
   const funs: Array<string> = [];
   ast.funs.forEach((f) => {
@@ -288,31 +276,8 @@
       //   add the returned value to the parent temp frame
       return valStmts;
     case "assignment":
-<<<<<<< HEAD
       const valueCode = codeGenExpr(stmt.value, env);
       const getValue = "(local.get $$destruct)";
-=======
-      throw new Error("Destructured assignment not implemented");
-    case "assign":
-      var valStmts = codeGenExpr(stmt.value, env);
-      if (env.locals.has(stmt.name)) {
-        // NOTE(alex:mm): removeLocal/addLocal calls are necessary b/c
-        //   MemoryManager cannot scan the WASM stack directly and
-        //   must maintain a list of local variable pointers
-        // Local i32's are always initialized to 0
-        //   * removeLocal/addLocal ignore 0x0 pointers
-        // These functions do a runtime tag-check to distinguish pointers
-        const localIndex = env.locals.get(stmt.name);
-        if (localIndex === undefined) {
-          throw new Error(`ICE: missing index for local ${stmt.name}`);
-        }
-        const result = valStmts.concat([`(local.set $${stmt.name})`])
-          .concat([
-            `(i32.const ${localIndex.toString()})`,
-            `(local.get $${stmt.name})`,
-            `(call $addLocal)`
-          ]);
->>>>>>> 90a59dc4
 
       return [
         ...valueCode,
@@ -507,9 +472,11 @@
     case "id": // Variables
       if (env.locals.has(target.name)) {
 
-        const result = [`(local.get $${target.name})`, `(call $removeLocal)`,
+        const localIndex = env.locals.get(target.name);
+        const result = [
           ...value,
           `(local.set $${target.name})`,
+          `(i32.const ${localIndex.toString()})`,
           `(local.get $${target.name})`,
           `(call $addLocal)`
         ];
@@ -563,7 +530,6 @@
   }
 }
 
-<<<<<<< HEAD
 function myMemAlloc(name: string, size: number): Array<string> {
   const allocs: Array<string> = [];
   allocs.push(`(i32.load (i32.const 0))`);
@@ -676,21 +642,15 @@
 }
 
 function codeGenFunDef(def: FunDef<Type>, env: GlobalEnv): Array<string> {
-=======
-function codeGenDef(def: FunDef<Type>, env: GlobalEnv): Array<string> {
-
->>>>>>> 90a59dc4
   var definedVars: Set<string> = new Set();
   def.inits.forEach((v) => definedVars.add(v.name));
   definedVars.add("$last");
   definedVars.add("$allocPointer"); // Used to cache the result of `gcalloc`
-<<<<<<< HEAD
   definedVars.add("$destruct");
   definedVars.add("$string_val"); //needed for string operations
   definedVars.add("$string_class"); //needed for strings in class
   definedVars.add("$string_index"); //needed for string index check out of bounds
   definedVars.add("$string_address"); //needed for string indexing
-=======
 
   // NOTE(alex:mm): parameters indices go first
   let currLocalIndex = 0;
@@ -700,7 +660,6 @@
     return `(param $${p.name} i32)`;
   }).join(" ");
 
->>>>>>> 90a59dc4
   // def.parameters.forEach(p => definedVars.delete(p.name));
   definedVars.forEach(v => {
     env.locals.set(v, currLocalIndex);
@@ -708,7 +667,6 @@
   });
 
   const localDefines = makeLocals(definedVars);
-
   const locals = localDefines.join("\n");
   const inits = def.inits
     .map((init) => codeGenInit(init, env))
@@ -717,7 +675,6 @@
   var stmts = def.body.map((innerStmt) => codeGenStmt(innerStmt, env)).flat();
   var stmtsBody = stmts.join("\n");
   env.locals.clear();
-
   return [
     `(func $${def.name} ${params} (result i32)
     ${locals}
