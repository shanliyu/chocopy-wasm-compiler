--- conflicted
+++ resolved
@@ -333,7 +333,7 @@
     case "bracket-lookup":
       switch (expr.obj.a.tag) {
         case "dict":
-          throw new Error("Code gen for bracket-lookup for dict not implemented");
+          return codeGenDictBracketLookup(expr.obj, expr.key, 10, env);
         case "list":
         case "string":
         default:
@@ -368,6 +368,22 @@
     `(i32.add (i32.const ${hashtableSize * 4}))`, // Increment heap offset according to hashtable size
     "(i32.store)", // Save the new heap offset
   ]);
+}
+
+function codeGenDictBracketLookup(
+  obj: Expr<Type>,
+  key: Expr<Type>,
+  hashtableSize: number,
+  env: GlobalEnv
+): Array<string> {
+  let dictKeyValStmts: Array<string> = [];
+  dictKeyValStmts = dictKeyValStmts.concat(codeGenExpr(obj, env));
+  dictKeyValStmts = dictKeyValStmts.concat(codeGenExpr(key, env));
+  dictKeyValStmts = dictKeyValStmts.concat([
+    `(i32.const ${hashtableSize})`,
+    "(call $ha$htable$Lookup)",
+  ]);
+  return dictKeyValStmts.concat(["i32.load"]);
 }
 
 //Assumes that base address of dict is pushed onto the stack already
@@ -410,17 +426,89 @@
     ]
   );
 
+  //This function returns a memory address for the value of a key. It returns -1 if not found.
+  dictFunStmts.push(
+    ...[
+      "(func $ha$htable$Lookup (param $baseAddr i32) (param $key i32) (param $hashtablesize i32) (result i32)",
+      "(local $nodePtr i32)", // Local variable to store the address of nodes in linkedList
+      "(local $tagHitFlag i32)", // Local bool variable to indicate whether tag is hit
+      "(local $returnVal i32)",
+      "(i32.const -1)",
+      "(local.set $returnVal)", // Initialize returnVal to -1
+      "(i32.const 0)",
+      "(local.set $tagHitFlag)", // Initialize tagHitFlag to False
+      "(local.get $baseAddr)",
+      "(local.get $key)",
+      "(local.get $hashtablesize)",
+      "(i32.rem_s)", //Compute hash
+      "(i32.mul (i32.const 4))", //Multiply by 4 for memory offset
+      "(i32.add)", //Reaching the proper bucket. Call this bucketAddress
+      "(i32.load)",
+      "(local.set $nodePtr)",
+      "(local.get $nodePtr)",
+      "(i32.const 0)", //None
+      "(i32.eq)",
+      "(if",
+      "(then", // if the literal in bucketAddress is None
+      "(i32.const -1)",
+      "(local.set $returnVal)", // Initialize returnVal to -1
+      ")", //close then
+      "(else",
+      "(block",
+      "(loop", // While loop till we find a node whose next is None
+      "(local.get $nodePtr)",
+      "(i32.load)", // Traversing to head of next node
+      "(i32.const 0)", //None
+      "(i32.ne)", // If nodePtr not None
+      "(if",
+      "(then",
+      "(local.get $nodePtr)",
+      "(i32.load)", //Loading head of linkedList
+      "(local.get $key)",
+      "(i32.eq)", // if tag is same as the provided one
+      "(if",
+      "(then",
+      "(local.get $nodePtr)",
+      "(i32.const 4)",
+      "(i32.add)", // Value
+      "(local.set $returnVal)",
+      "(i32.const 1)",
+      "(local.set $tagHitFlag)", // Set tagHitFlag to True
+      ")", // closing then
+      ")", // closing if
+      "(local.get $nodePtr)",
+      "(i32.const 8)",
+      "(i32.add)", // Next pointer
+      "(i32.load)",
+      "(local.set $nodePtr)",
+      ")", // Closing then
+      ")", // Closing if
+      "(br_if 0", // Opening br_if
+      "(local.get $nodePtr)",
+      "(i32.const 0)", //None
+      "(i32.ne)", // If nodePtr not None
+      "(local.get $tagHitFlag)",
+      "(i32.eqz)",
+      "(i32.and)",
+      ")", // Closing br_if
+      "(br 1)",
+      ")", // Closing loop
+      ")", // Closing Block
+      ")", //close else
+      ")", // close if
+      "(local.get $returnVal)",
+      "(return))",
+      "",
+    ]
+  );
+
   dictFunStmts.push(
     ...[
       "(func $ha$htable$Update (param $baseAddr i32) (param $key i32) (param $val i32) (param $hashtablesize i32)",
       "(local $nodePtr i32)", // Local variable to store the address of nodes in linkedList
-<<<<<<< HEAD
-      //"(local $keyMatch i32)", // Local variable to check if a key match is found in existing entries
-=======
       "(local $tagHitFlag i32)", // Local bool variable to indicate whether tag is hit
       "(i32.const 0)",
       "(local.set $tagHitFlag)", // Initialize tagHitFlag to False
->>>>>>> 2bc4a56e
       "(local.get $baseAddr)",
       "(local.get $key)",
       "(local.get $hashtablesize)",
@@ -524,21 +612,6 @@
       "(i32.load)", // Traversing to head of next node
       "(i32.const 0)", //None
       "(i32.ne)", // If nodePtr not None
-      /*
-      "(if", //If not none check for key match
-      "(then",
-      "(local.get $nodePtr)",
-      "(i32.load)", // load the key in the node
-      "(local.get $key)",
-      "(i32.ne)",
-      "(local.set $keyMatch)",
-      ")" // Closing then
-      "(else",
-      "(local.set $keyMatch (i32.const 0))",
-      ")" // Closing else
-      ")" // Closing if
-      "(local.get $)"
-      */
       ")", // Closing br_if
       "(br 1)",
       ")", // Closing loop
