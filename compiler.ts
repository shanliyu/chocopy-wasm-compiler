--- conflicted
+++ resolved
@@ -129,14 +129,11 @@
 
   const definedVars: Set<string> = new Set(); //getLocals(ast);
   definedVars.add("$last");
-<<<<<<< HEAD
   definedVars.add("$list_base");
   definedVars.add("$list_index");
   definedVars.add("$list_temp");
   definedVars.add("$list_cmp");
-=======
   definedVars.add("$addr"); // by closure group
->>>>>>> 67491eae
   definedVars.add("$destruct");
   definedVars.add("$string_val"); //needed for string operations
   definedVars.add("$string_class"); //needed for strings in class
@@ -534,8 +531,13 @@
 
 function codeGenClosureDef(def: ClosureDef<Type>, env: GlobalEnv): Array<string> {
   const definedVars: Set<string> = new Set();
+  definedVars.add("$last");
   definedVars.add("$addr");
   definedVars.add("$destruct");
+  definedVars.add("$string_val"); //needed for string operations
+  definedVars.add("$string_class"); //needed for strings in class
+  definedVars.add("$string_index"); //needed for string index check out of bounds
+  definedVars.add("$string_address"); //needed for string indexing
   def.nonlocals.forEach((v) => definedVars.add(`${v}_$ref`)); // nonlocals are reference, ending with '_$ref'
   def.nested.forEach((v) => definedVars.add(`${v}_$ref`)); // nested functions are references of function ptrs, ending with _$ref
   def.inits.forEach((v) => definedVars.add(`${v.name}`));
