import {
  Stmt,
  Expr,
  UniOp,
  BinOp,
  Type,
  Program,
  Literal,
  FunDef,
  ClosureDef,
  VarInit,
  Class,
  Destructure,
  Location,
  Assignable,
} from "./ast";
import { NUM, BOOL, NONE, CLASS, STRING, unhandledTag, unreachable } from "./utils";
import * as BaseException from "./error";

// https://learnxinyminutes.com/docs/wasm/

// Numbers are offsets into global memory
export type GlobalEnv = {
  globals: Map<string, number>;
  classes: Map<string, Map<string, [number, Literal]>>;
  locals: Set<string>;
  offset: number;
  funs: Map<string, [number, Array<string>]>; // <function name, [tbl idx, Array of nonlocals]>
};

export const emptyEnv: GlobalEnv = {
  globals: new Map(),
  classes: new Map(),
  locals: new Set(),
  offset: 0,
  funs: new Map(),
};

export const nTagBits = 1;
const INT_LITERAL_MAX = BigInt(2 ** (31 - nTagBits) - 1);
const INT_LITERAL_MIN = BigInt(-(2 ** (31 - nTagBits)));

export const encodeLiteral: Array<string> = [
  `(i32.const ${nTagBits})`,
  "(i32.shl)",
  "(i32.const 1)", // literals are tagged with a 1 in the LSB
  "(i32.add)",
];

export const decodeLiteral: Array<string> = [`(i32.const ${nTagBits})`, "(i32.shr_s)"];

export function augmentEnv(env: GlobalEnv, prog: Program<[Type, Location]>): GlobalEnv {
  const newGlobals = new Map(env.globals);
  const newClasses = new Map(env.classes);
  const newFuns = new Map(env.funs);

  // set the referenced value to be num since we use i32 in wasm
  const RefMap = new Map<string, [number, Literal]>();
  RefMap.set("$deref", [0, { tag: "num", value: BigInt(0) }]);
  newClasses.set("$ref", RefMap);

  let newOffset = env.offset;

  let idx = newFuns.size;
  prog.closures.forEach((clo) => {
    newFuns.set(clo.name, [idx, clo.nonlocals]);
    idx += 1;
    if (clo.isGlobal) {
      newGlobals.set(clo.name, newOffset);
      newOffset += 1;
    }
  });

  prog.inits.forEach((v) => {
    newGlobals.set(v.name, newOffset);
    newOffset += 1;
  });
  // for rg
  newGlobals.set("rg", newOffset);
  newOffset += 1;

  prog.classes.forEach((cls) => {
    const classFields = new Map();
    cls.fields.forEach((field, i) => classFields.set(field.name, [i, field.value]));
    newClasses.set(cls.name, classFields);
  });

  return {
    globals: newGlobals,
    classes: newClasses,
    locals: env.locals,
    offset: newOffset,
    funs: newFuns,
  };
}

// function envLookup(env: GlobalEnv, name: string): number {
//   if (!env.globals.has(name)) {
//     console.log("Could not find " + name + " in ", env);
//     throw new Error("Could not find name " + name);
//   }
//   return env.globals.get(name) * 4; // 4-byte values
// }

type CompileResult = {
  functions: string;
  mainSource: string;
  newEnv: GlobalEnv;
};

function myMemAlloc(name: string, size: number): Array<string> {
  const allocs: Array<string> = [];
  allocs.push(`(local.set ${name} (i32.load (i32.const 0))) ;; allocate memory for ${name}`);
  allocs.push(
    `(i32.store (i32.const 0) (i32.add (local.get ${name}) (i32.const ${
      size * 4
    }))) ;; update the heap ptr`
  );
  return allocs;
}

export function makeLocals(locals: Set<string>): Array<string> {
  const localDefines: Array<string> = [];
  locals.forEach((v) => {
    localDefines.push(`(local $${v} i32)`);
  });
  return localDefines;
}

//Any built-in WASM functions go here
export function libraryFuns(): string {
  return dictUtilFuns().join("\n");
}

export function makeId<A>(a: A, x: string): Destructure<A> {
  return {
    isDestructured: false,
    targets: [
      {
        target: { a: a, tag: "id", name: x },
        starred: false,
        ignore: false,
      },
    ],
  };
}

export function makeLookup<A>(a: A, obj: Expr<A>, field: string): Destructure<A> {
  return {
    isDestructured: false,
    targets: [
      {
        ignore: false,
        starred: false,
        target: {
          a: a,
          tag: "lookup",
          field: field,
          obj: obj,
        },
      },
    ],
    valueType: a,
  };
}

export function compile(ast: Program<[Type, Location]>, env: GlobalEnv): CompileResult {
  const withDefines = augmentEnv(env, ast);

  const definedVars: Set<string> = new Set(); //getLocals(ast);
  definedVars.add("$last");
  definedVars.add("$addr"); // address of the allocated memory
  definedVars.add("$list_base");
  definedVars.add("$list_index");
  definedVars.add("$list_temp");
  definedVars.add("$list_cmp");
  definedVars.add("$destruct");
  definedVars.add("$string_val"); //needed for string operations
  definedVars.add("$string_class"); //needed for strings in class
  definedVars.add("$string_index"); //needed for string index check out of bounds
  definedVars.add("$string_address"); //needed for string indexing
  definedVars.forEach(env.locals.add, env.locals);
  const localDefines = makeLocals(definedVars);

  const funs: Array<string> = [];
  ast.funs.forEach((f) => {
    funs.push(codeGenFunDef(f, withDefines).join("\n"));
  });

  ast.closures.forEach((clo) => {
    funs.push(codeGenClosureDef(clo, withDefines).join("\n"));
  });

  const globalFuns: Array<string> = [];
  ast.closures.forEach((clo) => {
    if (clo.isGlobal) {
      globalFuns.push(clo.name);
    }
  });
  const initFuns = initGlobalFuns(globalFuns, withDefines);

  const classes: Array<string> = ast.classes.map((cls) => codeGenClass(cls, withDefines)).flat();
  const allFuns = funs.concat(classes).join("\n\n");
  // const stmts = ast.filter((stmt) => stmt.tag !== "fun");

  const inits = ast.inits.map((init) => codeGenInit(init, withDefines)).flat();

  const commandGroups = ast.stmts.map((stmt) => codeGenStmt(stmt, withDefines));
  const commands = localDefines.concat(initFuns.concat(inits.concat(...commandGroups)));

  withDefines.locals.clear();

  return {
    functions: allFuns,
    mainSource: commands.join("\n"),
    newEnv: withDefines,
  };
}

function initGlobalFuns(funs: Array<string>, env: GlobalEnv): Array<string> {
  const inits: Array<string> = [];
  funs.forEach((fun) => {
    let fun_info = env.funs.get(fun);
    let idx = fun_info[0];
    let length = fun_info[1].length;
    let loc = envLookup(env, fun);
    inits.push(myMemAlloc(`$$addr`, length + 1).join("\n"));
    inits.push(`(i32.store (local.get $$addr) (i32.const ${idx})) ;; function idx`);
    inits.push(`(i32.store (i32.const ${loc}) (local.get $$addr)) ;; global function reference`);
  });

  // global functions have no nonlocals, assert length == 0
  return inits;
}

function myMemForward(n: number): Array<string> {
  const forward: Array<string> = [];
  forward.push(`;; update the heap ptr`);
  forward.push(`(i32.const 0)`);
  forward.push(`(i32.add (i32.load (i32.const 0)) (i32.const ${n * 4}))`);
  forward.push(`(i32.store)`);
  return forward;
}

function envLookup(env: GlobalEnv, name: string): number {
  //if(!env.globals.has(name)) { console.log("Could not find " + name + " in ", env); throw new Error("Could not find name " + name); }
  if (!env.globals.has(name)) {
    console.log("Could not find " + name + " in ", env);
    throw new BaseException.InternalException(
      "Report this as a bug to the compiler developer, this shouldn't happen "
    );
  }
  return env.globals.get(name) * 4; // 4-byte values
}

function codeGenStmt(stmt: Stmt<[Type, Location]>, env: GlobalEnv): Array<string> {
  switch (stmt.tag) {
    case "return":
      var valStmts = codeGenExpr(stmt.value, env);
      valStmts.push("return");
      return valStmts;
    case "assignment":
      const valueCode = codeGenExpr(stmt.value, env);
      const getValue = "(local.get $$destruct)";

      return [
        ...valueCode,
        "(local.set $$destruct)",
        ...codeGenDestructure(stmt.destruct, getValue, env),
      ];
    case "expr":
      var exprStmts = codeGenExpr(stmt.expr, env);
      return exprStmts.concat([`(local.set $$last)`]);
    case "if":
      var condExpr = codeGenExpr(stmt.cond, env).concat(decodeLiteral);
      var thnStmts = stmt.thn.map((innerStmt) => codeGenStmt(innerStmt, env)).flat();
      var elsStmts = stmt.els.map((innerStmt) => codeGenStmt(innerStmt, env)).flat();
      return [
        `${condExpr.join("\n")} \n (if (then ${thnStmts.join("\n")}) (else ${elsStmts.join(
          "\n"
        )}))`,
      ];
    case "while":
      var wcondExpr = codeGenExpr(stmt.cond, env).concat(decodeLiteral);
      var bodyStmts = stmt.body.map((innerStmt) => codeGenStmt(innerStmt, env)).flat();
      return [
        `(block (loop (br_if 1 ${wcondExpr.join("\n")}\n(i32.eqz)) ${bodyStmts.join(
          "\n"
        )} (br 0) ))`,
      ];
    case "for":
      var bodyStmts = stmt.body.map((innerStmt) => codeGenStmt(innerStmt, env)).flat();
      var iter = codeGenExpr(stmt.iterable, env);

      var rgExpr: Expr<[Type, Location]> = {
        a: [CLASS("Range"), stmt.a[1]],
        tag: "id",
        name: "rg",
      };
      var Expr_cur: Expr<[Type, Location]> = {
        a: [NUM, stmt.a[1]],
        tag: "lookup",
        obj: rgExpr,
        field: "cur",
      };
      var Code_cur = codeGenExpr(Expr_cur, env);

      var Expr_stop: Expr<[Type, Location]> = {
        a: [NUM, stmt.a[1]],
        tag: "lookup",
        obj: rgExpr,
        field: "stop",
      };
      var Code_stop = codeGenExpr(Expr_stop, env);

      var Expr_step: Expr<[Type, Location]> = {
        a: [NUM, stmt.a[1]],
        tag: "lookup",
        obj: rgExpr,
        field: "step",
      };
      var Code_step_expr = codeGenExpr(Expr_step, env);

      // name = cur
      var ass: Stmt<[Type, Location]> = {
        a: [NONE, stmt.a[1]],
        tag: "assignment",
        destruct: makeId([NUM, stmt.a[1]], stmt.name),
        value: Expr_cur,
      };
      var Code_ass = codeGenStmt(ass, env);

      // add step to cur
      var ncur: Expr<[Type, Location]> = {
        a: [NUM, stmt.a[1]],
        tag: "binop",
        op: BinOp.Plus,
        left: Expr_cur,
        right: Expr_step,
      };
      var step: Stmt<[Type, Location]> = {
        a: rgExpr.a,
        tag: "assignment",
        destruct: makeLookup(rgExpr.a, rgExpr, "cur"),
        value: ncur,
      };
      var Code_step = codeGenStmt(step, env);

      // stop condition cur<step
      var Expr_cond: Expr<[Type, Location]> = {
        a: [BOOL, stmt.a[1]],
        tag: "binop",
        op: BinOp.Gte,
        left: Expr_cur,
        right: Expr_stop,
      };
      var Code_cond = codeGenExpr(Expr_cond, env);

      // if have index
      if (stmt.index) {
        var iass: Stmt<[Type, Location]> = {
          a: [NONE, stmt.a[1]],
          tag: "assignment",
          destruct: makeId([NUM, stmt.a[1]], stmt.index),
          value: { a: [NUM, stmt.a[1]], tag: "literal", value: { tag: "num", value: BigInt(0) } },
        };
        var Code_iass = codeGenStmt(iass, env);

        var nid: Expr<[Type, Location]> = {
          a: [NUM, stmt.a[1]],
          tag: "binop",
          op: BinOp.Plus,
          left: { a: [NUM, stmt.a[1]], tag: "id", name: stmt.index },
          right: { a: [NUM, stmt.a[1]], tag: "literal", value: { tag: "num", value: BigInt(1) } },
        };
        var niass: Stmt<[Type, Location]> = {
          a: [NONE, stmt.a[1]],
          tag: "assignment",
          destruct: makeId([NUM, stmt.a[1]], stmt.index),
          value: nid,
        };
        var Code_idstep = codeGenStmt(niass, env);
        // iterable should be a Range object
        return [
          `
          (i32.const ${envLookup(env, "rg")})
          ${iter.join("\n")}
          (i32.store)
          ${Code_iass.join("\n")}
          (block
            (loop
              ${Code_step.join("\n")}
              ${Code_idstep.join("\n")}
              (br_if 1 (${Code_cond.join("\n")} ${decodeLiteral.join("\n")}))

              ${Code_ass.join("\n")}
              ${bodyStmts.join("\n")}
              (br 0)
          ))`,
        ];
      }
      // iterable should be a Range object
      // test
      // ${Code_cond.join("\n")}(call $print_bool)(local.set $$last)
      // ${Code_cur.join("\n")}(call $print_num)(local.set $$last)
      // ${Code_stop.join("\n")}(call $print_num)(local.set $$last)
      // ${Code_step_expr.join("\n")}(call $print_num)(local.set $$last)
      return [
        `
        (i32.const ${envLookup(env, "rg")})
        ${iter.join("\n")}
        (i32.store)

        (block
          (loop
            ${Code_step.join("\n")}
            (br_if 1 ${Code_cond.join("\n")} ${decodeLiteral.join("\n")})

            ${Code_ass.join("\n")}
            ${bodyStmts.join("\n")}

            (br 0)
        ))`,
      ];
    case "pass":
      return [];
    case "break":
      // break to depth
      return [`(br ${stmt.depth})`];
    case "continue":
      console.log(stmt);
      return [`(br ${stmt.depth})`];
    default:
      unhandledTag(stmt);
  }
}

/**
 * Generate assign statements as described by the destructuring term
 * @param destruct Destructuring description of assign targets
 * @param value WASM code literal value for fetching the referenced value. E.g. "(local.get $$myValue)"
 * @param env GlobalEnv
 */
function codeGenDestructure(
  destruct: Destructure<[Type, Location]>,
  value: string,
  env: GlobalEnv
): string[] {
  let assignStmts: string[] = [];

  if (destruct.isDestructured) {
<<<<<<< HEAD
    const objTyp = destruct.valueType;
    switch (objTyp.tag) {
      case "class": {
        const className = objTyp.name;
        const classFields = env.classes.get(className).values();
        // Collect every assignStmt

        assignStmts = destruct.targets.flatMap(({ target }) => {
          const [offset, _] = classFields.next().value;
          // The WASM code value that we extracted from the object at this current offset
          const addressOffset = offset * 4;
          const fieldValue = [`(i32.add ${value} (i32.const ${addressOffset}))`, `(i32.load)`];

          return codeGenAssignable(target, fieldValue, env);
        });
        break;
      }
      case "tuple": {
        let offset = 0;
        for (let target of destruct.targets) {
          if (target.starred) {
            throw new Error("Do not currently support starred assignment targets");
          } else if (!target.ignore) {
            let fieldValue = [value, `(i32.load offset=${offset})`];
            assignStmts.push(...codeGenAssignable(target.target, fieldValue, env));
            offset += 4;
          }
        }
        break;
      }
      default:
        throw new Error(`Destructuring not supported yet for type ${objTyp.tag}`);
=======
    const objTyp = destruct.valueType[0];
    if (objTyp.tag === "class") {
      const className = objTyp.name;
      const classFields = env.classes.get(className).values();
      // Collect every assignStmt

      assignStmts = destruct.targets.flatMap(({ target }) => {
        const [offset, _] = classFields.next().value;
        // The WASM code value that we extracted from the object at this current offset
        const addressOffset = offset * 4;
        const fieldValue = [`(i32.add ${value} (i32.const ${addressOffset}))`, `(i32.load)`];

        return codeGenAssignable(target, fieldValue, env);
      });
    } else {
      // Currently assumes that the valueType of our destructure is an object
      throw new BaseException.InternalException(
        "Destructuring not supported yet for types other than 'class'"
      );
>>>>>>> b7cc19a0
    }
  } else {
    const target = destruct.targets[0];
    if (!target.ignore) {
      assignStmts = codeGenAssignable(target.target, [value], env);
    }
  }

  return assignStmts;
}

function codeGenAssignable(
  target: Assignable<[Type, Location]>,
  value: string[],
  env: GlobalEnv
): string[] {
  switch (target.tag) {
    case "id": // Variables
      if (env.locals.has(target.name)) {
        return [...value, `(local.set $${target.name})`];
      } else {
        const locationToStore = [`(i32.const ${envLookup(env, target.name)}) ;; ${target.name}`];
        return [...locationToStore, ...value, "(i32.store)"];
      }
    case "lookup": // Field lookup
      const objStmts = codeGenExpr(target.obj, env);
      const objTyp = target.obj.a[0];
      if (objTyp.tag !== "class") {
        // I don't think this error can happen
        throw new BaseException.InternalException(
          "Report this as a bug to the compiler developer, this shouldn't happen " + objTyp.tag
        );
      }
      const className = objTyp.name;
      const [offset, _] = env.classes.get(className).get(target.field);
      if (target.field == "$deref") {
        return [...objStmts, ...value, `(i32.store)`];
      } else {
        return [...objStmts, `(i32.add (i32.const ${offset * 4}))`, ...value, `(i32.store)`];
      }
    case "bracket-lookup":
      switch (target.obj.a[0].tag) {
        case "dict":
          return codeGenExpr(target.obj, env).concat(codeGenDictKeyVal(target.key, value, 10, env));
        case "list":
        default:
          throw new BaseException.InternalException(
            "Bracket-assign for types other than dict not implemented"
          );
      }
    default:
      // Force type error if assignable is added without implementation
      // At the very least, there should be a stub
      const err: never = <never>target;
      throw new BaseException.InternalException(`Unknown target ${JSON.stringify(err)} (compiler)`);
  }
}

function codeGenInit(init: VarInit<[Type, Location]>, env: GlobalEnv): Array<string> {
  const value = codeGenLiteral(init.value);
  if (env.locals.has(init.name)) {
    return [...value, `(local.set $${init.name})`];
  } else {
    const locationToStore = [
      `(i32.const ${envLookup(env, init.name)}) ;; global variable ${init.name}`,
    ];
    return locationToStore.concat(value).concat([`(i32.store)`]);
  }
}

function initNested(nested: Array<string>, env: GlobalEnv): Array<string> {
  // this is where the closures are constructed, except for global closures
  // the accesses of callable variables does not create a closure
  const inits: Array<string> = [];

  nested.forEach((fun) => {
    inits.push(myMemAlloc(`$${fun}_$ref`, 1).join("\n"));
  });

  nested.forEach((fun) => {
    let [idx, nonlocals] = env.funs.get(fun);
    inits.push(myMemAlloc(`$$addr`, nonlocals.length + 1).join("\n"));
    inits.push(`(i32.store (local.get $$addr) (i32.const ${idx})) ;; function idx`);
    nonlocals.forEach((v, i) => {
      // the dependent variable 'v' exists in the parent scope
      inits.push(
        `(i32.store (i32.add (local.get $$addr) (i32.const ${(i + 1) * 4})) (local.get $${v}_$ref))`
      );
    });
    inits.push(`(i32.store (local.get $${fun}_$ref) (local.get $$addr))`);
  });

  return inits;
}

const fPTR = "$$fPTR"; // the first extra argument

function initNonlocals(nonlocals: Array<string>): Array<string> {
  // extract the references for nonlocals from the '$fPTR'
  const inits: Array<string> = [];
  nonlocals.forEach((v, i) => {
    inits.push(`(i32.load (i32.add (local.get ${fPTR}) (i32.const ${(i + 1) * 4})))`);
    inits.push(`(local.set $${v}_$ref)`);
  });

  return inits;
}

function initRef(refs: Set<string>): Array<string> {
  // for parameters and local variables, extra references are created and initialized
  const inits: Array<string> = [];
  refs.forEach((name) => {
    inits.push(myMemAlloc(`$${name}_$ref`, 1).join("\n"));
    inits.push(`(i32.store (local.get $${name}_$ref) (local.get $${name}))`);
  });

  return inits;
}

function codeGenClosureDef(def: ClosureDef<[Type, Location]>, env: GlobalEnv): Array<string> {
  const definedVars: Set<string> = new Set();
  definedVars.add("$last");
  definedVars.add("$addr");
  definedVars.add("$destruct");
  definedVars.add("$string_val"); //needed for string operations
  definedVars.add("$string_class"); //needed for strings in class
  definedVars.add("$string_index"); //needed for string index check out of bounds
  definedVars.add("$string_address"); //needed for string indexing
  def.nonlocals.forEach((v) => definedVars.add(`${v}_$ref`)); // nonlocals are reference, ending with '_$ref'
  def.nested.forEach((f) => definedVars.add(`${f}_$ref`)); // nested functions are references of function ptrs, ending with _$ref
  // ToDo, optimize after EA
  def.inits.forEach((v) => definedVars.add(`${v.name}`));
  def.inits.forEach((v) => definedVars.add(`${v.name}_$ref`));
  def.parameters.forEach((p) => definedVars.add(`${p.name}_$ref`));

  // references that required memory allocation
  const extraRefs: Set<string> = new Set();
  def.inits.forEach((v) => extraRefs.add(`${v.name}`));
  def.parameters.forEach((p) => extraRefs.add(`${p.name}`));

  definedVars.forEach(env.locals.add, env.locals);
  def.parameters.forEach((p) => env.locals.add(p.name));

  const localDefs = makeLocals(definedVars).join("\n");
  const inits = def.inits
    .map((init) => codeGenInit(init, env))
    .flat()
    .join("\n");
  const refs = initRef(extraRefs).join("\n");
  const nonlocals = initNonlocals(def.nonlocals).join("\n");
  const nested = initNested(def.nested, env).join("\n");

  let params = def.parameters.map((p) => `(param $${p.name} i32)`).join(" ");
  let stmts = def.body
    .map((stmt) => codeGenStmt(stmt, env))
    .flat()
    .join("\n");

  env.locals.clear();

  return [
    `(func $${def.name} (param ${fPTR} i32) ${params} (result i32)
${localDefs}
${inits}
${refs}
${nonlocals}
${nested}
${stmts}
(i32.const 0)
(return)
)`,
  ];
}

function codeGenFunDef(def: FunDef<[Type, Location]>, env: GlobalEnv): Array<string> {
  var definedVars: Set<string> = new Set();
  def.inits.forEach((v) => definedVars.add(v.name));
  definedVars.add("$last");
  definedVars.add("$destruct");
  definedVars.add("$string_val"); //needed for string operations
  definedVars.add("$string_class"); //needed for strings in class
  definedVars.add("$string_index"); //needed for string index check out of bounds
  definedVars.add("$string_address"); //needed for string indexing
  // def.parameters.forEach(p => definedVars.delete(p.name));
  definedVars.forEach(env.locals.add, env.locals);
  def.parameters.forEach((p) => env.locals.add(p.name));

  const localDefines = makeLocals(definedVars);
  const locals = localDefines.join("\n");
  const inits = def.inits
    .map((init) => codeGenInit(init, env))
    .flat()
    .join("\n");
  var params = def.parameters.map((p) => `(param $${p.name} i32)`).join(" ");
  var stmts = def.body.map((innerStmt) => codeGenStmt(innerStmt, env)).flat();
  var stmtsBody = stmts.join("\n");
  env.locals.clear();
  return [
    `(func $${def.name} ${params} (result i32)
    ${locals}
    ${inits}
    ${stmtsBody}
    (i32.const 0)
    (return))`,
  ];
}

function codeGenClass(cls: Class<[Type, Location]>, env: GlobalEnv): Array<string> {
  const methods = [...cls.methods];
  methods.forEach((method) => (method.name = `${cls.name}$${method.name}`));
  const result = methods.map((method) => codeGenFunDef(method, env));
  return result.flat();
}

// If concat is 0, then the function generate code for list.copy()
// If concat is 2, then the function generate code for concat.
function codeGenListCopy(concat: number): Array<string> {
  var stmts: Array<string> = [];
  var loopstmts: Array<string> = [];
  var condstmts: Array<string> = [];
  var listType = 10; //temporary list type number
  var header = [4, 8]; //size, bound relative position
  stmts.push(...[`(local.set $$list_cmp)`]); //store first address to local var
  stmts.push(...[`(i32.load (i32.const 0))`, `(local.set $$list_base)`]); //store the starting address for the new list
  if (concat != 1)
    stmts.push(...[`(local.get $$list_base)`, "(i32.const " + listType + ")", "(i32.store)"]); //create a new list with type

  //check if the current index has reached the size of the list
  condstmts.push(
    ...[
      `(local.get $$list_cmp)`,
      `(i32.add (i32.const 4))`,
      `(i32.load)`,
      `(local.get $$list_index)`,
      `(i32.eq)`,
    ]
  );

  //statement for loop through the compared list and add the elements to the new list
  loopstmts.push(
    ...[
      `(local.get $$list_base)`,
      `(i32.add (i32.const 12))`,
      `(local.get $$list_index)`,
      concat == 1 ? `(i32.add (local.get $$list_temp))` : ``,
      `(i32.mul (i32.const 4))`,
      `(i32.add)`,
      `(local.get $$list_cmp)`,
      `(i32.add (i32.const 12))`,
      `(local.get $$list_index)`,
      `(i32.mul (i32.const 4))`,
      `(i32.add)`,
      `(i32.load)`,
      `(i32.store)`,
      `(local.get $$list_index)`,
      `(i32.add (i32.const 1))`,
      `(local.set $$list_index)`,
    ]
  );

  if (concat == 1) {
    stmts.push(
      ...[
        `(local.get $$list_base)`,
        `(i32.add (i32.const 4))`,
        `(i32.load)`,
        `(local.set $$list_temp)`,
      ]
    );
  }

  //while loop structure
  stmts.push(
    ...[
      `(i32.const 0)`,
      `(local.set $$list_index)`,
      `(block`,
      `(loop`,
      `(br_if 1 ${condstmts.join("\n")})`,
      `${loopstmts.join("\n")}`,
      `(br 0)`,
      `)`,
      `)`,
    ]
  );

  //add/modify header info of the list
  header.forEach((addr) => {
    var stmt = null;
    if (concat == 1) {
      stmt = [
        `(local.get $$list_base)`,
        `(i32.add (i32.const ${addr}))`,
        `(local.get $$list_base)`,
        `(i32.add (i32.const ${addr}))`,
        `(i32.load)`,
        `(local.get $$list_cmp)`,
        `(i32.add (i32.const ${addr}))`,
        `(i32.load)`,
        `(i32.add)`,
        `(i32.store)`,
      ];
    } else {
      stmt = [
        `(local.get $$list_base)`,
        `(i32.add (i32.const ${addr}))`,
        `(local.get $$list_cmp)`,
        `(i32.add (i32.const ${addr}))`,
        `(i32.load)`,
        `(i32.store)`,
      ];
    }
    stmts.push(...stmt);
  });

  if (concat == 2) return stmts.concat(codeGenListCopy(1));

  return stmts.concat([
    `(local.get $$list_base)`, // Get address for the object (this is the return value)
    "(i32.const 0)", // Address for our upcoming store instruction
    `(local.get $$list_base)`, // Load the dynamic heap head offset
    `(local.get $$list_cmp)`,
    `(i32.add (i32.const 8))`,
    `(i32.load)`,
    `(i32.mul (i32.const 4))`,
    `(i32.add (i32.const 12))`,
    `(i32.add)`,
    "(i32.store)", // Save the new heap offset
  ]);
}

function codeGenExpr(expr: Expr<[Type, Location]>, env: GlobalEnv): Array<string> {
  switch (expr.tag) {
    case "builtin1":
      const argTyp = expr.a[0];
      const argStmts = codeGenExpr(expr.arg, env);
      var callName = expr.name;
      if (expr.name === "print" && argTyp === NUM) {
        callName = "print_num";
      } else if (expr.name === "print" && argTyp === STRING) {
        callName = "print_str";
      } else if (expr.name === "print" && argTyp === BOOL) {
        return argStmts.concat([`(call $print_bool)`]);
      } else if (expr.name === "print" && argTyp === NONE) {
        return argStmts.concat([`(call $print_none)`]);
      }
      return argStmts.concat([`(call $${callName})`]);
    case "builtin2":
      const leftStmts = codeGenExpr(expr.left, env);
      const rightStmts = codeGenExpr(expr.right, env);
      // we will need to check with the built-in functions team to determine how BigNumbers will interface with the built-in functions
      return [
        ...leftStmts,
        ...decodeLiteral,
        ...rightStmts,
        ...decodeLiteral,
        `(call $${expr.name})`,
        ...encodeLiteral,
      ];
    case "literal":
      return codeGenLiteral(expr.value);
    case "id":
      if (env.locals.has(expr.name)) {
        return [`(local.get $${expr.name}) ;; local ${expr.name}`];
      } else {
        return [`(i32.const ${envLookup(env, expr.name)})`, `(i32.load)`];
      }
    case "binop":
      const lhsStmts = codeGenExpr(expr.left, env);
      const rhsStmts = codeGenExpr(expr.right, env);
      if (typeof expr.left.a !== "undefined" && expr.left.a[0].tag === "list") {
        return [...rhsStmts, ...lhsStmts, ...codeGenListCopy(2)];
      } else if (expr.op == BinOp.Is) {
        return [...lhsStmts, ...rhsStmts, codeGenBinOp(expr.op), ...encodeLiteral];
      } else {
        return [
          ...lhsStmts,
          ...decodeLiteral,
          ...rhsStmts,
          ...decodeLiteral,
          codeGenBinOp(expr.op),
          ...encodeLiteral,
        ];
      }
    case "uniop":
      const exprStmts = codeGenExpr(expr.expr, env);
      switch (expr.op) {
        case UniOp.Neg:
          return [...exprStmts, "(call $$bignum_neg)"];
        case UniOp.Not:
          return [`(i32.const 0)`, ...exprStmts, ...decodeLiteral, `(i32.eq)`, ...encodeLiteral];
        default:
          return unreachable(expr);
      }
    case "call":
      if (expr.name === "range") {
        switch (expr.arguments.length) {
          case 1:
            var valStmts = [`(i32.const 1)`];
            valStmts = valStmts.concat(expr.arguments.map((arg) => codeGenExpr(arg, env)).flat());
            valStmts.push(`(i32.const 3)`);
            valStmts.push(`(call $${expr.name})`);
            return valStmts;
          case 2:
            var valStmts = [`(i32.const 1)`];
            valStmts = valStmts.concat(expr.arguments.map((arg) => codeGenExpr(arg, env)).flat());
            valStmts.push(`(call $${expr.name})`);
            return valStmts;
          case 3:
            var valStmts = expr.arguments.map((arg) => codeGenExpr(arg, env)).flat();
            valStmts.push(`(call $${expr.name})`);
            return valStmts;
          default:
            throw new Error("Unsupported range() call!");
        }
      }
      var valStmts = expr.arguments.map((arg) => codeGenExpr(arg, env)).flat();
      valStmts.push(`(call $${expr.name})`);
      return valStmts;
    case "call_expr":
      const callExpr: Array<string> = [];
      const nameExpr = expr.name;
      let funName: string;
      if (nameExpr.tag == "id") {
        // until now, all the function variables are wrapped in references
        // the 'id's serves for global functions
        funName = nameExpr.name;
        callExpr.push(`(i32.load (i32.const ${envLookup(env, funName)})) ;; argument for $fPTR`);
        expr.arguments.forEach((arg) => {
          callExpr.push(codeGenExpr(arg, env).join("\n"));
        });
        callExpr.push(
          `(call_indirect (type $callType${
            expr.arguments.length + 1
          }) (i32.load (i32.load (i32.const ${envLookup(env, funName)}))))`
        );
      } else if (nameExpr.tag == "lookup") {
        funName = (nameExpr.obj as any).name;
        callExpr.push(`(i32.load (local.get $${funName})) ;; argument for $fPTR`);
        expr.arguments.forEach((arg) => {
          callExpr.push(codeGenExpr(arg, env).join("\n"));
        });
        callExpr.push(
          `(call_indirect (type $callType${
            expr.arguments.length + 1
          }) (i32.load (i32.load (local.get $${funName}))))`
        );
      } else if (nameExpr.tag == "call_expr") {
        callExpr.push(codeGenExpr(nameExpr, env).join("\n"));
        callExpr.push(`(local.set $$addr)`);
        callExpr.push(`(local.get $$addr) ;; function ptr for the extra argument`);
        expr.arguments.forEach((arg) => {
          callExpr.push(codeGenExpr(arg, env).join("\n"));
        });
        callExpr.push(
          `(call_indirect (type $callType${
            expr.arguments.length + 1
          }) (i32.load (local.get $$addr)))`
        );
      } else {
        throw new BaseException.InternalException(
          `Compile Error. Invalid name of tag ${nameExpr.tag}`
        );
      }
      return callExpr;
    case "construct":
      var stmts: Array<string> = [];
      stmts.push(
        ...[
          "(i32.const 0) ;; to store the updated heap ptr", // Address for our upcoming store instruction
          "(i32.load (i32.const 0))", // Load the dynamic heap head offset
          "(local.set $$string_class)",
          "(i32.load (i32.const 0))",
          `(i32.add (i32.const ${env.classes.get(expr.name).size * 4}))`, // Move heap head beyond the k words we just created for fields
          "(i32.store) ;; to store the updated heap ptr", // Save the new heap offset
        ]
      );
      env.classes.get(expr.name).forEach(([offset, initVal], field) =>
        stmts.push(
          ...[
            `(local.get $$string_class) ;; object address for ${expr.name}`,
            `(i32.add (i32.const ${offset * 4})) ;; offset for ${field}`, // Calc field offset from heap offset
            ...codeGenLiteral(initVal), // Initialize field
            `(i32.store) ;; store for ${field}`, // Put the default field value on the heap
          ]
        )
      );
      stmts.push(
        ...[
          "(local.get $$string_class)",
          `(call $${expr.name}$__init__)`, // call __init__
          "(drop)",
          "(local.get $$string_class) ;; return the address of the constructed object",
        ]
      );
      return stmts;
    case "method-call":
      let clsName = (expr.obj.a[0] as any).name;
      if (env.classes.get(clsName).has(expr.method)) {
        let callExpr: Array<string> = [];
        let argsExprs = expr.arguments.map((arg) => codeGenExpr(arg, env)).flat();
        callExpr.push(codeGenExpr(expr.obj, env).join("\n"));
        callExpr.push(`(i32.add (i32.const ${env.classes.get(clsName).get(expr.method)[0] * 4}))`);
        callExpr.push(`(i32.load) ;; load the function pointer for the extra argument`);
        callExpr.push(argsExprs.join("\n"));
        callExpr.push(codeGenExpr(expr.obj, env).join("\n"));
        callExpr.push(`(i32.add (i32.const ${env.classes.get(clsName).get(expr.method)[0] * 4}))`);
        callExpr.push(`(i32.load) ;; load the function pointer`);
        callExpr.push(`(i32.load) ;; load the function index`);
        callExpr.push(`(call_indirect (type $callType${expr.arguments.length + 1}))`);
        return callExpr;
      } else {
        var objStmts = codeGenExpr(expr.obj, env);
        var objTyp = expr.obj.a[0];
        if (objTyp.tag !== "class") {
          // I don't think this error can happen
          throw new BaseException.InternalException(
            "Report this as a bug to the compiler developer, this shouldn't happen " + objTyp.tag
          );
        }
        var className = objTyp.name;
        var argsStmts = expr.arguments.map((arg) => codeGenExpr(arg, env)).flat();
        return [...objStmts, ...argsStmts, `(call $${className}$${expr.method})`];
      }
    case "lookup":
      var objStmts = codeGenExpr(expr.obj, env);
      var objTyp = expr.obj.a[0];
      if (objTyp.tag !== "class") {
        // I don't think this error can happen
        throw new BaseException.InternalException(
          "Report this as a bug to the compiler developer, this shouldn't happen " + objTyp.tag
        );
      }
      var className = objTyp.name;
      var [offset, _] = env.classes.get(className).get(expr.field);
<<<<<<< HEAD
      return [...objStmts, `(i32.add (i32.const ${offset * 4}))`, `(i32.load)`];
    case "bracket-lookup":
      if (expr.a.tag == "string") {
        var brObjStmts = codeGenExpr(expr.obj, env);
        var brKeyStmts = codeGenExpr(expr.key, env);
        var brStmts = [];
        brStmts.push(
          ...[
            `${brObjStmts.join("\n")}`, //Load the string object to be indexed
            `(local.set $$string_address)`,
            `${brKeyStmts.join("\n")}`, //Gets the index
            `(local.set $$string_index)`,
            `(local.get $$string_index)`,
            `(i32.const 0)(i32.lt_s)`, //check for negative index
            `(if (then (local.get $$string_address)(i32.load)(i32.add (i32.const 1))(local.get $$string_index)(i32.add)(local.set $$string_index)))`, //if -ve, we do length + index
            `(local.get $$string_index)(local.get $$string_address)(i32.load)(i32.gt_s)`, //Check for +ve index out of bounds
            `(local.get $$string_index)(i32.const 0)(i32.lt_s)`, //Check for -ve index out of bounds
            `(i32.or)`, // Check if string index is within bounds, i.e, b/w 0 and string_length
            `(if (then (i32.const -1)(call $print_str)(drop)))`, //Check if string index is out of bounds
            `(local.get $$string_address)`,
            `(i32.add (i32.mul (i32.const 4)(local.get $$string_index)))`, //Add the index * 4 value to the address
            `(i32.add (i32.const 4))`, //Adding 4 since string length is at first index
            `(i32.load)`, //Load the ASCII value of the string index
            `(local.set $$string_val)`, //store value in temp variable
            `(i32.load (i32.const 0))`, //load value at 0
            `(i32.const 0)`, //Length of string is 1
            `(i32.store)`, //Store length of string in the first position
            `(i32.load (i32.const 0))`, //Load latest free memory
            `(i32.add (i32.const 4))`, //Add 4 since we have stored string length at beginning
            `(local.get $$string_val)`, //load value in temp variable
            "(i32.store)", //Store the ASCII value in the new address
          ]
        );
        brStmts.push(
          ...[
            "(i32.load (i32.const 0))", // Get address for the indexed character of the string
            "(i32.const 0)", // Address for our upcoming store instruction
            "(i32.load (i32.const 0))", // Load the dynamic heap head offset
            `(i32.add (i32.const 8))`, // Move heap head beyond the string length
            "(i32.store)", // Save the new heap offset
          ]
        );
        return brStmts;
      } else if (expr.obj.a.tag == "list") {
        var objStmts = codeGenExpr(expr.obj, env);
        //This should eval to a number
        //Multiply it by 4 to use as offset in memory
        var keyStmts = codeGenExpr(expr.key, env);
        //Add 3 to keyStmts to jump over type + size + bound
        //Add that to objStmts base address
        //Load from there
        return objStmts.concat(
          //TODO check for IndexOutOfBounds
          //Coordinate with error group
          /*
          [
            `(i32.add (i32.4)) ;; retrieve list size`,
            `(i32.load)`,
          // size > index
          ],
            keyStmts,
          [
            `(i32.gt_s) ;; compare list size > index`
            `(if (then (call $error)) (else (nop))) ;; call IndexOutOfBounds`
          ],
            objStmts, //reload list base addr & key stmts?
          */
          keyStmts,
          [
            `(i32.mul (i32.const 4))`,
            `(i32.add (i32.const 12)) ;; move past type, size, bound`,
            `(i32.add) ;; retrieve element location`,
            `(i32.load) ;; load list element`,
          ]
        );
      } else if (expr.obj.a.tag == "tuple") {
        return [
          // Get tuple address
          ...codeGenExpr(expr.obj, env),
          // Get word offset from tuple address
          ...codeGenExpr(expr.key, env),
          // Get byte offset
          "(i32.mul (i32.const 4))",
          // Calculate target address
          "(i32.add)",
          // Load target value
          "(i32.load)",
        ];
=======
      if (expr.field == "$deref") {
        return [...objStmts, `(i32.load) ;; dereference`];
      } else {
        return [...objStmts, `(i32.add (i32.const ${offset * 4}))`, `(i32.load)`];
>>>>>>> b7cc19a0
      }
    case "dict":
      let dictStmts: Array<string> = [];
      //Allocate memory on the heap for hashtable. Currently size is 10
      //It finally pushes address of dict on stack, ie the return value
      dictStmts = dictStmts.concat(codeGenDictAlloc(10, env, expr.entries.length));
      expr.entries.forEach((keyval) => {
        const value = codeGenExpr(keyval[1], env);
        dictStmts = dictStmts.concat(codeGenDictKeyVal(keyval[0], value, 10, env));
      });
      return dictStmts;
    case "list-expr":
      var stmts: Array<string> = [];
      var listType = 10;
      var listSize = expr.contents.length;
      var listBound = (expr.contents.length + 10) * 2;
      let listHeader = [listType, listSize, listBound];
      var listindex = 0;
      expr.contents
        .slice()
        .reverse()
        .forEach((lexpr) => {
          stmts.push(...[...codeGenExpr(lexpr, env)]);
        });

      listHeader.forEach((val) => {
        stmts.push(
          ...[
            `(i32.load (i32.const 0))`,
            `(i32.add (i32.const ${listindex * 4}))`,
            "(i32.const " + val + ")",
            "(i32.store)",
          ]
        );
        listindex += 1;
      });

      expr.contents.forEach((lexpr) => {
        stmts.push(
          ...[
            `(local.set $$list_temp)`,
            `(i32.load (i32.const 0))`,
            `(i32.add (i32.const ${listindex * 4}))`,
            `(local.get $$list_temp)`,
            "(i32.store)",
          ]
        );
        listindex += 1;
      });

      //Move heap head to the end of the list and return list address
      return stmts.concat([
        "(i32.load (i32.const 0))",
        "(i32.const 0)",
        "(i32.load (i32.const 0))",
        `(i32.add (i32.const ${(listBound + 3) * 4}))`,
        "(i32.store)",
      ]);
<<<<<<< HEAD
    case "tuple-expr": {
      // Much of this logic is copied from object construction. Is there a way to easily reuse that logic?
      let stmts = [
        "(i32.const 0)", // Address for our upcoming store instruction
        "(i32.load (i32.const 0))", // Load the dynamic heap head offset
        "(local.set $$string_class)",
        "(local.get $$string_class)",
        `(i32.add (i32.const ${expr.contents.length * 4}))`, // Move heap head beyond the k words we just created for
        // tuple items
        "(i32.store)", // Save the new heap offset
      ];
      expr.contents.forEach((content, offset) => {
        stmts.push(
          "(local.get $$string_class)",
          ...codeGenExpr(content, env),
          `(i32.store offset=${offset * 4})`
        );
      });
      stmts.push("(local.get $$string_class)");
      return stmts;
    }
=======

    case "bracket-lookup":
      switch (expr.obj.a[0].tag) {
        case "dict":
          return codeGenDictBracketLookup(expr.obj, expr.key, 10, env);
        case "string":
          var brObjStmts = codeGenExpr(expr.obj, env);
          var brKeyStmts = codeGenExpr(expr.key, env);
          var brStmts = [];
          brStmts.push(
            ...[
              `${brObjStmts.join("\n")}`, //Load the string object to be indexed
              `(local.set $$string_address)`,
              `${brKeyStmts.join("\n")}`, //Gets the index
              ...decodeLiteral,
              `(local.set $$string_index)`,
              `(local.get $$string_index)`,
              `(i32.const 0)(i32.lt_s)`, //check for negative index
              `(if (then (local.get $$string_address)(i32.load)(i32.add (i32.const 1))(local.get $$string_index)(i32.add)(local.set $$string_index)))`, //if -ve, we do length + index
              `(local.get $$string_index)(local.get $$string_address)(i32.load)(i32.gt_s)`, //Check for +ve index out of bounds
              `(local.get $$string_index)(i32.const 0)(i32.lt_s)`, //Check for -ve index out of bounds
              `(i32.or)`, // Check if string index is within bounds, i.e, b/w 0 and string_length
              `(if (then (i32.const -1)(call $print_str)(drop)))`, //Check if string index is out of bounds
              `(local.get $$string_address)`,
              `(i32.add (i32.mul (i32.const 4)(local.get $$string_index)))`, //Add the index * 4 value to the address
              `(i32.add (i32.const 4))`, //Adding 4 since string length is at first index
              `(i32.load)`, //Load the ASCII value of the string index
              `(local.set $$string_val)`, //store value in temp variable
              `(i32.load (i32.const 0))`, //load value at 0
              `(i32.const 0)`, //Length of string is 1
              `(i32.store)`, //Store length of string in the first position
              `(i32.load (i32.const 0))`, //Load latest free memory
              `(i32.add (i32.const 4))`, //Add 4 since we have stored string length at beginning
              `(local.get $$string_val)`, //load value in temp variable
              "(i32.store)", //Store the ASCII value in the new address
            ]
          );
          brStmts.push(
            ...[
              "(i32.load (i32.const 0))", // Get address for the indexed character of the string
              "(i32.const 0)", // Address for our upcoming store instruction
              "(i32.load (i32.const 0))", // Load the dynamic heap head offset
              `(i32.add (i32.const 8))`, // Move heap head beyond the string length
              "(i32.store)", // Save the new heap offset
            ]
          );
          return brStmts;
        case "list":
          var objStmts = codeGenExpr(expr.obj, env);
          //This should eval to a number
          //Multiply it by 4 to use as offset in memory
          var keyStmts = codeGenExpr(expr.key, env);
          //Add 3 to keyStmts to jump over type + size + bound
          //Add that to objStmts base address
          //Load from there
          return objStmts.concat(
            //TODO check for IndexOutOfBounds
            //Coordinate with error group
            /*
            [
              `(i32.add (i32.4)) ;; retrieve list size`,
              `(i32.load)`,
            // size > index
            ],
              keyStmts,
            [
              `(i32.gt_s) ;; compare list size > index`
              `(if (then (call $error)) (else (nop))) ;; call IndexOutOfBounds`
            ],
              objStmts, //reload list base addr & key stmts?
            */
            keyStmts,
            [
              ...decodeLiteral,
              `(i32.mul (i32.const 4))`,
              `(i32.add (i32.const 12)) ;; move past type, size, bound`,
              `(i32.add) ;; retrieve element location`,
              `(i32.load) ;; load list element`,
            ]
          );
        default:
          throw new BaseException.InternalException(
            "Code gen for bracket-lookup for types other than dict not implemented"
          );
      }
>>>>>>> b7cc19a0
    default:
      unhandledTag(expr);
  }
}

function codeGenDictAlloc(hashtableSize: number, env: GlobalEnv, entries: number): Array<string> {
  let dictAllocStmts: Array<string> = [];
  //Ideally this loop should be replaced by call to allocator API to allocate hashtablesize entries on heap.
  for (let i = 0; i < hashtableSize; i++) {
    dictAllocStmts.push(
      ...[
        `(i32.load (i32.const 0))`, // Load the dynamic heap head offset
        `(i32.add (i32.const ${i * 4}))`, // Calc hash table entry offset from heap offset
        ...codeGenLiteral({ tag: "none" }), // CodeGen for "none" literal
        "(i32.store)", // Initialize to none
      ]
    );
  }
  //Push the base address of dict on the stack to be consumed by each of the key:val pair initialization
  for (let i = 0; i < entries; i++) {
    dictAllocStmts = dictAllocStmts.concat(["(i32.load (i32.const 0))"]);
  }
  return dictAllocStmts.concat([
    "(i32.load (i32.const 0))", // Get address for the dict (this is the return value)
    "(i32.const 0)", // Address for our upcoming store instruction
    "(i32.load (i32.const 0))", // Load the dynamic heap head offset
    `(i32.add (i32.const ${hashtableSize * 4}))`, // Increment heap offset according to hashtable size
    "(i32.store)", // Save the new heap offset
  ]);
}

function allocateStringMemory(string_val: string): Array<string> {
  const stmts = [];
  var i = 1;
  //Storing the length of the string at the beginning
  stmts.push(
    ...[
      `(i32.load (i32.const 0))`, // Load the dynamic heap head offset
      `(i32.const ${string_val.length - 1})`, // Store ASCII value for 0 (end of string)
      "(i32.store)", // Store the ASCII value 0 in the new address
    ]
  );
  while (i != string_val.length + 1) {
    const char_ascii = string_val.charCodeAt(i - 1);
    stmts.push(
      ...[
        `(i32.load (i32.const 0))`, // Load the dynamic heap head offset
        `(i32.add (i32.const ${i * 4}))`, // Calc string index offset from heap offset
        `(i32.const ${char_ascii})`, // Store the ASCII value of the string index
        "(i32.store)", // Store the ASCII value in the new address
      ]
    );
    i += 1;
  }
  return stmts.concat([
    "(i32.load (i32.const 0))", // Get address for the first character of the string
    "(i32.const 0)", // Address for our upcoming store instruction
    "(i32.load (i32.const 0))", // Load the dynamic heap head offset
    `(i32.add (i32.const ${(string_val.length + 1) * 4}))`, // Move heap head beyond the string length + 1(len at beginning)
    "(i32.store)", // Save the new heap offset
  ]);
}

function codeGenDictBracketLookup(
  obj: Expr<[Type, Location]>,
  key: Expr<[Type, Location]>,
  hashtableSize: number,
  env: GlobalEnv
): Array<string> {
  let dictKeyValStmts: Array<string> = [];
  dictKeyValStmts = dictKeyValStmts.concat(codeGenExpr(obj, env));
  dictKeyValStmts = dictKeyValStmts.concat(codeGenExpr(key, env));
  dictKeyValStmts = dictKeyValStmts.concat([
    `(i32.const ${hashtableSize})`,
    "(call $ha$htable$Lookup)",
  ]);
  return dictKeyValStmts.concat(["i32.load"]);
}

//Assumes that base address of dict is pushed onto the stack already
function codeGenDictKeyVal(
  key: Expr<[Type, Location]>,
  val: string[],
  hashtableSize: number,
  env: GlobalEnv
): Array<string> {
  let dictKeyValStmts: Array<string> = [];
  dictKeyValStmts = dictKeyValStmts.concat(codeGenExpr(key, env));
  dictKeyValStmts = dictKeyValStmts.concat(val);
  dictKeyValStmts = dictKeyValStmts.concat([
    `(i32.const ${hashtableSize})`,
    "(call $ha$htable$Update)",
  ]);
  return dictKeyValStmts;
}

function dictUtilFuns(): Array<string> {
  let dictFunStmts: Array<string> = [];
  dictFunStmts.push(
    ...[
      "(func $ha$htable$CreateEntry (param $key i32) (param $val i32)",
      "(i32.load (i32.const 0))", // Loading the address of first empty space
      "(local.get $key)",
      "(i32.store)", // Dumping tag
      "(i32.load (i32.const 0))", // Loading the address of first empty space
      "(i32.const 4)",
      "(i32.add)", // Moving to the next block
      "(local.get $val)",
      "(i32.store)", // Dumping value
      "(i32.load (i32.const 0))", // Loading the address of first empty space
      "(i32.const 8)",
      "(i32.add)", // Moving to the next block
      "(i32.const 0)", //None
      "(i32.store)", // Dumping None in the next
      "(return))",
      "",
    ]
  );

  //This function returns a memory address for the value of a key. It returns -1 if not found.
  dictFunStmts.push(
    ...[
      "(func $ha$htable$Lookup (param $baseAddr i32) (param $key i32) (param $hashtablesize i32) (result i32)",
      "(local $nodePtr i32)", // Local variable to store the address of nodes in linkedList
      "(local $tagHitFlag i32)", // Local bool variable to indicate whether tag is hit
      "(local $returnVal i32)",
      "(i32.const -1)",
      "(local.set $returnVal)", // Initialize returnVal to -1
      "(i32.const 0)",
      "(local.set $tagHitFlag)", // Initialize tagHitFlag to False
      "(local.get $baseAddr)",
      "(local.get $key)",
      "(local.get $hashtablesize)",
      "(i32.rem_s)", //Compute hash
      "(i32.mul (i32.const 4))", //Multiply by 4 for memory offset
      "(i32.add)", //Reaching the proper bucket. Call this bucketAddress
      "(i32.load)",
      "(local.set $nodePtr)",
      "(local.get $nodePtr)",
      "(i32.const 0)", //None
      "(i32.eq)",
      "(if",
      "(then", // if the literal in bucketAddress is None
      "(i32.const -1)",
      "(local.set $returnVal)", // Initialize returnVal to -1
      ")", //close then
      "(else",
      "(block",
      "(loop", // While loop till we find a node whose next is None
      "(local.get $nodePtr)",
      "(i32.load)", // Traversing to head of next node
      "(i32.const 0)", //None
      "(i32.ne)", // If nodePtr not None
      "(if",
      "(then",
      "(local.get $nodePtr)",
      "(i32.load)", //Loading head of linkedList
      "(local.get $key)",
      "(i32.eq)", // if tag is same as the provided one
      "(if",
      "(then",
      "(local.get $nodePtr)",
      "(i32.const 4)",
      "(i32.add)", // Value
      "(local.set $returnVal)",
      "(i32.const 1)",
      "(local.set $tagHitFlag)", // Set tagHitFlag to True
      ")", // closing then
      ")", // closing if
      "(local.get $nodePtr)",
      "(i32.const 8)",
      "(i32.add)", // Next pointer
      "(i32.load)",
      "(local.set $nodePtr)",
      ")", // Closing then
      ")", // Closing if
      "(br_if 0", // Opening br_if
      "(local.get $nodePtr)",
      "(i32.const 0)", //None
      "(i32.ne)", // If nodePtr not None
      "(local.get $tagHitFlag)",
      "(i32.eqz)",
      "(i32.and)",
      ")", // Closing br_if
      "(br 1)",
      ")", // Closing loop
      ")", // Closing Block
      ")", //close else
      ")", // close if
      "(local.get $returnVal)",
      "(return))",
      "",
    ]
  );

  dictFunStmts.push(
    ...[
      "(func $ha$htable$Update (param $baseAddr i32) (param $key i32) (param $val i32) (param $hashtablesize i32)",
      "(local $nodePtr i32)", // Local variable to store the address of nodes in linkedList
      "(local $tagHitFlag i32)", // Local bool variable to indicate whether tag is hit
      "(i32.const 0)",
      "(local.set $tagHitFlag)", // Initialize tagHitFlag to False
      "(local.get $baseAddr)",
      "(local.get $key)",
      "(local.get $hashtablesize)",
      "(i32.rem_s)", //Compute hash
      "(i32.mul (i32.const 4))", //Multiply by 4 for memory offset
      "(i32.add)", //Reaching the proper bucket. Call this bucketAddress
      "(i32.load)",
      "(i32.const 0)", //None
      "(i32.eq)",
      "(if",
      "(then", // if the literal in bucketAddress is None
      "(local.get $key)",
      "(local.get $val)",
      "(call $ha$htable$CreateEntry)", //create node
      "(local.get $baseAddr)", // Recomputing the bucketAddress to update it.
      "(local.get $key)",
      "(local.get $hashtablesize)",
      "(i32.rem_s)", //Compute hash
      "(i32.mul (i32.const 4))", //Multiply by 4 for memory offset
      "(i32.add)", //Recomputed bucketAddress
      "(i32.load (i32.const 0))",
      "(i32.store)", //Updated the bucketAddress pointing towards first element.
      "(i32.const 0)",
      "(i32.load (i32.const 0))",
      "(i32.const 12)",
      "(i32.add)",
      "(i32.store)", // Updating the empty space address in first block
      ")", // Closing then
      "(else", // Opening else
      "(local.get $baseAddr)", // Recomputing the bucketAddress to follow the linkedList.
      "(local.get $key)",
      "(local.get $hashtablesize)",
      "(i32.rem_s)", //Compute hash
      "(i32.mul (i32.const 4))", //Multiply by 4 for memory offset
      "(i32.add)", //Recomputed bucketAddress
      "(i32.load)", //Loading head of linkedList
      "(i32.load)", //Loading the tag of head
      "(local.get $key)",
      "(i32.eq)",
      "(if", // if tag is same as the provided one
      "(then",
      "(local.get $baseAddr)", // Recomputing the bucketAddress to follow the linkedList.
      "(local.get $key)",
      "(local.get $hashtablesize)",
      "(i32.rem_s)", //Compute hash
      "(i32.mul (i32.const 4))", //Multiply by 4 for memory offset
      "(i32.add)", //Recomputed bucketAddress
      "(i32.load)", //Loading head of linkedList
      "(i32.const 4)",
      "(i32.add)", // Value
      "(local.get $val)",
      "(i32.store)", // Updating the value
      "(i32.const 1)",
      "(local.set $tagHitFlag)", // Set tagHitFlag to True
      ")", // closing then
      ")", // closing if
      "(local.get $baseAddr)", // Recomputing the bucketAddress to follow the linkedList.
      "(local.get $key)",
      "(local.get $hashtablesize)",
      "(i32.rem_s)", //Compute hash
      "(i32.mul (i32.const 4))", //Multiply by 4 for memory offset
      "(i32.add)", //Recomputed bucketAddress
      "(i32.load)", //Loading head of linkedList
      "(i32.const 8)",
      "(i32.add)", // Next pointer
      "(local.set $nodePtr)",
      "(block",
      "(loop", // While loop till we find a node whose next is None
      "(local.get $nodePtr)",
      "(i32.load)", // Traversing to head of next node
      "(i32.const 0)", //None
      "(i32.ne)", // If nodePtr not None
      "(if",
      "(then",
      "(local.get $nodePtr)",
      "(i32.load)", //Loading head of linkedList
      "(i32.load)", //Loading the tag of head
      "(local.get $key)",
      "(i32.eq)", // if tag is same as the provided one
      "(if",
      "(then",
      "(local.get $nodePtr)",
      "(i32.load)", //Loading head of linkedList
      "(i32.const 4)",
      "(i32.add)", // Value
      "(local.get $val)",
      "(i32.store)", // Updating the value
      "(i32.const 1)",
      "(local.set $tagHitFlag)", // Set tagHitFlag to True
      ")", // closing then
      ")", // closing if
      "(local.get $nodePtr)",
      "(i32.load)", //Loading head of linkedList
      "(i32.const 8)",
      "(i32.add)", // Next pointer
      "(local.set $nodePtr)",
      ")", // Closing then
      ")", // Closing if
      "(br_if 0", // Opening br_if
      "(local.get $nodePtr)",
      "(i32.load)", // Traversing to head of next node
      "(i32.const 0)", //None
      "(i32.ne)", // If nodePtr not None
      ")", // Closing br_if
      "(br 1)",
      ")", // Closing loop
      ")", // Closing Block
      "(local.get $tagHitFlag)",
      "(i32.const 0)",
      "(i32.eq)", // Add a new node only if tag hit is false.
      "(if",
      "(then",
      "(local.get $key)",
      "(local.get $val)",
      "(call $ha$htable$CreateEntry)", //create node
      "(local.get $nodePtr)", // Get the address of "next" block in node, whose next is None.
      "(i32.load (i32.const 0))",
      "(i32.store)", // Updated the next pointing towards first element of new node.
      "(i32.const 0)",
      "(i32.load (i32.const 0))",
      "(i32.const 12)",
      "(i32.add)",
      "(i32.store)", // Updating the empty space address in first block
      ")", // Closing then inside else
      ")", // Closing if inside else
      ")", // Closing else
      ")", // Closing if
      "(return))", //
    ]
  );
  return dictFunStmts;
}

function codeGenBigInt(num: bigint): Array<string> {
  const WORD_SIZE = 4;
  const mask = BigInt(0x7fffffff);
  var sign = 1;
  var size = 0;
  // fields ? [(0, sign), (1, size)]
  if (num < 0n) {
    sign = 0;
    num *= -1n;
  }
  var words: bigint[] = [];
  do {
    words.push(num & mask);
    num >>= 31n;
    size += 1;
  } while (num > 0n);
  // size MUST be > 0
  var alloc = [
    // eventually we will be able to call something like alloc(size+2)
    "(i32.load (i32.const 0))", // Load dynamic heap head offset
    `(i32.add (i32.const ${0 * WORD_SIZE}))`, // add space for sign field
    `(i32.const ${sign})`,
    "(i32.store)", // store sign val
    "(i32.load (i32.const 0))", // Load dynamic heap head offset
    `(i32.add (i32.const ${1 * WORD_SIZE}))`, // move offset another 4 for size
    `(i32.const ${size})`, // size is only 32 bits :(
    "(i32.store)", // store size
  ];
  words.forEach((w, i) => {
    alloc = alloc.concat([
      "(i32.load (i32.const 0))", // Load dynamic heap head offset
      `(i32.add (i32.const ${(2 + i) * WORD_SIZE}))`, // advance pointer
      `(i32.const ${w})`,
      ...encodeLiteral,
      "(i32.store)", // store
    ]);
  });
  alloc = alloc.concat([
    "(i32.const 0)", // where will we store the updated heap offset
    "(i32.load (i32.const 0))", // Load dynamic heap head offset
    `(i32.add (i32.const ${(2 + size) * WORD_SIZE}))`, // this is how much space we need
    "(i32.store)", // store new offset
    "(i32.load (i32.const 0))", // reload offset
    `(i32.sub (i32.const ${(2 + size) * WORD_SIZE}))`, // this is the addr for the number
  ]);
  console.log(words, size, sign);
  return alloc;
}

function codeGenLiteral(literal: Literal): Array<string> {
  switch (literal.tag) {
    case "string":
      return allocateStringMemory(literal.value);
    case "num":
      if (literal.value <= INT_LITERAL_MAX && literal.value >= INT_LITERAL_MIN) {
        return [`(i32.const ${literal.value})`, ...encodeLiteral];
      } else {
        return codeGenBigInt(literal.value);
      }
    case "bool":
      return [`(i32.const ${Number(literal.value)})`, ...encodeLiteral];
    case "none":
      return [`(i32.const 0)`];
    default:
      unhandledTag(literal);
  }
}

function codeGenBinOp(op: BinOp): string {
  switch (op) {
    case BinOp.Plus:
      return "(i32.add)";
    case BinOp.Minus:
      return "(i32.sub)";
    case BinOp.Mul:
      return "(i32.mul)";
    case BinOp.IDiv:
      return "(i32.div_s)";
    case BinOp.Mod:
      return "(i32.rem_s)";
    case BinOp.Eq:
      return "(i32.eq)";
    case BinOp.Neq:
      return "(i32.ne)";
    case BinOp.Lte:
      return "(i32.le_s)";
    case BinOp.Gte:
      return "(i32.ge_s)";
    case BinOp.Lt:
      return "(i32.lt_s)";
    case BinOp.Gt:
      return "(i32.gt_s)";
    case BinOp.Is:
      return "(i32.eq)";
    case BinOp.And:
      return "(i32.and)";
    case BinOp.Or:
      return "(i32.or)";
  }
}<|MERGE_RESOLUTION|>--- conflicted
+++ resolved
@@ -449,8 +449,7 @@
   let assignStmts: string[] = [];
 
   if (destruct.isDestructured) {
-<<<<<<< HEAD
-    const objTyp = destruct.valueType;
+    const objTyp = destruct.valueType[0];
     switch (objTyp.tag) {
       case "class": {
         const className = objTyp.name;
@@ -481,28 +480,9 @@
         break;
       }
       default:
-        throw new Error(`Destructuring not supported yet for type ${objTyp.tag}`);
-=======
-    const objTyp = destruct.valueType[0];
-    if (objTyp.tag === "class") {
-      const className = objTyp.name;
-      const classFields = env.classes.get(className).values();
-      // Collect every assignStmt
-
-      assignStmts = destruct.targets.flatMap(({ target }) => {
-        const [offset, _] = classFields.next().value;
-        // The WASM code value that we extracted from the object at this current offset
-        const addressOffset = offset * 4;
-        const fieldValue = [`(i32.add ${value} (i32.const ${addressOffset}))`, `(i32.load)`];
-
-        return codeGenAssignable(target, fieldValue, env);
-      });
-    } else {
-      // Currently assumes that the valueType of our destructure is an object
-      throw new BaseException.InternalException(
-        "Destructuring not supported yet for types other than 'class'"
-      );
->>>>>>> b7cc19a0
+        throw new BaseException.InternalException(
+          "Destructuring not supported yet for types other than 'class'"
+        );
     }
   } else {
     const target = destruct.targets[0];
@@ -1038,101 +1018,10 @@
       }
       var className = objTyp.name;
       var [offset, _] = env.classes.get(className).get(expr.field);
-<<<<<<< HEAD
-      return [...objStmts, `(i32.add (i32.const ${offset * 4}))`, `(i32.load)`];
-    case "bracket-lookup":
-      if (expr.a.tag == "string") {
-        var brObjStmts = codeGenExpr(expr.obj, env);
-        var brKeyStmts = codeGenExpr(expr.key, env);
-        var brStmts = [];
-        brStmts.push(
-          ...[
-            `${brObjStmts.join("\n")}`, //Load the string object to be indexed
-            `(local.set $$string_address)`,
-            `${brKeyStmts.join("\n")}`, //Gets the index
-            `(local.set $$string_index)`,
-            `(local.get $$string_index)`,
-            `(i32.const 0)(i32.lt_s)`, //check for negative index
-            `(if (then (local.get $$string_address)(i32.load)(i32.add (i32.const 1))(local.get $$string_index)(i32.add)(local.set $$string_index)))`, //if -ve, we do length + index
-            `(local.get $$string_index)(local.get $$string_address)(i32.load)(i32.gt_s)`, //Check for +ve index out of bounds
-            `(local.get $$string_index)(i32.const 0)(i32.lt_s)`, //Check for -ve index out of bounds
-            `(i32.or)`, // Check if string index is within bounds, i.e, b/w 0 and string_length
-            `(if (then (i32.const -1)(call $print_str)(drop)))`, //Check if string index is out of bounds
-            `(local.get $$string_address)`,
-            `(i32.add (i32.mul (i32.const 4)(local.get $$string_index)))`, //Add the index * 4 value to the address
-            `(i32.add (i32.const 4))`, //Adding 4 since string length is at first index
-            `(i32.load)`, //Load the ASCII value of the string index
-            `(local.set $$string_val)`, //store value in temp variable
-            `(i32.load (i32.const 0))`, //load value at 0
-            `(i32.const 0)`, //Length of string is 1
-            `(i32.store)`, //Store length of string in the first position
-            `(i32.load (i32.const 0))`, //Load latest free memory
-            `(i32.add (i32.const 4))`, //Add 4 since we have stored string length at beginning
-            `(local.get $$string_val)`, //load value in temp variable
-            "(i32.store)", //Store the ASCII value in the new address
-          ]
-        );
-        brStmts.push(
-          ...[
-            "(i32.load (i32.const 0))", // Get address for the indexed character of the string
-            "(i32.const 0)", // Address for our upcoming store instruction
-            "(i32.load (i32.const 0))", // Load the dynamic heap head offset
-            `(i32.add (i32.const 8))`, // Move heap head beyond the string length
-            "(i32.store)", // Save the new heap offset
-          ]
-        );
-        return brStmts;
-      } else if (expr.obj.a.tag == "list") {
-        var objStmts = codeGenExpr(expr.obj, env);
-        //This should eval to a number
-        //Multiply it by 4 to use as offset in memory
-        var keyStmts = codeGenExpr(expr.key, env);
-        //Add 3 to keyStmts to jump over type + size + bound
-        //Add that to objStmts base address
-        //Load from there
-        return objStmts.concat(
-          //TODO check for IndexOutOfBounds
-          //Coordinate with error group
-          /*
-          [
-            `(i32.add (i32.4)) ;; retrieve list size`,
-            `(i32.load)`,
-          // size > index
-          ],
-            keyStmts,
-          [
-            `(i32.gt_s) ;; compare list size > index`
-            `(if (then (call $error)) (else (nop))) ;; call IndexOutOfBounds`
-          ],
-            objStmts, //reload list base addr & key stmts?
-          */
-          keyStmts,
-          [
-            `(i32.mul (i32.const 4))`,
-            `(i32.add (i32.const 12)) ;; move past type, size, bound`,
-            `(i32.add) ;; retrieve element location`,
-            `(i32.load) ;; load list element`,
-          ]
-        );
-      } else if (expr.obj.a.tag == "tuple") {
-        return [
-          // Get tuple address
-          ...codeGenExpr(expr.obj, env),
-          // Get word offset from tuple address
-          ...codeGenExpr(expr.key, env),
-          // Get byte offset
-          "(i32.mul (i32.const 4))",
-          // Calculate target address
-          "(i32.add)",
-          // Load target value
-          "(i32.load)",
-        ];
-=======
       if (expr.field == "$deref") {
         return [...objStmts, `(i32.load) ;; dereference`];
       } else {
         return [...objStmts, `(i32.add (i32.const ${offset * 4}))`, `(i32.load)`];
->>>>>>> b7cc19a0
       }
     case "dict":
       let dictStmts: Array<string> = [];
@@ -1191,7 +1080,6 @@
         `(i32.add (i32.const ${(listBound + 3) * 4}))`,
         "(i32.store)",
       ]);
-<<<<<<< HEAD
     case "tuple-expr": {
       // Much of this logic is copied from object construction. Is there a way to easily reuse that logic?
       let stmts = [
@@ -1213,7 +1101,6 @@
       stmts.push("(local.get $$string_class)");
       return stmts;
     }
-=======
 
     case "bracket-lookup":
       switch (expr.obj.a[0].tag) {
@@ -1294,12 +1181,25 @@
               `(i32.load) ;; load list element`,
             ]
           );
+        case "tuple": {
+          return [
+            // Get tuple address
+            ...codeGenExpr(expr.obj, env),
+            // Get word offset from tuple address
+            ...codeGenExpr(expr.key, env),
+            // Get byte offset
+            "(i32.mul (i32.const 4))",
+            // Calculate target address
+            "(i32.add)",
+            // Load target value
+            "(i32.load)",
+          ];
+        }
         default:
           throw new BaseException.InternalException(
             "Code gen for bracket-lookup for types other than dict not implemented"
           );
       }
->>>>>>> b7cc19a0
     default:
       unhandledTag(expr);
   }
