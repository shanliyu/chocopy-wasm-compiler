--- conflicted
+++ resolved
@@ -64,6 +64,13 @@
   Callable
 }
 
+enum ListCopyMode {
+  Copy = 0,
+  Slice,
+  Double,
+  Concat
+}
+
 export const encodeLiteral: Array<string> = [
   `(i32.const ${nTagBits})`,
   "(i32.shl)",
@@ -200,7 +207,9 @@
   definedVars.add("$addr"); // address of the allocated memory
   definedVars.add("$list_base");
   definedVars.add("$list_index");
+  definedVars.add("$list_index2");
   definedVars.add("$list_temp");
+  definedVars.add("$list_size");
   definedVars.add("$list_bound");
   definedVars.add("$list_cmp");
   definedVars.add("$list_cmp2");
@@ -767,40 +776,80 @@
   return result.flat();
 }
 
-// If concat is 0, then the function generate code for list.copy()
-// If concat is 2, then the function generate code for concat.
-// If concat is 3, then the function generate code for append.
-function codeGenListCopy(concat: number): Array<string> {
+function codeGenListCopy(mode: ListCopyMode): Array<string> {
   var stmts: Array<string> = [];
   var loopstmts: Array<string> = [];
   var condstmts: Array<string> = [];
+  var concatstmts: Array<string> = [];
+  var doublestmts: Array<string> = [];
   var tempstmts: Array<string> = [];
   var listType = 10; //temporary list type number
   var header = [4, 8]; //size, bound relative position
   var cmp = [""];
-  stmts.push(...[`(local.set $$list_cmp)`]); //store first address to local var
-  if (concat == 2) {
-    stmts.push(...[`(local.set $$list_cmp2)`]);
-    tempstmts = [`(local.get $$list_cmp2)`, `(i32.add (i32.const 8))`, `(i32.load)`, `(i32.add)`];
+
+  stmts.push(...[
+    `(local.tee $$list_cmp)`, //store first address to local var
+    `(i32.add (i32.const 8))`,
+    `(i32.load)`,
+    `(local.set $$list_temp)`, //capacity
+    `(i32.const 0)`,
+    `(local.set $$list_index2)`, //second index
+  ]);
+
+  if (mode === ListCopyMode.Slice) {
+    stmts.push(...[
+    `(local.set $$list_bound)`, // max index(not include)
+    `(local.set $$list_index)`, // current index
+    `(local.get $$list_bound)`,
+    `(local.get $$list_index)`, 
+    `(i32.sub)`,
+    `(local.set $$list_size)`] //size of list
+    );
+  } else {
+    stmts.push(...[
+      `(local.get $$list_cmp)`,
+      `(i32.add (i32.const 4))`,
+      `(i32.load)`,
+      `(local.tee $$list_size)`, //capacity
+      `(local.set $$list_bound)`,
+      `(i32.const 0)`,
+      `(local.set $$list_index)`,
+    ]);
+  }
+  
+  if (mode === ListCopyMode.Concat) {
     cmp = ["", "2"];
+    stmts.push(...[
+    `(local.tee $$list_cmp2)`,
+    `(i32.add (i32.const 8))`,
+    `(i32.load)`,
+    `(local.get $$list_temp)`,
+    `(i32.add)`,
+    `(local.set $$list_temp)`, //capacity
+    `(local.get $$list_cmp2)`,
+    `(i32.add (i32.const 4))`,
+    `(i32.load)`,
+    `(local.get $$list_size)`,
+    `(i32.add)`,
+    `(local.set $$list_size)`, //size
+  ]);
+    
   }
-  if (concat == 3) {
-    tempstmts = tempstmts.concat("(i32.mul (i32.const 2))");
+
+  if (mode === ListCopyMode.Double) {
+    stmts.push(...[
+      `(local.get $$list_temp)`,
+      `(i32.mul (i32.const 2))`,
+      `(local.set $$list_temp)`, //capacity
+    ]);
   }
 
   stmts.push(
     ...[
       `(i32.const ${TAG_LIST})    ;; heap-tag: list`,
-      `(local.get $$list_cmp)`, // load capacty
-      `(i32.add (i32.const 8))`,
-      `(i32.load)`,
-    ]
-  );
-  stmts.push(...tempstmts);
-  stmts.push(
-    ...[
-      `(i32.mul (i32.const 4))`, // new_cap = cap * 4 + 12
-      `(i32.add (i32.const 12))`,
+      `(local.get $$list_temp)`, // load capacty
+      `(i32.add (i32.const 3))`,
+      `(i32.mul (i32.const 4))`,
       `(call $$gcalloc)`,
       `(local.set $$list_base)`,
     ]
@@ -808,20 +857,12 @@
 
   //add/modify header info of the list
   header.forEach((addr) => {
-    var double_size = addr == 8 && concat == 3 ? [`(i32.mul (i32.const 2))`] : [];
-    var tempstmts =
-      concat == 2
-        ? [`(local.get $$list_cmp2)`, `(i32.add (i32.const ${addr}))`, `(i32.load)`, `(i32.add)`]
-        : [];
+    var varname = `list_${ addr === 4 ? "size" : "temp"}`
     stmts.push(
       ...[
         `(local.get $$list_base)`,
         `(i32.add (i32.const ${addr}))`,
-        `(local.get $$list_cmp)`,
-        `(i32.add (i32.const ${addr}))`,
-        `(i32.load)`,
-        ...tempstmts,
-        ...double_size,
+        `(local.get $$${varname})`,
         `(i32.store)`,
       ]
     );
@@ -837,7 +878,7 @@
     ...[
       `(local.get $$list_base)`,
       `(i32.add (i32.const 12))`,
-      `(local.get $$list_temp)`,
+      `(local.get $$list_index2)`,
       `(i32.mul (i32.const 4))`,
       `(i32.add)`,
       `(local.get $$list_cmp)`,
@@ -850,84 +891,27 @@
       `(local.get $$list_index)`,
       `(i32.add (i32.const 1))`,
       `(local.set $$list_index)`,
-      `(local.get $$list_temp)`,
+      `(local.get $$list_index2)`,
       `(i32.add (i32.const 1))`,
-      `(local.set $$list_temp)`,
+      `(local.set $$list_index2)`,
     ]
   );
 
   cmp.forEach((s) => {
-    if (s === ``) {
-      stmts.push(
-        ...[
-          `(i32.const 0)`,
-          `(local.set $$list_bound)`,
-          `(i32.const 0)`,
-          `(local.set $$list_temp)`, //second index
-        ]
-      );
-    } else {
-      stmts.push(...[`(local.get $$list_cmp2)`, `(local.set $$list_cmp)`]);
-    }
-
-    stmts.push(
-      ...[
-        `(i32.const 0)`,
+    if (s !== ``) {
+      stmts.push(...[
+        `(local.get $$list_cmp2)`, 
+        `(local.set $$list_cmp)`, 
+        `(i32.const 0)`, 
         `(local.set $$list_index)`,
         `(local.get $$list_cmp)`,
         `(i32.add (i32.const 4))`,
         `(i32.load)`,
         `(i32.add (local.get $$list_bound))`,
         `(local.set $$list_bound)`,
-      ]
-    );
-
-<<<<<<< HEAD
-  //while loop structure
-  stmts.push(
-    ...[
-      `(i32.const 0)`,
-      `(local.set $$list_index)`,
-      `(block`,
-      `(loop`,
-      `(br_if 1 ${condstmts.join("\n")})`,
-      `${loopstmts.join("\n")}`,
-      `(br 0)`,
-      `)`,
-      `)`,
-    ]
-  );
-
-  //add/modify header info of the list
-  header.forEach((addr) => {
-    var stmt = null;
-    if (concat == 1) {
-      stmt = [
-        `(local.get $$list_base)`,
-        `(i32.add (i32.const ${addr}))`,
-        `(local.get $$list_base)`,
-        `(i32.add (i32.const ${addr}))`,
-        `(i32.load)`,
-        `(local.get $$list_cmp)`,
-        `(i32.add (i32.const ${addr}))`,
-        `(i32.load)`,
-        `(i32.add)`,
-        `(i32.store)`,
-      ];
-    } else {
-      var double_size = addr == 8 && concat == 3 ? [`(i32.mul (i32.const 2))`] : [];
-      stmt = [
-        `(local.get $$list_base)`,
-        `(i32.add (i32.const ${addr}))`,
-        `(local.get $$list_cmp)`,
-        `(i32.add (i32.const ${addr}))`,
-        `(i32.load)`,
-        ...double_size,
-        `(i32.store)`,
-      ];
+      ]);
     }
-    stmts.push(...stmt);
-=======
+
     //while loop structure
     stmts.push(
       ...[
@@ -940,23 +924,10 @@
         `)`,
       ]
     );
->>>>>>> 8d95730e
   });
 
   return stmts.concat([
     `(local.get $$list_base)`, // Get address for the object (this is the return value)
-<<<<<<< HEAD
-    "(i32.const 0)", // Address for our upcoming store instruction
-    `(local.get $$list_base)`, // Load the dynamic heap head offset
-    `(local.get $$list_base)`,
-    `(i32.add (i32.const 8))`,
-    `(i32.load)`,
-    `(i32.mul (i32.const 4))`,
-    `(i32.add (i32.const 12))`,
-    `(i32.add)`,
-    "(i32.store)", // Save the new heap offset
-=======
->>>>>>> 8d95730e
   ]);
 }
 
@@ -1004,7 +975,7 @@
       const lhsStmts = codeGenExpr(expr.left, env);
       const rhsStmts = codeGenExpr(expr.right, env);
       if (typeof expr.left.a !== "undefined" && expr.left.a[0].tag === "list") {
-        return [...rhsStmts, ...lhsStmts, ...codeGenListCopy(2)];
+        return [...rhsStmts, ...lhsStmts, ...codeGenListCopy(ListCopyMode.Concat)];
       } else if (expr.op == BinOp.Is) {
         return [...lhsStmts, ...rhsStmts, codeGenBinOp(expr.op), ...encodeLiteral];
       } else {
@@ -1162,20 +1133,20 @@
               case "id":
                 if (env.locals.has(objExpr.name)) {
                   extStmts = [
-                    `local.tee $$list_temp`,
+                    `(local.tee $$list_temp)`,
                     `(local.set $${objExpr.name})`,
-                    `local.get $$list_temp`,
+                    `(local.get $$list_temp)`,
                   ];
                 } else {
                   const locationToStore = [
                     `(i32.const ${envLookup(env, objExpr.name)}) ;; ${objExpr.name}`,
                   ];
                   extStmts = [
-                    `local.set $$list_temp`,
+                    `(local.set $$list_temp)`,
                     ...locationToStore,
-                    `local.get $$list_temp`,
+                    `(local.get $$list_temp)`,
                     "(i32.store)",
-                    `local.get $$list_temp`,
+                    `(local.get $$list_temp)`,
                   ];
                 }
                 break;
@@ -1247,7 +1218,6 @@
       var listType = 10;
       var listSize = expr.contents.length;
       var listBound = (expr.contents.length + 10) * 2;
-      // var listBound = expr.contents.length;
       let listHeader = [listType, listSize, listBound];
       var listindex = 0;
       expr.contents
@@ -1257,10 +1227,22 @@
           stmts.push(...[...codeGenExpr(lexpr, env)]);
         });
 
+
+      stmts.push(
+        ...[
+          `(i32.const ${TAG_LIST})    ;; heap-tag: list`,
+          `(i32.const ${(listBound + 3) * 4})`, // load capacty
+          `(i32.mul (i32.const 4))`, // new_cap = cap * 4 + 12
+          `(i32.add (i32.const 12))`,
+          `(call $$gcalloc)`,
+          `(local.set $$list_base)`,
+        ]
+      );
+
       listHeader.forEach((val) => {
         stmts.push(
           ...[
-            `(i32.load (i32.const 0))`,
+            `(local.get $$list_base)`,
             `(i32.add (i32.const ${listindex * 4}))`,
             "(i32.const " + val + ")",
             "(i32.store)",
@@ -1273,7 +1255,7 @@
         stmts.push(
           ...[
             `(local.set $$list_temp)`,
-            `(i32.load (i32.const 0))`,
+            `(local.get $$list_base)`,
             `(i32.add (i32.const ${listindex * 4}))`,
             `(local.get $$list_temp)`,
             "(i32.store)",
@@ -1284,12 +1266,9 @@
 
       //Move heap head to the end of the list and return list address
       return stmts.concat([
-        "(i32.load (i32.const 0))",
-        "(i32.const 0)",
-        "(i32.load (i32.const 0))",
-        `(i32.add (i32.const ${(listBound + 3) * 4}))`,
-        "(i32.store)",
+        `(local.get $$list_base)`,
       ]);
+  
 
     case "bracket-lookup":
       switch (expr.obj.a[0].tag) {
@@ -1495,6 +1474,10 @@
       "(func $$list$append (param $$list_cmp i32) (param $$val i32) (result i32)",
       `(local $$list_base i32)`,
       `(local $$list_index i32)`,
+      `(local $$list_index2 i32)`,
+      `(local $$list_size i32)`,
+      `(local $$list_bound i32)`,
+      `(local $$list_temp i32)`,
       `(if `, // check if list bounds need to expand
       `(i32.eq`,
       `(local.get $$list_cmp)`, // get address of current list
@@ -1506,7 +1489,7 @@
       `)`,
       `(then`,
       `(local.get $$list_cmp)`, // generate code for append element
-      ...codeGenListCopy(3),
+      ...codeGenListCopy(ListCopyMode.Double),
       `(local.set $$list_cmp)`,
       `)`, // end then
       `)`, // end if
@@ -1662,60 +1645,15 @@
   listFunStmts.push(
     ...[
       "(func $$list$copy (param $$list_baseaddr i32) (result i32)",
-      `(local $$list_index i32)`, // iterate
-      `(local $$list_readaddr i32)`, // addr to load old version's data from (iterates)
-      `(local $$list_writeaddr i32)`, // addr to store old version's data into (iterates)
-      `(local $$list_newaddr i32)`, // address to return
-      `(local $$list_copybound i32)`, // how many things needed to be copied
-
-      `(i32.const 0)`, // list_index = 0
-      `(local.set $$list_index)`,
-      `(local.get $$list_baseaddr)`, // list_readaddr = old base addr
-      `(local.set $$list_readaddr)`,
-      `(i32.load (i32.const 0))`, // list_writeaddr = heap head
-      `(local.set $$list_writeaddr)`,
-      `(i32.load (i32.const 0))`, // list_newaddr = heap head
-      `(local.set $$list_newaddr)`,
-      `(local.get $$list_baseaddr)`, // load list_size from list metadata
-      `(i32.add (i32.const 4))`,
-      `(i32.load)`,
-      `(i32.add (i32.const 3))`, // #elements + 3 for type, size, bound
-      `(local.set $$list_copybound)`,
-
-      `(block`,
-      `(loop`, // while loop to iterate through metadata + elements
-      `(br_if 1`, // condition start
-      `(local.get $$list_copybound)`,
-      `(local.get $$list_index)`,
-      `(i32.eq)`,
-      `)`, // condition end
-      // loop body start
-      `(local.get $$list_writeaddr)`, // address to store to
-      `(local.get $$list_readaddr)`, // load item
-      `(i32.load)`,
-      `(i32.store)`, // store loaded item
-
-      `(local.get $$list_readaddr)`, // increment read address
-      `(i32.add (i32.const 4))`,
-      `(local.set $$list_readaddr)`,
-      `(local.get $$list_writeaddr)`, // increment write address
-      `(i32.add (i32.const 4))`,
-      `(local.set $$list_writeaddr)`,
-
-      `(local.get $$list_index)`, // increment index
-      `(i32.add (i32.const 1))`,
-      `(local.set $$list_index)`,
-
-      `(br 0)`,
-      `)`,
-      `)`,
-
-      //update heap head
-      `(i32.const 0)`,
-      `(local.get $$list_writeaddr)`, // get final write addr
-      `(i32.store)`,
-
-      `(local.get $$list_newaddr)`, // return old heap head
+      `(local $$list_base i32)`,
+      `(local $$list_index i32)`,
+      `(local $$list_bound i32)`,
+      `(local $$list_temp i32)`,
+      `(local $$list_cmp i32)`,
+      `(local $$list_index2 i32)`,
+      `(local $$list_size i32)`,
+      `(local.get $$list_baseaddr)`,
+      ...codeGenListCopy(ListCopyMode.Copy),
       "(return))",
       "",
     ]
@@ -2067,7 +2005,6 @@
   }
 }
 
-<<<<<<< HEAD
 function codeGenListElemType(elemTyp : Type): string {
   switch(elemTyp.tag) {
     case "number":
@@ -2086,7 +2023,8 @@
       return `(i32.const ${ListContentTag.Dict})`;
     case "callable":
       return `(i32.const ${ListContentTag.Callable})`;
-=======
+  }
+}
 function isInternal(s: string): boolean {
   return s.substring(1).indexOf("$") !== -1;
 }
@@ -2106,6 +2044,5 @@
 
     case RELEASE_TEMPS:
       return c.concat(["(call $$releaseTemps)"]);
->>>>>>> 8d95730e
   }
 }