import {
  Stmt,
  Expr,
  UniOp,
  BinOp,
  Type,
  Program,
  Literal,
  FunDef,
  ClosureDef,
  VarInit,
  Class,
  Destructure,
  Location,
  Assignable,
} from "./ast";
import { NUM, BOOL, NONE, CLASS, STRING, unhandledTag, unreachable } from "./utils";
import * as BaseException from "./error";
import {
  MemoryManager,
  TAG_BIGINT,
  TAG_CLASS,
  TAG_DICT,
  TAG_LIST,
  TAG_REF,
  TAG_STRING,
} from "./alloc";

// https://learnxinyminutes.com/docs/wasm/

// Numbers are offsets into global memory
export type GlobalEnv = {
  globals: Map<string, number>;
  classes: Map<string, Map<string, [number, Literal]>>;
  locals: Map<string, number>; // Map from local/param to stack slot index
  funs: Map<string, [number, Array<string>]>; // <function name, [tbl idx, Array of nonlocals]>
};

export const emptyEnv: GlobalEnv = {
  globals: new Map(),
  classes: new Map(),
  locals: new Map(),
  funs: new Map(),
};

const FENCE_TEMPS = 2;
const RELEASE_TEMPS = 1;
const HOLD_TEMPS = 0;

export const nTagBits = 1;
const INT_LITERAL_MAX = BigInt(2 ** (31 - nTagBits) - 1);
const INT_LITERAL_MIN = BigInt(-(2 ** (31 - nTagBits)));

export const encodeLiteral: Array<string> = [
  `(i32.const ${nTagBits})`,
  "(i32.shl)",
  "(i32.const 1)", // literals are tagged with a 1 in the LSB
  "(i32.add)",
];

export const decodeLiteral: Array<string> = [`(i32.const ${nTagBits})`, "(i32.shr_s)"];
<<<<<<< HEAD
export function augmentEnv(env: GlobalEnv, prog: Program<Type>, mm: MemoryManager): GlobalEnv {
=======

export function augmentEnv(env: GlobalEnv, prog: Program<[Type, Location]>): GlobalEnv {
>>>>>>> c2ec6799
  const newGlobals = new Map(env.globals);
  const newClasses = new Map(env.classes);
  const newFuns = new Map(env.funs);

  // set the referenced value to be num since we use i32 in wasm
  const RefMap = new Map<string, [number, Literal]>();
  RefMap.set("$deref", [0, { tag: "num", value: BigInt(0) }]);
  newClasses.set("$ref", RefMap);

  let idx = newFuns.size;
  prog.closures.forEach((clo) => {
    newFuns.set(clo.name, [idx, clo.nonlocals]);
    idx += 1;
    if (clo.isGlobal) {
      const globalAddr = mm.staticAlloc(4n);
      newGlobals.set(clo.name, Number(globalAddr));
      mm.addGlobal(globalAddr);
    }
  });

  prog.inits.forEach((v) => {
    // Allocate static memory for the global variable
    // NOTE(alex:mm) assumes that allocations return a 32-bit address
    const globalAddr = mm.staticAlloc(4n);
    console.log(`global var '${v.name}' addr: ${globalAddr.toString()}`);
    newGlobals.set(v.name, Number(globalAddr));
    mm.addGlobal(globalAddr);
  });
  // for rg
  const rgAddr = mm.staticAlloc(4n);
  newGlobals.set("rg", Number(rgAddr));
  mm.addGlobal(rgAddr);

  prog.classes.forEach((cls) => {
    const classFields = new Map();
    cls.fields.forEach((field, i) => classFields.set(field.name, [i, field.value]));
    newClasses.set(cls.name, classFields);
  });

  return {
    globals: newGlobals,
    classes: newClasses,
    locals: env.locals,
    funs: newFuns,
  };
}

// function envLookup(env: GlobalEnv, name: string): number {
//   if (!env.globals.has(name)) {
//     console.log("Could not find " + name + " in ", env);
//     throw new Error("Could not find name " + name);
//   }
//   return env.globals.get(name) * 4; // 4-byte values
// }

type CompileResult = {
  functions: string;
  mainSource: string;
  newEnv: GlobalEnv;
};

function myMemAlloc(name: string, size: number): Array<string> {
  const allocs: Array<string> = [];
  allocs.push(`(local.set ${name} (i32.load (i32.const 0))) ;; allocate memory for ${name}`);
  allocs.push(
    `(i32.store (i32.const 0) (i32.add (local.get ${name}) (i32.const ${
      size * 4
    }))) ;; update the heap ptr`
  );
  return allocs;
}

export function makeLocals(locals: Set<string>): Array<string> {
  const localDefines: Array<string> = [];
  locals.forEach((v) => {
    localDefines.push(`(local $${v} i32)`);
  });
  return localDefines;
}

//Any built-in WASM functions go here
export function libraryFuns(): string {
  return dictUtilFuns().join("\n");
}

export function makeId<A>(a: A, x: string): Destructure<A> {
  return {
    isDestructured: false,
    targets: [
      {
        target: { a: a, tag: "id", name: x },
        starred: false,
        ignore: false,
      },
    ],
  };
}

<<<<<<< HEAD
export function compile(ast: Program<Type>, env: GlobalEnv, mm: MemoryManager): CompileResult {
  console.log("program", ast);
  const withDefines = augmentEnv(env, ast, mm);
=======
export function compile(ast: Program<[Type, Location]>, env: GlobalEnv): CompileResult {
  const withDefines = augmentEnv(env, ast);
>>>>>>> c2ec6799

  let stackIndexOffset = 0; // NOTE(alex:mm): assumes start function has no params
  const definedVars: Set<string> = new Set(); //getLocals(ast);
  definedVars.add("$last");
<<<<<<< HEAD
  definedVars.add("$allocPointer"); // Used to cache the result of `gcalloc`
=======
  definedVars.add("$addr"); // address of the allocated memory
>>>>>>> c2ec6799
  definedVars.add("$list_base");
  definedVars.add("$list_index");
  definedVars.add("$list_temp");
  definedVars.add("$list_bound");
  definedVars.add("$list_cmp");
<<<<<<< HEAD
  definedVars.add("$list_cmp2");
  definedVars.add("$addr"); // by closure group
=======
>>>>>>> c2ec6799
  definedVars.add("$destruct");
  definedVars.add("$string_val"); //needed for string operations
  definedVars.add("$string_class"); //needed for strings in class
  definedVars.add("$string_index"); //needed for string index check out of bounds
  definedVars.add("$string_address"); //needed for string indexing
  definedVars.forEach((v) => {
    env.locals.set(v, stackIndexOffset);
    stackIndexOffset += 1;
  });
  const localDefines = makeLocals(definedVars);

  const funs: Array<string> = [];
  ast.funs.forEach((f) => {
    funs.push(codeGenFunDef(f, withDefines).join("\n"));
  });

  ast.closures.forEach((clo) => {
    funs.push(codeGenClosureDef(clo, withDefines).join("\n"));
  });

  const globalFuns: Array<string> = [];
  ast.closures.forEach((clo) => {
    if (clo.isGlobal) {
      globalFuns.push(clo.name);
    }
  });
  const initFuns = initGlobalFuns(globalFuns, withDefines);

  const classes: Array<string> = ast.classes.map((cls) => codeGenClass(cls, withDefines)).flat();
  const allFuns = funs.concat(classes).join("\n\n");
  // const stmts = ast.filter((stmt) => stmt.tag !== "fun");

  const inits = ast.inits.map((init) => codeGenInit(init, withDefines)).flat();
<<<<<<< HEAD
  const commandGroups = ast.stmts.map((stmt) => codeGenStmt(stmt, withDefines));
  const commands = localDefines.concat(initFuns.concat(inits.concat(...commandGroups)));
=======

  const commandGroups = ast.stmts.map((stmt) => codeGenStmt(stmt, withDefines));
  const commands = localDefines.concat(initFuns.concat(inits.concat(...commandGroups)));

>>>>>>> c2ec6799
  withDefines.locals.clear();

  return {
    functions: allFuns,
    mainSource: commands.join("\n"),
    newEnv: withDefines,
  };
}

function initGlobalFuns(funs: Array<string>, env: GlobalEnv): Array<string> {
  const inits: Array<string> = [];
  funs.forEach((fun) => {
    let fun_info = env.funs.get(fun);
    let idx = fun_info[0];
    let length = fun_info[1].length;
    let loc = envLookup(env, fun);
    inits.push(myMemAlloc(`$$addr`, length + 1).join("\n"));
    inits.push(`(i32.store (local.get $$addr) (i32.const ${idx})) ;; function idx`);
    inits.push(`(i32.store (i32.const ${loc}) (local.get $$addr)) ;; global function reference`);
  });

  // global functions have no nonlocals, assert length == 0
  return inits;
}

function envLookup(env: GlobalEnv, name: string): number {
  //if(!env.globals.has(name)) { console.log("Could not find " + name + " in ", env); throw new Error("Could not find name " + name); }
  if (!env.globals.has(name)) {
    console.log("Could not find " + name + " in ", env);
    throw new BaseException.InternalException(
      "Report this as a bug to the compiler developer, this shouldn't happen "
    );
  }
  return env.globals.get(name) * 4; // 4-byte values
}

function codeGenStmt(stmt: Stmt<[Type, Location]>, env: GlobalEnv): Array<string> {
  switch (stmt.tag) {
    case "return":
      var valStmts = codeGenTempGuard(codeGenExpr(stmt.value, env), FENCE_TEMPS);

      // returnTemp places the return expr value into the caller's temp set
      // NOTE(alex:mm): We need to put temporaries and escaping pointers into
      //   the calling statement's temp frame, not a new one.
      //
      // By placing them into the calling statement's temp frame, escaping pointers
      //   have an opportunity to be rooted without fear of the GC cleaning it up
      // TODO(alex:mm): instead of relying on escape analysis, we'll just try to
      //   add the returned value to the parent temp frame
      valStmts.push("(call $$returnTemp)");
      valStmts.push("(call $$releaseLocals)");
      valStmts.push("return");

      return valStmts;
    case "assignment":
      const valueCode = codeGenExpr(stmt.value, env);
      const getValue = "(local.get $$destruct)";

<<<<<<< HEAD
      // TODO(alex): make more granular?
      return codeGenTempGuard(
        [...valueCode, "local.set $$destruct", ...codeGenDestructure(stmt.destruct, getValue, env)],
        FENCE_TEMPS
      );
=======
      return [
        ...valueCode,
        "(local.set $$destruct)",
        ...codeGenDestructure(stmt.destruct, getValue, env),
      ];
>>>>>>> c2ec6799
    case "expr":
      var exprStmts = codeGenExpr(stmt.expr, env);
      return codeGenTempGuard(exprStmts.concat([`(local.set $$last)`]), FENCE_TEMPS);
    case "if":
      // TODO(alex:mm): Are these temporary guards correct/minimal?
      var condExpr = codeGenTempGuard(
        codeGenExpr(stmt.cond, env).concat(decodeLiteral),
        FENCE_TEMPS
      );
      var thnStmts = stmt.thn.map((innerStmt) => codeGenStmt(innerStmt, env)).flat();
      var elsStmts = stmt.els.map((innerStmt) => codeGenStmt(innerStmt, env)).flat();
      return [
        `${condExpr.join("\n")} \n (if (then ${thnStmts.join("\n")}) (else ${elsStmts.join(
          "\n"
        )}))`,
      ];
    case "while":
      var wcondExpr = codeGenTempGuard(
        codeGenExpr(stmt.cond, env).concat(decodeLiteral),
        FENCE_TEMPS
      );
      var bodyStmts = stmt.body.map((innerStmt) => codeGenStmt(innerStmt, env)).flat();
      return [
        `(block (loop (br_if 1 ${wcondExpr.join("\n")}\n(i32.eqz)) ${bodyStmts.join(
          "\n"
        )} (br 0) ))`,
      ];
    case "for":
      var bodyStmts = stmt.body.map((innerStmt) => codeGenStmt(innerStmt, env)).flat();
      var iter = codeGenExpr(stmt.iterable, env);

      var rgExpr: Expr<[Type, Location]> = {
        a: [CLASS("Range"), stmt.a[1]],
        tag: "id",
        name: "rg",
      };
      var Expr_cur: Expr<[Type, Location]> = {
        a: [NUM, stmt.a[1]],
        tag: "lookup",
        obj: rgExpr,
        field: "cur",
      };
      var Code_cur = codeGenExpr(Expr_cur, env);

      var Expr_stop: Expr<[Type, Location]> = {
        a: [NUM, stmt.a[1]],
        tag: "lookup",
        obj: rgExpr,
        field: "stop",
      };
      var Code_stop = codeGenExpr(Expr_stop, env);

      var Expr_step: Expr<[Type, Location]> = {
        a: [NUM, stmt.a[1]],
        tag: "lookup",
        obj: rgExpr,
        field: "step",
      };
      var Code_step = codeGenExpr(Expr_step, env);

      // name = cur
      var ass: Stmt<[Type, Location]> = {
        a: [NONE, stmt.a[1]],
        tag: "assignment",
        destruct: makeId([NUM, stmt.a[1]], stmt.name),
        value: Expr_cur,
      };
      var Code_ass = codeGenStmt(ass, env);

      // add step to cur
      var ncur: Expr<[Type, Location]> = {
        a: [NUM, stmt.a[1]],
        tag: "binop",
        op: BinOp.Plus,
        left: Expr_cur,
        right: Expr_step,
      };
      var step: Stmt<[Type, Location]> = {
        a: [NONE, stmt.a[1]],
        tag: "field-assign",
        obj: rgExpr,
        field: "cur",
        value: ncur,
      };
      var Code_step = codeGenStmt(step, env);

      // stop condition cur<step
      var Expr_cond: Expr<[Type, Location]> = {
        a: [BOOL, stmt.a[1]],
        tag: "binop",
        op: BinOp.Gte,
        left: Expr_cur,
        right: Expr_stop,
      };
      var Code_cond = codeGenExpr(Expr_cond, env);

      // if have index
      if (stmt.index) {
        var iass: Stmt<[Type, Location]> = {
          a: [NONE, stmt.a[1]],
          tag: "assignment",
          destruct: makeId([NUM, stmt.a[1]], stmt.index),
          value: { a: [NUM, stmt.a[1]], tag: "literal", value: { tag: "num", value: BigInt(0) } },
        };
        var Code_iass = codeGenStmt(iass, env);

        var nid: Expr<[Type, Location]> = {
          a: [NUM, stmt.a[1]],
          tag: "binop",
          op: BinOp.Plus,
          left: { a: [NUM, stmt.a[1]], tag: "id", name: stmt.index },
          right: { a: [NUM, stmt.a[1]], tag: "literal", value: { tag: "num", value: BigInt(1) } },
        };
        var niass: Stmt<[Type, Location]> = {
          a: [NONE, stmt.a[1]],
          tag: "assignment",
          destruct: makeId([NUM, stmt.a[1]], stmt.index),
          value: nid,
        };
        var Code_idstep = codeGenStmt(niass, env);

        // iterable should be a Range object
        return [
          `
          (i32.const ${envLookup(env, "rg")})
          ${iter.join("\n")}
          (i32.store)
          ${Code_iass.join("\n")}
          (block
            (loop

              (br_if 1 ${Code_cond.join("\n")})

              ${Code_ass.join("\n")}
              ${bodyStmts.join("\n")}
              ${Code_step.join("\n")}
              ${Code_idstep.join("\n")}

              (br 0)
          ))`,
        ];
      }

      // iterable should be a Range object
      return [
        `
        (i32.const ${envLookup(env, "rg")})
        ${iter.join("\n")}
        (i32.store)
        (block
          (loop
            (br_if 1 ${Code_cond.join("\n")})

            ${Code_ass.join("\n")}
            ${bodyStmts.join("\n")}
            ${Code_step.join("\n")}

            (br 0)
        ))`,
      ];
    case "pass":
      return [];
    case "break":
      // break to depth
      return [`(br_if ${stmt.depth} (i32.const 1))`];
    default:
      unhandledTag(stmt);
  }
}

/**
 * Generate assign statements as described by the destructuring term
 * @param destruct Destructuring description of assign targets
 * @param value WASM code literal value for fetching the referenced value. E.g. "(local.get $$myValue)"
 * @param env GlobalEnv
 */
function codeGenDestructure(
  destruct: Destructure<[Type, Location]>,
  value: string,
  env: GlobalEnv
): string[] {
  let assignStmts: string[] = [];

  if (destruct.isDestructured) {
    const objTyp = destruct.valueType[0];
    if (objTyp.tag === "class") {
      const className = objTyp.name;
      const classFields = env.classes.get(className).values();
      // Collect every assignStmt

      assignStmts = destruct.targets.flatMap(({ target }) => {
        const [offset, _] = classFields.next().value;
        // The WASM code value that we extracted from the object at this current offset
        const addressOffset = offset * 4;
        const fieldValue = [`(i32.add ${value} (i32.const ${addressOffset}))`, `(i32.load)`];

        return codeGenAssignable(target, fieldValue, env);
      });
    } else {
      // Currently assumes that the valueType of our destructure is an object
      throw new BaseException.InternalException(
        "Destructuring not supported yet for types other than 'class'"
      );
    }
  } else {
    const target = destruct.targets[0];
    if (!target.ignore) {
      assignStmts = codeGenAssignable(target.target, [value], env);
    }
  }

  return assignStmts;
}

<<<<<<< HEAD
function codeGenAssignable(target: Assignable<Type>, value: string[], env: GlobalEnv): string[] {
  // NOTE(alex:mm): temp guards are generated at the statement level
=======
function codeGenAssignable(
  target: Assignable<[Type, Location]>,
  value: string[],
  env: GlobalEnv
): string[] {
>>>>>>> c2ec6799
  switch (target.tag) {
    case "id": // Variables
      if (env.locals.has(target.name)) {
        const localIndex = env.locals.get(target.name);
        const result = [
          ...value,
          `(local.set $${target.name})`,
          `(i32.const ${localIndex.toString()})`,
          `(local.get $${target.name})`,
          `(call $$addLocal)`,
        ];

        return result;
      } else {
        const locationToStore = [`(i32.const ${envLookup(env, target.name)}) ;; ${target.name}`];
        return [...locationToStore, ...value, "(i32.store)"];
      }
    case "lookup": // Field lookup
      const objStmts = codeGenExpr(target.obj, env);
      const objTyp = target.obj.a[0];
      if (objTyp.tag !== "class") {
        // I don't think this error can happen
        throw new BaseException.InternalException(
          "Report this as a bug to the compiler developer, this shouldn't happen " + objTyp.tag
        );
      }
<<<<<<< HEAD
      var className = objTyp.name;
      var [offset, _] = env.classes.get(className).get(target.field);
      const result = [...objStmts, `(i32.add (i32.const ${offset * 4}))`, ...value, `(i32.store)`];
      return result;
=======
      const className = objTyp.name;
      const [offset, _] = env.classes.get(className).get(target.field);
      if (target.field == "$deref") {
        return [...objStmts, ...value, `(i32.store)`];
      } else {
        return [...objStmts, `(i32.add (i32.const ${offset * 4}))`, ...value, `(i32.store)`];
      }
>>>>>>> c2ec6799
    case "bracket-lookup":
      switch (target.obj.a[0].tag) {
        case "dict":
          return codeGenExpr(target.obj, env).concat(codeGenDictKeyVal(target.key, value, 10, env));
        case "list":
        default:
          throw new BaseException.InternalException(
            "Bracket-assign for types other than dict not implemented"
          );
      }
    default:
      // Force type error if assignable is added without implementation
      // At the very least, there should be a stub
      const err: never = <never>target;
      throw new BaseException.InternalException(`Unknown target ${JSON.stringify(err)} (compiler)`);
  }
}

function codeGenInit(init: VarInit<[Type, Location]>, env: GlobalEnv): Array<string> {
  const value = codeGenLiteral(init.value);
  if (env.locals.has(init.name)) {
    return [...value, `(local.set $${init.name})`];
  } else {
    const locationToStore = [
      `(i32.const ${envLookup(env, init.name)}) ;; global variable ${init.name}`,
    ];
    return locationToStore.concat(value).concat([`(i32.store)`]);
  }
}

<<<<<<< HEAD
// NOTE(alex:mm): Assuming this is only called for closure allocation
//   which uses a class-based layout
function myMemAlloc(name: string, sizeInValueCount: number): Array<string> {
  const allocs: Array<string> = [];
  const sizeInBytes = sizeInValueCount * 4;
  allocs.push(`(i32.const ${Number(TAG_REF)}) ;; heap-tag: ref`);
  allocs.push(`(i32.const ${sizeInBytes})`);
  allocs.push(`(call $$gcalloc)`);
  allocs.push(`(local.set ${name}) ;; allocate memory for ${name}`);
  return allocs;
}

=======
>>>>>>> c2ec6799
function initNested(nested: Array<string>, env: GlobalEnv): Array<string> {
  // this is where the closures are constructed, except for global closures
  // the accesses of callable variables does not create a closure
  const inits: Array<string> = [];

  nested.forEach((fun) => {
    inits.push(myMemAlloc(`$${fun}_$ref`, 1).join("\n"));
  });

  nested.forEach((fun) => {
    let [idx, nonlocals] = env.funs.get(fun);
    inits.push(myMemAlloc(`$$addr`, nonlocals.length + 1).join("\n"));
    inits.push(`(i32.store (local.get $$addr) (i32.const ${idx})) ;; function idx`);
    nonlocals.forEach((v, i) => {
      // the dependent variable 'v' exists in the parent scope
      inits.push(
        `(i32.store (i32.add (local.get $$addr) (i32.const ${(i + 1) * 4})) (local.get $${v}_$ref))`
      );
    });
    inits.push(`(i32.store (local.get $${fun}_$ref) (local.get $$addr))`);
  });

  return inits;
}

const fPTR = "$$fPTR"; // the first extra argument

function initNonlocals(nonlocals: Array<string>): Array<string> {
  // extract the references for nonlocals from the '$fPTR'
  const inits: Array<string> = [];
  nonlocals.forEach((v, i) => {
    inits.push(`(i32.load (i32.add (local.get ${fPTR}) (i32.const ${(i + 1) * 4})))`);
    inits.push(`(local.set $${v}_$ref)`);
  });

  return inits;
}

function initRef(refs: Set<string>): Array<string> {
  // for parameters and local variables, extra references are created and initialized
  const inits: Array<string> = [];
  refs.forEach((name) => {
    inits.push(myMemAlloc(`$${name}_$ref`, 1).join("\n"));
    inits.push(`(i32.store (local.get $${name}_$ref) (local.get $${name}))`);
  });

  return inits;
}

<<<<<<< HEAD
function codeGenClosureDef(def: ClosureDef<Type>, env: GlobalEnv): Array<string> {
  let currentLocalIndex = 0;
=======
function codeGenClosureDef(def: ClosureDef<[Type, Location]>, env: GlobalEnv): Array<string> {
>>>>>>> c2ec6799
  const definedVars: Set<string> = new Set();
  definedVars.add("$allocPointer"); // Used to cache the result of `gcalloc`
  definedVars.add("$last");
  definedVars.add("$addr");
  definedVars.add("$destruct");
  definedVars.add("$string_val"); //needed for string operations
  definedVars.add("$string_class"); //needed for strings in class
  definedVars.add("$string_index"); //needed for string index check out of bounds
  definedVars.add("$string_address"); //needed for string indexing
  def.nonlocals.forEach((v) => definedVars.add(`${v}_$ref`)); // nonlocals are reference, ending with '_$ref'
  def.nested.forEach((f) => definedVars.add(`${f}_$ref`)); // nested functions are references of function ptrs, ending with _$ref
  // ToDo, optimize after EA
  def.inits.forEach((v) => definedVars.add(`${v.name}`));
  def.inits.forEach((v) => definedVars.add(`${v.name}_$ref`));
  def.parameters.forEach((p) => definedVars.add(`${p.name}_$ref`));

  // references that required memory allocation
  const extraRefs: Set<string> = new Set();
  def.inits.forEach((v) => extraRefs.add(`${v.name}`));
  def.parameters.forEach((p) => extraRefs.add(`${p.name}`));

  definedVars.forEach((v) => {
    env.locals.set(v, currentLocalIndex);
    currentLocalIndex += 1;
  });

  const localDefs = makeLocals(definedVars).join("\n");
  const inits = def.inits
    .map((init) => codeGenInit(init, env))
    .flat()
    .join("\n");
  const refs = initRef(extraRefs).join("\n");
  const nonlocals = initNonlocals(def.nonlocals).join("\n");
  const nested = initNested(def.nested, env).join("\n");

  let params = def.parameters.map((p) => `(param $${p.name} i32)`).join(" ");
  let stmts = def.body
    .map((stmt) => codeGenStmt(stmt, env))
    .flat()
    .join("\n");

  env.locals.clear();

  return [
<<<<<<< HEAD
    `(func $${def.name} (param ${funPtr} i32) ${params} (result i32)
    ${localDefs}
    (call $$pushFrame)
    ${inits}
    ${refs}
    ${nonlocals}
    ${nested}
    ${stmts}
    (call $$releaseLocals)
    (i32.const 0)
    (return)
    )`,
=======
    `(func $${def.name} (param ${fPTR} i32) ${params} (result i32)
${localDefs}
${inits}
${refs}
${nonlocals}
${nested}
${stmts}
(i32.const 0)
(return)
)`,
>>>>>>> c2ec6799
  ];
}

function codeGenFunDef(def: FunDef<[Type, Location]>, env: GlobalEnv): Array<string> {
  var definedVars: Set<string> = new Set();
  def.inits.forEach((v) => definedVars.add(v.name));
  definedVars.add("$last");
  // Used to cache the result of `gcalloc` and dump
  //   it to the stack for initialization
  // NOTE(alex:mm): need to `local.get` object pointer BEFORE generating code
  //   for inner expressions
  definedVars.add("$allocPointer"); // Used to cache the result of `gcalloc`
  definedVars.add("$destruct");
  definedVars.add("$string_val"); //needed for string operations
  definedVars.add("$string_class"); //needed for strings in class
  definedVars.add("$string_index"); //needed for string index check out of bounds
  definedVars.add("$string_address"); //needed for string indexing

  // NOTE(alex:mm): parameters indices go first
  let currLocalIndex = 0;
  var params = def.parameters
    .map((p) => {
      env.locals.set(p.name, currLocalIndex);
      currLocalIndex += 1;
      return `(param $${p.name} i32)`;
    })
    .join(" ");

  // def.parameters.forEach(p => definedVars.delete(p.name));
  definedVars.forEach((v) => {
    env.locals.set(v, currLocalIndex);
    currLocalIndex += 1;
  });

  const localDefines = makeLocals(definedVars);
  const locals = localDefines.join("\n");
  const inits = def.inits
    .map((init) => codeGenInit(init, env))
    .flat()
    .join("\n");
  var stmts = def.body.map((innerStmt) => codeGenStmt(innerStmt, env)).flat();
  var stmtsBody = stmts.join("\n");
  env.locals.clear();
  return [
    `(func $${def.name} ${params} (result i32)
    ${locals}
    (call $$pushFrame)
    ${inits}
    ${stmtsBody}
    (call $$releaseLocals)
    (i32.const 0)
    (return))`,
  ];
}

function codeGenClass(cls: Class<[Type, Location]>, env: GlobalEnv): Array<string> {
  const methods = [...cls.methods];
  methods.forEach((method) => (method.name = `${cls.name}$${method.name}`));
  const result = methods.map((method) => codeGenFunDef(method, env));
  return result.flat();
}

// If concat is 0, then the function generate code for list.copy()
// If concat is 2, then the function generate code for concat.
// If concat is 3, then the function generate code for append.
function codeGenListCopy(concat: number): Array<string> {
  var stmts: Array<string> = [];
  var loopstmts: Array<string> = [];
  var condstmts: Array<string> = [];
  var tempstmts: Array<string> = [];
  var listType = 10; //temporary list type number
  var header = [4, 8]; //size, bound relative position
  var cmp = [""];
  stmts.push(...[`(local.set $$list_cmp)`]); //store first address to local var
  if (concat == 2) {
    stmts.push(...[`(local.set $$list_cmp2)`]);
    tempstmts = [`(local.get $$list_cmp2)`, `(i32.add (i32.const 8))`, `(i32.load)`, `(i32.add)`];
    cmp = ["", "2"];
  }
  if (concat == 3) {
    tempstmts = tempstmts.concat("(i32.mul (i32.const 2))");
  }

  stmts.push(
    ...[
      `(i32.const ${TAG_LIST})    ;; heap-tag: list`,
      `(local.get $$list_cmp)`, // load capacty
      `(i32.add (i32.const 8))`,
      `(i32.load)`,
    ]
  );
  stmts.push(...tempstmts);
  stmts.push(
    ...[
      `(i32.mul (i32.const 4))`, // new_cap = cap * 4 + 12
      `(i32.add (i32.const 12))`,
      `(call $$gcalloc)`,
      `(local.set $$list_base)`,
    ]
  );

  //add/modify header info of the list
  header.forEach((addr) => {
    var double_size = addr == 8 && concat == 3 ? [`(i32.mul (i32.const 2))`] : [];
    var tempstmts =
      concat == 2
        ? [`(local.get $$list_cmp2)`, `(i32.add (i32.const ${addr}))`, `(i32.load)`, `(i32.add)`]
        : [];
    stmts.push(
      ...[
        `(local.get $$list_base)`,
        `(i32.add (i32.const ${addr}))`,
        `(local.get $$list_cmp)`,
        `(i32.add (i32.const ${addr}))`,
        `(i32.load)`,
        ...tempstmts,
        ...double_size,
        `(i32.store)`,
      ]
    );
  });

  stmts.push(...[`(local.get $$list_base)`, "(i32.const " + listType + ")", "(i32.store)"]); //create a new list with type

  //check if the current index has reached the size of the list
  condstmts.push(...[`(local.get $$list_bound)`, `(local.get $$list_index)`, `(i32.eq)`]);

  //statement for loop through the compared list and add the elements to the new list
  loopstmts.push(
    ...[
      `(local.get $$list_base)`,
      `(i32.add (i32.const 12))`,
      `(local.get $$list_temp)`,
      `(i32.mul (i32.const 4))`,
      `(i32.add)`,
      `(local.get $$list_cmp)`,
      `(i32.add (i32.const 12))`,
      `(local.get $$list_index)`,
      `(i32.mul (i32.const 4))`,
      `(i32.add)`,
      `(i32.load)`,
      `(i32.store)`,
      `(local.get $$list_index)`,
      `(i32.add (i32.const 1))`,
      `(local.set $$list_index)`,
      `(local.get $$list_temp)`,
      `(i32.add (i32.const 1))`,
      `(local.set $$list_temp)`,
    ]
  );

  cmp.forEach((s) => {
    if (s === ``) {
      stmts.push(
        ...[
          `(i32.const 0)`,
          `(local.set $$list_bound)`,
          `(i32.const 0)`,
          `(local.set $$list_temp)`, //second index
        ]
      );
    } else {
      stmts.push(...[`(local.get $$list_cmp2)`, `(local.set $$list_cmp)`]);
    }

    stmts.push(
      ...[
        `(i32.const 0)`,
        `(local.set $$list_index)`,
        `(local.get $$list_cmp)`,
        `(i32.add (i32.const 4))`,
        `(i32.load)`,
        `(i32.add (local.get $$list_bound))`,
        `(local.set $$list_bound)`,
      ]
    );

    //while loop structure
    stmts.push(
      ...[
        `(block`,
        `(loop`,
        `(br_if 1 ${condstmts.join("\n")})`,
        `${loopstmts.join("\n")}`,
        `(br 0)`,
        `)`,
        `)`,
      ]
    );
  });

  return stmts.concat([
    `(local.get $$list_base)`, // Get address for the object (this is the return value)
  ]);
}

function codeGenExpr(expr: Expr<[Type, Location]>, env: GlobalEnv): Array<string> {
  switch (expr.tag) {
    case "builtin1":
      const argTyp = expr.a[0];
      const argStmts = codeGenExpr(expr.arg, env);
      var callName = expr.name;
      if (expr.name === "print" && argTyp === NUM) {
        callName = "print_num";
      } else if (expr.name === "print" && argTyp === STRING) {
        callName = "print_str";
      } else if (expr.name === "print" && argTyp === BOOL) {
        return argStmts.concat([`(call $print_bool)`]);
      } else if (expr.name === "print" && argTyp === NONE) {
        return argStmts.concat([`(call $print_none)`]);
      }
      return argStmts.concat([`(call $${callName})`]);
    case "builtin2":
      const leftStmts = codeGenExpr(expr.left, env);
      const rightStmts = codeGenExpr(expr.right, env);
      // we will need to check with the built-in functions team to determine how BigNumbers will interface with the built-in functions
      return [
        ...leftStmts,
        ...decodeLiteral,
        ...rightStmts,
        ...decodeLiteral,
        `(call $${expr.name})`,
        ...encodeLiteral,
      ];
    case "literal":
      return codeGenLiteral(expr.value);
    case "id":
      if (env.locals.has(expr.name)) {
        return [`(local.get $${expr.name}) ;; local ${expr.name}`];
      } else {
        return [`(i32.const ${envLookup(env, expr.name)})`, `(i32.load)`];
      }
    case "binop":
      const lhsStmts = codeGenExpr(expr.left, env);
      const rhsStmts = codeGenExpr(expr.right, env);
      if (typeof expr.left.a !== "undefined" && expr.left.a[0].tag === "list") {
        return [...rhsStmts, ...lhsStmts, ...codeGenListCopy(2)];
      } else if (expr.op == BinOp.Is) {
        return [...lhsStmts, ...rhsStmts, codeGenBinOp(expr.op), ...encodeLiteral];
      } else {
        return [
          ...lhsStmts,
          ...decodeLiteral,
          ...rhsStmts,
          ...decodeLiteral,
          codeGenBinOp(expr.op),
          ...encodeLiteral,
        ];
      }
    case "uniop":
      const exprStmts = codeGenExpr(expr.expr, env);
      switch (expr.op) {
        case UniOp.Neg:
          return [...exprStmts, "(call $$bignum_neg)"];
        case UniOp.Not:
          return [`(i32.const 0)`, ...exprStmts, ...decodeLiteral, `(i32.eq)`, ...encodeLiteral];
        default:
          return unreachable(expr);
      }
    case "call":
      var valStmts = expr.arguments.map((arg) => codeGenExpr(arg, env)).flat();
      valStmts.push(`(call $$pushCaller)`);
      valStmts.push(`(call $${expr.name})`);
      valStmts.push(`(call $$popCaller)`);
      return valStmts;
    case "call_expr":
      const callExpr: Array<string> = [];
      const nameExpr = expr.name;
      let funName: string;
      if (nameExpr.tag == "id") {
        // until now, all the function variables are wrapped in references
        // the 'id's serves for global functions
        funName = nameExpr.name;
        callExpr.push(`(i32.load (i32.const ${envLookup(env, funName)})) ;; argument for $fPTR`);
        expr.arguments.forEach((arg) => {
          callExpr.push(codeGenExpr(arg, env).join("\n"));
        });

        // NOTE(alex:mm): necessary in order to root the return value
        callExpr.push(`(call $$pushCaller)`);
        callExpr.push(
          `(call_indirect (type $callType${
            expr.arguments.length + 1
          }) (i32.load (i32.load (i32.const ${envLookup(env, funName)}))))`
        );
        callExpr.push(`(call $$popCaller)`);
      } else if (nameExpr.tag == "lookup") {
        funName = (nameExpr.obj as any).name;
        callExpr.push(`(i32.load (local.get $${funName})) ;; argument for $fPTR`);
        expr.arguments.forEach((arg) => {
          callExpr.push(codeGenExpr(arg, env).join("\n"));
        });
        // NOTE(alex:mm): necessary in order to root the return value
        callExpr.push(`(call $$pushCaller)`);
        callExpr.push(
          `(call_indirect (type $callType${
            expr.arguments.length + 1
          }) (i32.load (i32.load (local.get $${funName}))))`
        );
<<<<<<< HEAD
        callExpr.push(`(call $$popCaller)`);
=======
      } else if (nameExpr.tag == "call_expr") {
        callExpr.push(codeGenExpr(nameExpr, env).join("\n"));
        callExpr.push(`(local.set $$addr)`);
        callExpr.push(`(local.get $$addr) ;; function ptr for the extra argument`);
        expr.arguments.forEach((arg) => {
          callExpr.push(codeGenExpr(arg, env).join("\n"));
        });
        callExpr.push(
          `(call_indirect (type $callType${
            expr.arguments.length + 1
          }) (i32.load (local.get $$addr)))`
        );
>>>>>>> c2ec6799
      } else {
        throw new BaseException.InternalException(
          `Compile Error. Invalid name of tag ${nameExpr.tag}`
        );
      }
      return callExpr;
    case "construct":
<<<<<<< HEAD
      var stmts: Array<string> = [
        `(i32.const ${Number(TAG_CLASS)})   ;; heap-tag: class`,
        `(i32.const ${env.classes.get(expr.name).size * 4})   ;; size in bytes`,
        `(call $$gcalloc)`,
        `(local.set $$allocPointer)`,
        `(local.get $$allocPointer)`, // return to parent expr
        `(local.get $$allocPointer)`, // use in __init__
      ];
      // NOTE(alex): hack to get nested allocations to work
      // Let F by the number of fields in the class
      // Dump the pointer F + 2 times on the stack
      //   * +1 in order to call the __init__ method
      //   * +1 in order to return the leave the pointer at the top of the stack
      const classLayout = env.classes.get(expr.name);
      classLayout.forEach(() => {
        stmts.push(`(local.get $$allocPointer)`);
      });
      classLayout.forEach(([offset, initVal], field) =>
        stmts.push(
          ...[
            // Pointer should be on the top of the stack already
            `(i32.add (i32.const ${offset * 4}))`, // Calc field offset from heap offset
=======
      var stmts: Array<string> = [];
      stmts.push(
        ...[
          "(i32.const 0) ;; to store the updated heap ptr", // Address for our upcoming store instruction
          "(i32.load (i32.const 0))", // Load the dynamic heap head offset
          "(local.set $$string_class)",
          "(i32.load (i32.const 0))",
          `(i32.add (i32.const ${env.classes.get(expr.name).size * 4}))`, // Move heap head beyond the k words we just created for fields
          "(i32.store) ;; to store the updated heap ptr", // Save the new heap offset
        ]
      );
      env.classes.get(expr.name).forEach(([offset, initVal], field) =>
        stmts.push(
          ...[
            `(local.get $$string_class) ;; object address for ${expr.name}`,
            `(i32.add (i32.const ${offset * 4})) ;; offset for ${field}`, // Calc field offset from heap offset
>>>>>>> c2ec6799
            ...codeGenLiteral(initVal), // Initialize field
            `(i32.store) ;; store for ${field}`, // Put the default field value on the heap
          ]
        )
      );
<<<<<<< HEAD
      return stmts.concat([
        // Pointer to deref should be on the top of the stack already
        `(call $${expr.name}$__init__)`, // call __init__
        `(drop)`, // Drop None from __init__
        // Pointer to return should be on the top of the stack already
      ]);
=======
      stmts.push(
        ...[
          "(local.get $$string_class)",
          `(call $${expr.name}$__init__)`, // call __init__
          "(drop)",
          "(local.get $$string_class) ;; return the address of the constructed object",
        ]
      );
      return stmts;
>>>>>>> c2ec6799
    case "method-call":
      let clsName = (expr.obj.a[0] as any).name;
      if (env.classes.get(clsName).has(expr.method)) {
        let callExpr: Array<string> = [];
        let argsExprs = expr.arguments.map((arg) => codeGenExpr(arg, env)).flat();
        callExpr.push(codeGenExpr(expr.obj, env).join("\n"));
        callExpr.push(`(i32.add (i32.const ${env.classes.get(clsName).get(expr.method)[0] * 4}))`);
        callExpr.push(`(i32.load) ;; load the function pointer for the extra argument`);
        callExpr.push(argsExprs.join("\n"));
        callExpr.push(codeGenExpr(expr.obj, env).join("\n"));
        callExpr.push(`(i32.add (i32.const ${env.classes.get(clsName).get(expr.method)[0] * 4}))`);
        callExpr.push(`(i32.load) ;; load the function pointer`);
        callExpr.push(`(i32.load) ;; load the function index`);
        callExpr.push(`(call_indirect (type $callType${expr.arguments.length + 1}))`);
        return callExpr;
      } else {
        var objStmts = codeGenExpr(expr.obj, env);
        var objTyp = expr.obj.a[0];
        if (objTyp.tag !== "class") {
          // I don't think this error can happen
          throw new BaseException.InternalException(
            "Report this as a bug to the compiler developer, this shouldn't happen " + objTyp.tag
          );
        }
        var className = objTyp.name;
        var argsStmts = expr.arguments.map((arg) => codeGenExpr(arg, env)).flat();
        return [...objStmts, ...argsStmts, `(call $${className}$${expr.method})`];
      }
<<<<<<< HEAD
      var className = objTyp.name;
      var argsStmts = expr.arguments
        .map((arg) => codeGenExpr(arg, env))
        .flat()
        .concat();
      return [
        ...objStmts,
        ...argsStmts,
        `(call $$pushCaller)`,
        `(call $${className}$${expr.method})`,
        `(call $$popCaller)`,
      ];
=======
>>>>>>> c2ec6799
    case "lookup":
      var objStmts = codeGenExpr(expr.obj, env);
      var objTyp = expr.obj.a[0];
      if (objTyp.tag !== "class") {
        // I don't think this error can happen
        throw new BaseException.InternalException(
          "Report this as a bug to the compiler developer, this shouldn't happen " + objTyp.tag
        );
      }
      var className = objTyp.name;
      var [offset, _] = env.classes.get(className).get(expr.field);
      if (expr.field == "$deref") {
        return [...objStmts, `(i32.load) ;; dereference`];
      } else {
        return [...objStmts, `(i32.add (i32.const ${offset * 4}))`, `(i32.load)`];
      }
    case "dict":
      let dictStmts: Array<string> = [];
      //Allocate memory on the heap for hashtable. Currently size is 10
      //It finally pushes address of dict on stack, ie the return value
      dictStmts = dictStmts.concat(codeGenDictAlloc(10, env, expr.entries.length));
      expr.entries.forEach((keyval) => {
        const value = codeGenExpr(keyval[1], env);
        dictStmts = dictStmts.concat(codeGenDictKeyVal(keyval[0], value, 10, env));
      });
      return dictStmts;
    case "list-expr":
      var stmts: Array<string> = [];
      var listType = 10;
      var listSize = expr.contents.length;
      var listBound = (expr.contents.length + 10) * 2;
      let listHeader = [listType, listSize, listBound];
      var listindex = 0;
      expr.contents
        .slice()
        .reverse()
        .forEach((lexpr) => {
          stmts.push(...[...codeGenExpr(lexpr, env)]);
        });

      listHeader.forEach((val) => {
        stmts.push(
          ...[
            `(i32.load (i32.const 0))`,
            `(i32.add (i32.const ${listindex * 4}))`,
            "(i32.const " + val + ")",
            "(i32.store)",
          ]
        );
        listindex += 1;
      });

      expr.contents.forEach((lexpr) => {
        stmts.push(
          ...[
            `(local.set $$list_temp)`,
            `(i32.load (i32.const 0))`,
            `(i32.add (i32.const ${listindex * 4}))`,
            `(local.get $$list_temp)`,
            "(i32.store)",
          ]
        );
        listindex += 1;
      });

      //Move heap head to the end of the list and return list address
      return stmts.concat([
        "(i32.load (i32.const 0))",
        "(i32.const 0)",
        "(i32.load (i32.const 0))",
        `(i32.add (i32.const ${(listBound + 3) * 4}))`,
        "(i32.store)",
      ]);

    case "bracket-lookup":
      switch (expr.obj.a[0].tag) {
        case "dict":
          return codeGenDictBracketLookup(expr.obj, expr.key, 10, env);
        case "string":
          var brObjStmts = codeGenExpr(expr.obj, env);
          var brKeyStmts = codeGenExpr(expr.key, env);
          var brStmts = [];
          brStmts.push(
            ...[
              `${brObjStmts.join("\n")}`, //Load the string object to be indexed
              `(local.set $$string_address)`,
              `${brKeyStmts.join("\n")}`, //Gets the index
              ...decodeLiteral,
              `(local.set $$string_index)`,
              `(local.get $$string_index)`,
              `(i32.const 0)(i32.lt_s)`, //check for negative index
              `(if (then (local.get $$string_address)(i32.load)(i32.add (i32.const 1))(local.get $$string_index)(i32.add)(local.set $$string_index)))`, //if -ve, we do length + index
              `(local.get $$string_index)(local.get $$string_address)(i32.load)(i32.gt_s)`, //Check for +ve index out of bounds
              `(local.get $$string_index)(i32.const 0)(i32.lt_s)`, //Check for -ve index out of bounds
              `(i32.or)`, // Check if string index is within bounds, i.e, b/w 0 and string_length
              `(if (then (i32.const -1)(call $print_str)(drop)))`, //Check if string index is out of bounds
              `(local.get $$string_address)`,
              `(i32.add (i32.mul (i32.const 4)(local.get $$string_index)))`, //Add the index * 4 value to the address
              `(i32.add (i32.const 4))`, //Adding 4 since string length is at first index
              `(i32.load)`, //Load the ASCII value of the string index
              `(local.set $$string_val)`, //store value in temp variable
              `(i32.load (i32.const 0))`, //load value at 0
              `(i32.const 0)`, //Length of string is 1
              `(i32.store)`, //Store length of string in the first position
              `(i32.load (i32.const 0))`, //Load latest free memory
              `(i32.add (i32.const 4))`, //Add 4 since we have stored string length at beginning
              `(local.get $$string_val)`, //load value in temp variable
              "(i32.store)", //Store the ASCII value in the new address
            ]
          );
          brStmts.push(
            ...[
              "(i32.load (i32.const 0))", // Get address for the indexed character of the string
              "(i32.const 0)", // Address for our upcoming store instruction
              "(i32.load (i32.const 0))", // Load the dynamic heap head offset
              `(i32.add (i32.const 8))`, // Move heap head beyond the string length
              "(i32.store)", // Save the new heap offset
            ]
          );
          return brStmts;
        case "list":
          var objStmts = codeGenExpr(expr.obj, env);
          //This should eval to a number
          //Multiply it by 4 to use as offset in memory
          var keyStmts = codeGenExpr(expr.key, env);
          //Add 3 to keyStmts to jump over type + size + bound
          //Add that to objStmts base address
          //Load from there
          return objStmts.concat(
            //TODO check for IndexOutOfBounds
            //Coordinate with error group
            /*
            [
              `(i32.add (i32.4)) ;; retrieve list size`,
              `(i32.load)`,
            // size > index
            ],
              keyStmts,
            [
              `(i32.gt_s) ;; compare list size > index`
              `(if (then (call $error)) (else (nop))) ;; call IndexOutOfBounds`
            ],
              objStmts, //reload list base addr & key stmts?
            */
            keyStmts,
            [
              ...decodeLiteral,
              `(i32.mul (i32.const 4))`,
              `(i32.add (i32.const 12)) ;; move past type, size, bound`,
              `(i32.add) ;; retrieve element location`,
              `(i32.load) ;; load list element`,
            ]
          );
        default:
          throw new BaseException.InternalException(
            "Code gen for bracket-lookup for types other than dict not implemented"
          );
      }
    default:
      unhandledTag(expr);
  }
}

function codeGenDictAlloc(hashtableSize: number, env: GlobalEnv, entries: number): Array<string> {
  // NOTE(alex:mm): $$allocPointer is clobbered by inner exprs
  // Dump it to the stack before you codegen for inner exprs
  let dictAllocStmts: Array<string> = [];
  dictAllocStmts = dictAllocStmts.concat([
    `(i32.const ${Number(TAG_DICT)})   ;; heap-tag: dictionary`,
    `(i32.const ${hashtableSize * 4})   ;; size in bytes`,
    `(call $$gcalloc)`,
    `(local.set $$allocPointer)`,
    `(local.get $$allocPointer)`, // return to parent expr
  ]);

  //Ideally this loop should be replaced by call to allocator API to allocate hashtablesize entries on heap.
  for (let i = 0; i < hashtableSize; i++) {
    dictAllocStmts.push(
      ...[
        `(local.get $$allocPointer)`,
        `(i32.add (i32.const ${i * 4}))`, // Calc hash table entry offset from heap offset
        ...codeGenLiteral({ tag: "none" }), // CodeGen for "none" literal
        "(i32.store)", // Initialize to none
      ]
    );
  }
  //Push the base address of dict on the stack to be consumed by each of the key:val pair initialization
  for (let i = 0; i < entries; i++) {
    dictAllocStmts = dictAllocStmts.concat(["(local.get $$allocPointer)"]);
  }

  // entries + 1 dict pointers should be on the stack
  return dictAllocStmts;
}

function allocateStringMemory(string_val: string): Array<string> {
  const stmts = [];
  var i = 1;
  // NOTE(alex:mm): It looks like characters are stored in 4 bytes?
  const allocSizeBytes = (string_val.length + 1) * 4;
  // Storing the length of the string at the beginning
  // TODO(alex:mm): Where is the length storing code?
  stmts.push(
    ...[
      `(i32.const ${Number(TAG_STRING)})  ;; heap-tag: string`,
      `(i32.const ${allocSizeBytes})`,
      `(call $$gcalloc)`,
      `(local.set $$allocPointer)`,
      `(local.get $$allocPointer)`,
      `(i32.const ${string_val.length - 1})`, // Store ASCII value for 0 (end of string)
      "(i32.store)", // Store the ASCII value 0 in the new address
    ]
  );
  while (i != string_val.length + 1) {
    const char_ascii = string_val.charCodeAt(i - 1);
    stmts.push(
      ...[
        `(local.get $$allocPointer)`,
        `(i32.add (i32.const ${i * 4}))`, // Calc string index offset from heap offset
        `(i32.const ${char_ascii})`, // Store the ASCII value of the string index
        "(i32.store)", // Store the ASCII value in the new address
      ]
    );
    i += 1;
  }
  return stmts.concat([
    `(local.get $$allocPointer)`, // return the allocated pointer
  ]);
}

function codeGenDictBracketLookup(
  obj: Expr<[Type, Location]>,
  key: Expr<[Type, Location]>,
  hashtableSize: number,
  env: GlobalEnv
): Array<string> {
  let dictKeyValStmts: Array<string> = [];
  dictKeyValStmts = dictKeyValStmts.concat(codeGenExpr(obj, env));
  dictKeyValStmts = dictKeyValStmts.concat(codeGenExpr(key, env));
  dictKeyValStmts = dictKeyValStmts.concat([
    `(i32.const ${hashtableSize})`,
    "(call $ha$htable$Lookup)",
  ]);
  return dictKeyValStmts.concat(["i32.load"]);
}

//Assumes that base address of dict is pushed onto the stack already
function codeGenDictKeyVal(
  key: Expr<[Type, Location]>,
  val: string[],
  hashtableSize: number,
  env: GlobalEnv
): Array<string> {
  let dictKeyValStmts: Array<string> = [];
  dictKeyValStmts = dictKeyValStmts.concat(codeGenExpr(key, env));
  dictKeyValStmts = dictKeyValStmts.concat(val);
  dictKeyValStmts = dictKeyValStmts.concat([
    `(i32.const ${hashtableSize})`,
    "(call $ha$htable$Update)",
  ]);
  return dictKeyValStmts;
}

function dictUtilFuns(): Array<string> {
  let dictFunStmts: Array<string> = [];
  dictFunStmts.push(
    ...[
      "(func $ha$htable$CreateEntry (param $key i32) (param $val i32)",
      "(i32.load (i32.const 0))", // Loading the address of first empty space
      "(local.get $key)",
      "(i32.store)", // Dumping tag
      "(i32.load (i32.const 0))", // Loading the address of first empty space
      "(i32.const 4)",
      "(i32.add)", // Moving to the next block
      "(local.get $val)",
      "(i32.store)", // Dumping value
      "(i32.load (i32.const 0))", // Loading the address of first empty space
      "(i32.const 8)",
      "(i32.add)", // Moving to the next block
      "(i32.const 0)", //None
      "(i32.store)", // Dumping None in the next
      "(return))",
      "",
    ]
  );

  //This function returns a memory address for the value of a key. It returns -1 if not found.
  dictFunStmts.push(
    ...[
      "(func $ha$htable$Lookup (param $baseAddr i32) (param $key i32) (param $hashtablesize i32) (result i32)",
      "(local $nodePtr i32)", // Local variable to store the address of nodes in linkedList
      "(local $tagHitFlag i32)", // Local bool variable to indicate whether tag is hit
      "(local $returnVal i32)",
      "(i32.const -1)",
      "(local.set $returnVal)", // Initialize returnVal to -1
      "(i32.const 0)",
      "(local.set $tagHitFlag)", // Initialize tagHitFlag to False
      "(local.get $baseAddr)",
      "(local.get $key)",
      "(local.get $hashtablesize)",
      "(i32.rem_s)", //Compute hash
      "(i32.mul (i32.const 4))", //Multiply by 4 for memory offset
      "(i32.add)", //Reaching the proper bucket. Call this bucketAddress
      "(i32.load)",
      "(local.set $nodePtr)",
      "(local.get $nodePtr)",
      "(i32.const 0)", //None
      "(i32.eq)",
      "(if",
      "(then", // if the literal in bucketAddress is None
      "(i32.const -1)",
      "(local.set $returnVal)", // Initialize returnVal to -1
      ")", //close then
      "(else",
      "(block",
      "(loop", // While loop till we find a node whose next is None
      "(local.get $nodePtr)",
      "(i32.load)", // Traversing to head of next node
      "(i32.const 0)", //None
      "(i32.ne)", // If nodePtr not None
      "(if",
      "(then",
      "(local.get $nodePtr)",
      "(i32.load)", //Loading head of linkedList
      "(local.get $key)",
      "(i32.eq)", // if tag is same as the provided one
      "(if",
      "(then",
      "(local.get $nodePtr)",
      "(i32.const 4)",
      "(i32.add)", // Value
      "(local.set $returnVal)",
      "(i32.const 1)",
      "(local.set $tagHitFlag)", // Set tagHitFlag to True
      ")", // closing then
      ")", // closing if
      "(local.get $nodePtr)",
      "(i32.const 8)",
      "(i32.add)", // Next pointer
      "(i32.load)",
      "(local.set $nodePtr)",
      ")", // Closing then
      ")", // Closing if
      "(br_if 0", // Opening br_if
      "(local.get $nodePtr)",
      "(i32.const 0)", //None
      "(i32.ne)", // If nodePtr not None
      "(local.get $tagHitFlag)",
      "(i32.eqz)",
      "(i32.and)",
      ")", // Closing br_if
      "(br 1)",
      ")", // Closing loop
      ")", // Closing Block
      ")", //close else
      ")", // close if
      "(local.get $returnVal)",
      "(return))",
      "",
    ]
  );

  dictFunStmts.push(
    ...[
      "(func $ha$htable$Update (param $baseAddr i32) (param $key i32) (param $val i32) (param $hashtablesize i32)",
      "(local $nodePtr i32)", // Local variable to store the address of nodes in linkedList
      "(local $tagHitFlag i32)", // Local bool variable to indicate whether tag is hit
      "(i32.const 0)",
      "(local.set $tagHitFlag)", // Initialize tagHitFlag to False
      "(local.get $baseAddr)",
      "(local.get $key)",
      "(local.get $hashtablesize)",
      "(i32.rem_s)", //Compute hash
      "(i32.mul (i32.const 4))", //Multiply by 4 for memory offset
      "(i32.add)", //Reaching the proper bucket. Call this bucketAddress
      "(i32.load)",
      "(i32.const 0)", //None
      "(i32.eq)",
      "(if",
      "(then", // if the literal in bucketAddress is None
      "(local.get $key)",
      "(local.get $val)",
      "(call $ha$htable$CreateEntry)", //create node
      "(local.get $baseAddr)", // Recomputing the bucketAddress to update it.
      "(local.get $key)",
      "(local.get $hashtablesize)",
      "(i32.rem_s)", //Compute hash
      "(i32.mul (i32.const 4))", //Multiply by 4 for memory offset
      "(i32.add)", //Recomputed bucketAddress
      "(i32.load (i32.const 0))",
      "(i32.store)", //Updated the bucketAddress pointing towards first element.
      "(i32.const 0)",
      "(i32.load (i32.const 0))",
      "(i32.const 12)",
      "(i32.add)",
      "(i32.store)", // Updating the empty space address in first block
      ")", // Closing then
      "(else", // Opening else
      "(local.get $baseAddr)", // Recomputing the bucketAddress to follow the linkedList.
      "(local.get $key)",
      "(local.get $hashtablesize)",
      "(i32.rem_s)", //Compute hash
      "(i32.mul (i32.const 4))", //Multiply by 4 for memory offset
      "(i32.add)", //Recomputed bucketAddress
      "(i32.load)", //Loading head of linkedList
      "(i32.load)", //Loading the tag of head
      "(local.get $key)",
      "(i32.eq)",
      "(if", // if tag is same as the provided one
      "(then",
      "(local.get $baseAddr)", // Recomputing the bucketAddress to follow the linkedList.
      "(local.get $key)",
      "(local.get $hashtablesize)",
      "(i32.rem_s)", //Compute hash
      "(i32.mul (i32.const 4))", //Multiply by 4 for memory offset
      "(i32.add)", //Recomputed bucketAddress
      "(i32.load)", //Loading head of linkedList
      "(i32.const 4)",
      "(i32.add)", // Value
      "(local.get $val)",
      "(i32.store)", // Updating the value
      "(i32.const 1)",
      "(local.set $tagHitFlag)", // Set tagHitFlag to True
      ")", // closing then
      ")", // closing if
      "(local.get $baseAddr)", // Recomputing the bucketAddress to follow the linkedList.
      "(local.get $key)",
      "(local.get $hashtablesize)",
      "(i32.rem_s)", //Compute hash
      "(i32.mul (i32.const 4))", //Multiply by 4 for memory offset
      "(i32.add)", //Recomputed bucketAddress
      "(i32.load)", //Loading head of linkedList
      "(i32.const 8)",
      "(i32.add)", // Next pointer
      "(local.set $nodePtr)",
      "(block",
      "(loop", // While loop till we find a node whose next is None
      "(local.get $nodePtr)",
      "(i32.load)", // Traversing to head of next node
      "(i32.const 0)", //None
      "(i32.ne)", // If nodePtr not None
      "(if",
      "(then",
      "(local.get $nodePtr)",
      "(i32.load)", //Loading head of linkedList
      "(i32.load)", //Loading the tag of head
      "(local.get $key)",
      "(i32.eq)", // if tag is same as the provided one
      "(if",
      "(then",
      "(local.get $nodePtr)",
      "(i32.load)", //Loading head of linkedList
      "(i32.const 4)",
      "(i32.add)", // Value
      "(local.get $val)",
      "(i32.store)", // Updating the value
      "(i32.const 1)",
      "(local.set $tagHitFlag)", // Set tagHitFlag to True
      ")", // closing then
      ")", // closing if
      "(local.get $nodePtr)",
      "(i32.load)", //Loading head of linkedList
      "(i32.const 8)",
      "(i32.add)", // Next pointer
      "(local.set $nodePtr)",
      ")", // Closing then
      ")", // Closing if
      "(br_if 0", // Opening br_if
      "(local.get $nodePtr)",
      "(i32.load)", // Traversing to head of next node
      "(i32.const 0)", //None
      "(i32.ne)", // If nodePtr not None
      ")", // Closing br_if
      "(br 1)",
      ")", // Closing loop
      ")", // Closing Block
      "(local.get $tagHitFlag)",
      "(i32.const 0)",
      "(i32.eq)", // Add a new node only if tag hit is false.
      "(if",
      "(then",
      "(local.get $key)",
      "(local.get $val)",
      "(call $ha$htable$CreateEntry)", //create node
      "(local.get $nodePtr)", // Get the address of "next" block in node, whose next is None.
      "(i32.load (i32.const 0))",
      "(i32.store)", // Updated the next pointing towards first element of new node.
      "(i32.const 0)",
      "(i32.load (i32.const 0))",
      "(i32.const 12)",
      "(i32.add)",
      "(i32.store)", // Updating the empty space address in first block
      ")", // Closing then inside else
      ")", // Closing if inside else
      ")", // Closing else
      ")", // Closing if
      "(return))", //
    ]
  );
  return dictFunStmts;
}

function codeGenBigInt(num: bigint): Array<string> {
  const WORD_SIZE = 4;
  const mask = BigInt(0x7fffffff);
  var sign = 1;
  var size = 0;
  // fields ? [(0, sign), (1, size)]
  if (num < 0n) {
    sign = 0;
    num *= -1n;
  }
  var words: bigint[] = [];
  do {
    words.push(num & mask);
    num >>= 31n;
    size += 1;
  } while (num > 0n);
  // size MUST be > 0
  // NOTE(alex:mm): $$allocPointer is clobbered when codegen'ing inner exprs
  var alloc = [
    `(i32.const ${TAG_BIGINT})`,
    `(i32.const ${(2 + size) * WORD_SIZE})`, // size in bytes
    `(call $$gcalloc)`,
    `(local.tee $$allocPointer)`,
    `(i32.add (i32.const ${0 * WORD_SIZE}))`, // add space for sign field
    `(i32.const ${sign})`,
    "(i32.store)", // store sign val
    `(local.get $$allocPointer)`,
    `(i32.add (i32.const ${1 * WORD_SIZE}))`, // move offset another 4 for size
    `(i32.const ${size})`, // size is only 32 bits :(
    "(i32.store)", // store size
  ];
  words.forEach((w, i) => {
    alloc = alloc.concat([
      `(local.get $$allocPointer)`,
      `(i32.add (i32.const ${(2 + i) * WORD_SIZE}))`, // advance pointer
      `(i32.const ${w})`,
      ...encodeLiteral,
      "(i32.store)", // store
    ]);
  });
  alloc = alloc.concat([
    `(local.get $$allocPointer)`, // address for the number
  ]);
  console.log(words, size, sign);
  return alloc;
}

function codeGenLiteral(literal: Literal): Array<string> {
  switch (literal.tag) {
    case "string":
      return allocateStringMemory(literal.value);
    case "num":
      if (literal.value <= INT_LITERAL_MAX && literal.value >= INT_LITERAL_MIN) {
        return [`(i32.const ${literal.value})`, ...encodeLiteral];
      } else {
        return codeGenBigInt(literal.value);
      }
    case "bool":
      return [`(i32.const ${Number(literal.value)})`, ...encodeLiteral];
    case "none":
      return [`(i32.const 0)`];
    default:
      unhandledTag(literal);
  }
}

function codeGenBinOp(op: BinOp): string {
  switch (op) {
    case BinOp.Plus:
      return "(i32.add)";
    case BinOp.Minus:
      return "(i32.sub)";
    case BinOp.Mul:
      return "(i32.mul)";
    case BinOp.IDiv:
      return "(i32.div_s)";
    case BinOp.Mod:
      return "(i32.rem_s)";
    case BinOp.Eq:
      return "(i32.eq)";
    case BinOp.Neq:
      return "(i32.ne)";
    case BinOp.Lte:
      return "(i32.le_s)";
    case BinOp.Gte:
      return "(i32.ge_s)";
    case BinOp.Lt:
      return "(i32.lt_s)";
    case BinOp.Gt:
      return "(i32.gt_s)";
    case BinOp.Is:
      return "(i32.eq)";
    case BinOp.And:
      return "(i32.and)";
    case BinOp.Or:
      return "(i32.or)";
  }
}

// Required so that heap-allocated temporaries are considered rooted/reachable
// Without the call to `captureTemps`, heap-allocated temporaries may be accidently
//   freed
// Necessary because cannot scan the WASM stack for pointers so the MemoryManager
//   must maintain its own list of reachable objects
function codeGenTempGuard(c: Array<string>, kind: number): Array<string> {
  switch (kind) {
    case FENCE_TEMPS:
      return ["(call $$captureTemps)"].concat(c).concat(["(call $$releaseTemps)"]);

    case HOLD_TEMPS:
      return ["(call $$captureTemps)"].concat(c);

    case RELEASE_TEMPS:
      return c.concat(["(call $$releaseTemps)"]);
  }
}<|MERGE_RESOLUTION|>--- conflicted
+++ resolved
@@ -59,12 +59,8 @@
 ];
 
 export const decodeLiteral: Array<string> = [`(i32.const ${nTagBits})`, "(i32.shr_s)"];
-<<<<<<< HEAD
-export function augmentEnv(env: GlobalEnv, prog: Program<Type>, mm: MemoryManager): GlobalEnv {
-=======
-
-export function augmentEnv(env: GlobalEnv, prog: Program<[Type, Location]>): GlobalEnv {
->>>>>>> c2ec6799
+
+export function augmentEnv(env: GlobalEnv, prog: Program<[Type, Location]>, mm: MemoryManager): GlobalEnv {
   const newGlobals = new Map(env.globals);
   const newClasses = new Map(env.classes);
   const newFuns = new Map(env.funs);
@@ -125,17 +121,6 @@
   mainSource: string;
   newEnv: GlobalEnv;
 };
-
-function myMemAlloc(name: string, size: number): Array<string> {
-  const allocs: Array<string> = [];
-  allocs.push(`(local.set ${name} (i32.load (i32.const 0))) ;; allocate memory for ${name}`);
-  allocs.push(
-    `(i32.store (i32.const 0) (i32.add (local.get ${name}) (i32.const ${
-      size * 4
-    }))) ;; update the heap ptr`
-  );
-  return allocs;
-}
 
 export function makeLocals(locals: Set<string>): Array<string> {
   const localDefines: Array<string> = [];
@@ -163,33 +148,20 @@
   };
 }
 
-<<<<<<< HEAD
-export function compile(ast: Program<Type>, env: GlobalEnv, mm: MemoryManager): CompileResult {
-  console.log("program", ast);
+export function compile(ast: Program<[Type, Location]>, env: GlobalEnv, mm: MemoryManager): CompileResult {
   const withDefines = augmentEnv(env, ast, mm);
-=======
-export function compile(ast: Program<[Type, Location]>, env: GlobalEnv): CompileResult {
-  const withDefines = augmentEnv(env, ast);
->>>>>>> c2ec6799
 
   let stackIndexOffset = 0; // NOTE(alex:mm): assumes start function has no params
   const definedVars: Set<string> = new Set(); //getLocals(ast);
   definedVars.add("$last");
-<<<<<<< HEAD
   definedVars.add("$allocPointer"); // Used to cache the result of `gcalloc`
-=======
   definedVars.add("$addr"); // address of the allocated memory
->>>>>>> c2ec6799
   definedVars.add("$list_base");
   definedVars.add("$list_index");
   definedVars.add("$list_temp");
   definedVars.add("$list_bound");
   definedVars.add("$list_cmp");
-<<<<<<< HEAD
   definedVars.add("$list_cmp2");
-  definedVars.add("$addr"); // by closure group
-=======
->>>>>>> c2ec6799
   definedVars.add("$destruct");
   definedVars.add("$string_val"); //needed for string operations
   definedVars.add("$string_class"); //needed for strings in class
@@ -223,15 +195,8 @@
   // const stmts = ast.filter((stmt) => stmt.tag !== "fun");
 
   const inits = ast.inits.map((init) => codeGenInit(init, withDefines)).flat();
-<<<<<<< HEAD
   const commandGroups = ast.stmts.map((stmt) => codeGenStmt(stmt, withDefines));
   const commands = localDefines.concat(initFuns.concat(inits.concat(...commandGroups)));
-=======
-
-  const commandGroups = ast.stmts.map((stmt) => codeGenStmt(stmt, withDefines));
-  const commands = localDefines.concat(initFuns.concat(inits.concat(...commandGroups)));
-
->>>>>>> c2ec6799
   withDefines.locals.clear();
 
   return {
@@ -290,19 +255,12 @@
       const valueCode = codeGenExpr(stmt.value, env);
       const getValue = "(local.get $$destruct)";
 
-<<<<<<< HEAD
       // TODO(alex): make more granular?
-      return codeGenTempGuard(
-        [...valueCode, "local.set $$destruct", ...codeGenDestructure(stmt.destruct, getValue, env)],
-        FENCE_TEMPS
-      );
-=======
-      return [
+      return codeGenTempGuard([
         ...valueCode,
         "(local.set $$destruct)",
         ...codeGenDestructure(stmt.destruct, getValue, env),
-      ];
->>>>>>> c2ec6799
+      ], FENCE_TEMPS);
     case "expr":
       var exprStmts = codeGenExpr(stmt.expr, env);
       return codeGenTempGuard(exprStmts.concat([`(local.set $$last)`]), FENCE_TEMPS);
@@ -517,16 +475,12 @@
   return assignStmts;
 }
 
-<<<<<<< HEAD
-function codeGenAssignable(target: Assignable<Type>, value: string[], env: GlobalEnv): string[] {
-  // NOTE(alex:mm): temp guards are generated at the statement level
-=======
 function codeGenAssignable(
   target: Assignable<[Type, Location]>,
   value: string[],
   env: GlobalEnv
 ): string[] {
->>>>>>> c2ec6799
+  // NOTE(alex:mm): temp guards are generated at the statement level
   switch (target.tag) {
     case "id": // Variables
       if (env.locals.has(target.name)) {
@@ -553,12 +507,6 @@
           "Report this as a bug to the compiler developer, this shouldn't happen " + objTyp.tag
         );
       }
-<<<<<<< HEAD
-      var className = objTyp.name;
-      var [offset, _] = env.classes.get(className).get(target.field);
-      const result = [...objStmts, `(i32.add (i32.const ${offset * 4}))`, ...value, `(i32.store)`];
-      return result;
-=======
       const className = objTyp.name;
       const [offset, _] = env.classes.get(className).get(target.field);
       if (target.field == "$deref") {
@@ -566,7 +514,6 @@
       } else {
         return [...objStmts, `(i32.add (i32.const ${offset * 4}))`, ...value, `(i32.store)`];
       }
->>>>>>> c2ec6799
     case "bracket-lookup":
       switch (target.obj.a[0].tag) {
         case "dict":
@@ -597,7 +544,6 @@
   }
 }
 
-<<<<<<< HEAD
 // NOTE(alex:mm): Assuming this is only called for closure allocation
 //   which uses a class-based layout
 function myMemAlloc(name: string, sizeInValueCount: number): Array<string> {
@@ -610,8 +556,6 @@
   return allocs;
 }
 
-=======
->>>>>>> c2ec6799
 function initNested(nested: Array<string>, env: GlobalEnv): Array<string> {
   // this is where the closures are constructed, except for global closures
   // the accesses of callable variables does not create a closure
@@ -661,12 +605,8 @@
   return inits;
 }
 
-<<<<<<< HEAD
-function codeGenClosureDef(def: ClosureDef<Type>, env: GlobalEnv): Array<string> {
+function codeGenClosureDef(def: ClosureDef<[Type, Location]>, env: GlobalEnv): Array<string> {
   let currentLocalIndex = 0;
-=======
-function codeGenClosureDef(def: ClosureDef<[Type, Location]>, env: GlobalEnv): Array<string> {
->>>>>>> c2ec6799
   const definedVars: Set<string> = new Set();
   definedVars.add("$allocPointer"); // Used to cache the result of `gcalloc`
   definedVars.add("$last");
@@ -711,8 +651,7 @@
   env.locals.clear();
 
   return [
-<<<<<<< HEAD
-    `(func $${def.name} (param ${funPtr} i32) ${params} (result i32)
+    `(func $${def.name} (param ${fPTR} i32) ${params} (result i32)
     ${localDefs}
     (call $$pushFrame)
     ${inits}
@@ -724,18 +663,6 @@
     (i32.const 0)
     (return)
     )`,
-=======
-    `(func $${def.name} (param ${fPTR} i32) ${params} (result i32)
-${localDefs}
-${inits}
-${refs}
-${nonlocals}
-${nested}
-${stmts}
-(i32.const 0)
-(return)
-)`,
->>>>>>> c2ec6799
   ];
 }
 
@@ -1035,9 +962,7 @@
             expr.arguments.length + 1
           }) (i32.load (i32.load (local.get $${funName}))))`
         );
-<<<<<<< HEAD
         callExpr.push(`(call $$popCaller)`);
-=======
       } else if (nameExpr.tag == "call_expr") {
         callExpr.push(codeGenExpr(nameExpr, env).join("\n"));
         callExpr.push(`(local.set $$addr)`);
@@ -1045,12 +970,13 @@
         expr.arguments.forEach((arg) => {
           callExpr.push(codeGenExpr(arg, env).join("\n"));
         });
+        callExpr.push(`(call $$pushCaller)`);
         callExpr.push(
           `(call_indirect (type $callType${
             expr.arguments.length + 1
           }) (i32.load (local.get $$addr)))`
         );
->>>>>>> c2ec6799
+        callExpr.push(`(call $$popCaller)`);
       } else {
         throw new BaseException.InternalException(
           `Compile Error. Invalid name of tag ${nameExpr.tag}`
@@ -1058,7 +984,6 @@
       }
       return callExpr;
     case "construct":
-<<<<<<< HEAD
       var stmts: Array<string> = [
         `(i32.const ${Number(TAG_CLASS)})   ;; heap-tag: class`,
         `(i32.const ${env.classes.get(expr.name).size * 4})   ;; size in bytes`,
@@ -1081,47 +1006,17 @@
           ...[
             // Pointer should be on the top of the stack already
             `(i32.add (i32.const ${offset * 4}))`, // Calc field offset from heap offset
-=======
-      var stmts: Array<string> = [];
-      stmts.push(
-        ...[
-          "(i32.const 0) ;; to store the updated heap ptr", // Address for our upcoming store instruction
-          "(i32.load (i32.const 0))", // Load the dynamic heap head offset
-          "(local.set $$string_class)",
-          "(i32.load (i32.const 0))",
-          `(i32.add (i32.const ${env.classes.get(expr.name).size * 4}))`, // Move heap head beyond the k words we just created for fields
-          "(i32.store) ;; to store the updated heap ptr", // Save the new heap offset
-        ]
-      );
-      env.classes.get(expr.name).forEach(([offset, initVal], field) =>
-        stmts.push(
-          ...[
-            `(local.get $$string_class) ;; object address for ${expr.name}`,
-            `(i32.add (i32.const ${offset * 4})) ;; offset for ${field}`, // Calc field offset from heap offset
->>>>>>> c2ec6799
             ...codeGenLiteral(initVal), // Initialize field
             `(i32.store) ;; store for ${field}`, // Put the default field value on the heap
           ]
         )
       );
-<<<<<<< HEAD
       return stmts.concat([
         // Pointer to deref should be on the top of the stack already
         `(call $${expr.name}$__init__)`, // call __init__
         `(drop)`, // Drop None from __init__
         // Pointer to return should be on the top of the stack already
       ]);
-=======
-      stmts.push(
-        ...[
-          "(local.get $$string_class)",
-          `(call $${expr.name}$__init__)`, // call __init__
-          "(drop)",
-          "(local.get $$string_class) ;; return the address of the constructed object",
-        ]
-      );
-      return stmts;
->>>>>>> c2ec6799
     case "method-call":
       let clsName = (expr.obj.a[0] as any).name;
       if (env.classes.get(clsName).has(expr.method)) {
@@ -1135,7 +1030,9 @@
         callExpr.push(`(i32.add (i32.const ${env.classes.get(clsName).get(expr.method)[0] * 4}))`);
         callExpr.push(`(i32.load) ;; load the function pointer`);
         callExpr.push(`(i32.load) ;; load the function index`);
+        callExpr.push(`(call $$pushCaller)`);
         callExpr.push(`(call_indirect (type $callType${expr.arguments.length + 1}))`);
+        callExpr.push(`(call $$popCaller)`);
         return callExpr;
       } else {
         var objStmts = codeGenExpr(expr.obj, env);
@@ -1148,23 +1045,14 @@
         }
         var className = objTyp.name;
         var argsStmts = expr.arguments.map((arg) => codeGenExpr(arg, env)).flat();
-        return [...objStmts, ...argsStmts, `(call $${className}$${expr.method})`];
+        return [
+          ...objStmts,
+          ...argsStmts,
+          `(call $$pushCaller)`,
+          `(call $${className}$${expr.method})`
+          `(call $$popCaller)`,
+        ];
       }
-<<<<<<< HEAD
-      var className = objTyp.name;
-      var argsStmts = expr.arguments
-        .map((arg) => codeGenExpr(arg, env))
-        .flat()
-        .concat();
-      return [
-        ...objStmts,
-        ...argsStmts,
-        `(call $$pushCaller)`,
-        `(call $${className}$${expr.method})`,
-        `(call $$popCaller)`,
-      ];
-=======
->>>>>>> c2ec6799
     case "lookup":
       var objStmts = codeGenExpr(expr.obj, env);
       var objTyp = expr.obj.a[0];
