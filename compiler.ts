import {
  Stmt,
  Expr,
  UniOp,
  BinOp,
  Type,
  Program,
  Literal,
  FunDef,
  ClosureDef,
  VarInit,
  Class,
  Destructure,
  Location,
  Assignable,
} from "./ast";
import { NUM, BOOL, NONE, CLASS, STRING, unhandledTag, unreachable } from "./utils";
import * as BaseException from "./error";
import {
  MemoryManager,
  TAG_BIGINT,
  TAG_CLASS,
  TAG_CLOSURE,
  TAG_DICT,
  TAG_DICT_ENTRY,
  TAG_LIST,
  TAG_OPAQUE,
  TAG_REF,
  TAG_STRING,
} from "./alloc";
import { augmentFnGc } from "./compiler-gc";

// https://learnxinyminutes.com/docs/wasm/

// Numbers are offsets into global memory
export type GlobalEnv = {
  globals: Map<string, number>;
  classes: Map<string, Map<string, [number, Literal]>>;
  locals: Map<string, number>; // Map from local/param to stack slot index
  funs: Map<string, [number, Array<string>]>; // <function name, [tbl idx, Array of nonlocals]>
};

export const emptyEnv: GlobalEnv = {
  globals: new Map(),
  classes: new Map(),
  locals: new Map(),
  funs: new Map(),
};

const FENCE_TEMPS = 2;
const RELEASE_TEMPS = 1;
const HOLD_TEMPS = 0;

export const nTagBits = 1;
const INT_LITERAL_MAX = BigInt(2 ** (31 - nTagBits) - 1);
const INT_LITERAL_MIN = BigInt(-(2 ** (31 - nTagBits)));

export enum ListContentTag {
  Num = 0,
  Bool,
  None,
  Str,
  Class,
  List,
  Dict,
  Callable,
}

enum ListCopyMode {
  Copy = 0,
  Slice,
  Double,
  Concat,
}

export const encodeLiteral: Array<string> = [
  `(i32.const ${nTagBits})`,
  "(i32.shl)",
  "(i32.const 1)", // literals are tagged with a 1 in the LSB
  "(i32.add)",
];

export const decodeLiteral: Array<string> = [`(i32.const ${nTagBits})`, "(i32.shr_s)"];

export function augmentEnv(
  env: GlobalEnv,
  prog: Program<[Type, Location]>,
  mm: MemoryManager
): GlobalEnv {
  const newGlobals = new Map(env.globals);
  const newClasses = new Map(env.classes);
  const newFuns = new Map(env.funs);

  // set the referenced value to be num since we use i32 in wasm
  const RefMap = new Map<string, [number, Literal]>();
  RefMap.set("$deref", [0, { tag: "num", value: BigInt(0) }]);
  newClasses.set("$ref", RefMap);

  let idx = newFuns.size;
  prog.closures.forEach((clo) => {
    newFuns.set(clo.name, [idx, clo.nonlocals]);
    idx += 1;
    if (clo.isGlobal) {
      const globalAddr = mm.staticAlloc(4n);
      newGlobals.set(clo.name, Number(globalAddr));
    }
  });

  prog.inits.forEach((v) => {
    // Allocate static memory for the global variable
    // NOTE(alex:mm) assumes that allocations return a 32-bit address
    const globalAddr = mm.staticAlloc(4n);
    console.log(`global var '${v.name}' addr: ${globalAddr.toString()}`);
    newGlobals.set(v.name, Number(globalAddr));
    mm.addGlobal(globalAddr);
  });
  // for rg
  const rgAddr = mm.staticAlloc(4n);
  newGlobals.set("rg", Number(rgAddr));
  mm.addGlobal(rgAddr);

  prog.classes.forEach((cls) => {
    const classFields = new Map();
    cls.fields.forEach((field, i) => classFields.set(field.name, [i, field.value]));
    newClasses.set(cls.name, classFields);
  });

  return {
    globals: newGlobals,
    classes: newClasses,
    locals: env.locals,
    funs: newFuns,
  };
}

// function envLookup(env: GlobalEnv, name: string): number {
//   if (!env.globals.has(name)) {
//     console.log("Could not find " + name + " in ", env);
//     throw new Error("Could not find name " + name);
//   }
//   return env.globals.get(name) * 4; // 4-byte values
// }

type CompileResult = {
  functions: string;
  mainSource: string;
  newEnv: GlobalEnv;
};

export function makeLocals(locals: Set<string>): Array<string> {
  const localDefines: Array<string> = [];
  locals.forEach((v) => {
    localDefines.push(`(local $${v} i32)`);
  });
  return localDefines;
}

//Any built-in WASM functions go here
export function libraryFuns(): string {
  var libfunc = dictUtilFuns().join("\n");
  libfunc += "\n" + listBuiltInFuns().join("\n");
  return libfunc;
}

export function makeId<A>(a: A, x: string): Destructure<A> {
  return {
    isDestructured: false,
    targets: [
      {
        target: { a: a, tag: "id", name: x },
        starred: false,
        ignore: false,
      },
    ],
  };
}

export function makeLookup<A>(a: A, obj: Expr<A>, field: string): Destructure<A> {
  return {
    isDestructured: false,
    targets: [
      {
        ignore: false,
        starred: false,
        target: {
          a: a,
          tag: "lookup",
          field: field,
          obj: obj,
        },
      },
    ],
    valueType: a,
  };
}

export function compile(
  ast: Program<[Type, Location]>,
  env: GlobalEnv,
  mm: MemoryManager
): CompileResult {
  const withDefines = augmentEnv(env, ast, mm);

  let stackIndexOffset = 0; // NOTE(alex:mm): assumes start function has no params
  const definedVars: Set<string> = new Set(); //getLocals(ast);
  definedVars.add("$last");
  definedVars.add("$allocPointer"); // Used to cache the result of `gcalloc`
  definedVars.add("$addr"); // address of the allocated memory
  definedVars.add("$list_base");
  definedVars.add("$list_index");
  definedVars.add("$list_index2");
  definedVars.add("$list_temp");
  definedVars.add("$list_size");
  definedVars.add("$list_bound");
  definedVars.add("$list_cmp");
  definedVars.add("$list_cmp2");
  definedVars.add("$destruct");
  definedVars.add("$string_val"); //needed for string operations
  definedVars.add("$string_class"); //needed for strings in class
  definedVars.add("$string_index"); //needed for string index check out of bounds
  definedVars.add("$string_address"); //needed for string indexing
  definedVars.forEach((v) => {
    env.locals.set(v, stackIndexOffset);
    stackIndexOffset += 1;
  });
  const localDefines = makeLocals(definedVars);

  const funs: Array<string> = [];
  ast.funs.forEach((f) => {
    funs.push(codeGenFunDef(f, withDefines).join("\n"));
  });

  ast.closures.forEach((clo) => {
    funs.push(codeGenClosureDef(clo, withDefines).join("\n"));
  });

  const globalFuns: Array<string> = [];
  ast.closures.forEach((clo) => {
    if (clo.isGlobal) {
      globalFuns.push(clo.name);
    }
  });
  const initFuns = initGlobalFuns(globalFuns, withDefines);

  const classes: Array<string> = ast.classes.map((cls) => codeGenClass(cls, withDefines)).flat();
  const allFuns = funs.concat(classes).join("\n\n");
  // const stmts = ast.filter((stmt) => stmt.tag !== "fun");

  const inits = ast.inits.map((init) => codeGenInit(init, withDefines)).flat();
  const commandGroups = ast.stmts.map((stmt) => codeGenStmt(stmt, withDefines));
  const commands = localDefines.concat(initFuns.concat(inits.concat(...commandGroups)));
  const augmentedCommands = augmentFnGc(commands, withDefines.locals, {
    main: true,
    debug: {
      name: "entry",
    },
  });
  withDefines.locals.clear();

  return {
    functions: allFuns,
    mainSource: augmentedCommands.join("\n"),
    newEnv: withDefines,
  };
}

function initGlobalFuns(funs: Array<string>, env: GlobalEnv): Array<string> {
  const inits: Array<string> = [];
  funs.forEach((fun) => {
    let fun_info = env.funs.get(fun);
    let idx = fun_info[0];
    let length = fun_info[1].length;
    let loc = envLookup(env, fun);
    inits.push(...myMemAlloc(`$$addr`, length + 1, true));
    inits.push(`(i32.store (local.get $$addr) (i32.const ${idx})) ;; function idx`);
    inits.push(`(i32.store (i32.const ${loc}) (local.get $$addr)) ;; global function reference`);
  });

  // global functions have no nonlocals, assert length == 0
  return inits;
}

function envLookup(env: GlobalEnv, name: string): number {
  //if(!env.globals.has(name)) { console.log("Could not find " + name + " in ", env); throw new Error("Could not find name " + name); }
  if (!env.globals.has(name)) {
    console.log("Could not find " + name + " in ", env);
    throw new BaseException.InternalException(
      "Report this as a bug to the compiler developer, this shouldn't happen "
    );
  }
  // NOTE(alex:mm): ADDRESS of the global variable is store in the environment
  return env.globals.get(name);
}

function codeGenStmt(stmt: Stmt<[Type, Location]>, env: GlobalEnv): Array<string> {
  switch (stmt.tag) {
    case "return":
      var valStmts = codeGenTempGuard(codeGenExpr(stmt.value, env), FENCE_TEMPS);
      valStmts.push("(return)");
      return valStmts;
    case "assignment":
      const valueCode = codeGenExpr(stmt.value, env);
      const getValue = "(local.get $$destruct)";

      // TODO(alex): make more granular?
      return codeGenTempGuard(
        [
          ...valueCode,
          "(local.set $$destruct)",
          ...codeGenDestructure(stmt.destruct, getValue, env),
        ],
        FENCE_TEMPS
      );
    case "expr":
      var exprStmts = codeGenExpr(stmt.expr, env);
      return codeGenTempGuard(exprStmts.concat([`(local.set $$last)`]), FENCE_TEMPS);
    case "if":
      // TODO(alex:mm): Are these temporary guards correct/minimal?
      var condExpr = codeGenTempGuard(
        codeGenExpr(stmt.cond, env).concat(decodeLiteral),
        FENCE_TEMPS
      );
      var thnStmts = stmt.thn.map((innerStmt) => codeGenStmt(innerStmt, env)).flat();
      var elsStmts = stmt.els.map((innerStmt) => codeGenStmt(innerStmt, env)).flat();
      return condExpr
        .concat(["(if (then"])
        .concat(thnStmts)
        .concat([")", "(else"])
        .concat(elsStmts)
        .concat(["))"]);
    case "while":
      var wcondExpr = codeGenTempGuard(
        codeGenExpr(stmt.cond, env).concat(decodeLiteral),
        FENCE_TEMPS
      );
      var bodyStmts = stmt.body.map((innerStmt) => codeGenStmt(innerStmt, env)).flat();
      return ["(block (loop (br_if 1"]
        .concat(wcondExpr)
        .concat(["(i32.eqz))"])
        .concat(bodyStmts)
        .concat(["(br 0) ))"]);
    case "for":
      var bodyStmts = stmt.body.map((innerStmt) => codeGenStmt(innerStmt, env)).flat();
      var iter = codeGenExpr(stmt.iterable, env);

      var rgExpr: Expr<[Type, Location]> = {
        a: [CLASS("Range"), stmt.a[1]],
        tag: "id",
        name: "rg",
      };
      var Expr_cur: Expr<[Type, Location]> = {
        a: [NUM, stmt.a[1]],
        tag: "lookup",
        obj: rgExpr,
        field: "cur",
      };
      var Code_cur = codeGenExpr(Expr_cur, env);

      var Expr_stop: Expr<[Type, Location]> = {
        a: [NUM, stmt.a[1]],
        tag: "lookup",
        obj: rgExpr,
        field: "stop",
      };
      var Code_stop = codeGenExpr(Expr_stop, env);

      var Expr_step: Expr<[Type, Location]> = {
        a: [NUM, stmt.a[1]],
        tag: "lookup",
        obj: rgExpr,
        field: "step",
      };
      var Code_step_expr = codeGenExpr(Expr_step, env);

      // name = cur
      var ass: Stmt<[Type, Location]> = {
        a: [NONE, stmt.a[1]],
        tag: "assignment",
        destruct: makeId([NUM, stmt.a[1]], stmt.name),
        value: Expr_cur,
      };
      var Code_ass = codeGenStmt(ass, env);

      // add step to cur
      var ncur: Expr<[Type, Location]> = {
        a: [NUM, stmt.a[1]],
        tag: "binop",
        op: BinOp.Plus,
        left: Expr_cur,
        right: Expr_step,
      };
      var step: Stmt<[Type, Location]> = {
        a: rgExpr.a,
        tag: "assignment",
        destruct: makeLookup(rgExpr.a, rgExpr, "cur"),
        value: ncur,
      };
      var Code_step = codeGenStmt(step, env);

      // stop condition cur<step
      var Expr_cond: Expr<[Type, Location]> = {
        a: [BOOL, stmt.a[1]],
        tag: "binop",
        op: BinOp.Gte,
        left: Expr_cur,
        right: Expr_stop,
      };
      var Code_cond = codeGenExpr(Expr_cond, env);

      // if have index
      if (stmt.index) {
        var iass: Stmt<[Type, Location]> = {
          a: [NONE, stmt.a[1]],
          tag: "assignment",
          destruct: makeId([NUM, stmt.a[1]], stmt.index),
          value: { a: [NUM, stmt.a[1]], tag: "literal", value: { tag: "num", value: BigInt(0) } },
        };
        var Code_iass = codeGenStmt(iass, env);

        var nid: Expr<[Type, Location]> = {
          a: [NUM, stmt.a[1]],
          tag: "binop",
          op: BinOp.Plus,
          left: { a: [NUM, stmt.a[1]], tag: "id", name: stmt.index },
          right: { a: [NUM, stmt.a[1]], tag: "literal", value: { tag: "num", value: BigInt(1) } },
        };
        var niass: Stmt<[Type, Location]> = {
          a: [NONE, stmt.a[1]],
          tag: "assignment",
          destruct: makeId([NUM, stmt.a[1]], stmt.index),
          value: nid,
        };
        var Code_idstep = codeGenStmt(niass, env);
        // iterable should be a Range object
        return codeGenTempGuard(
          [
            `(i32.const ${envLookup(env, "rg")})`,
            ...iter,
            `(i32.store)`,
            ...Code_iass,
            "(block",
            "(loop",
            ...Code_step,
            ...Code_idstep,
            ...["(bf_if 1", ...Code_cond, ...decodeLiteral, "))"],
            ...Code_ass,
            ...bodyStmts,
            "(br 0)",
            "))",
          ],
          FENCE_TEMPS
        );
      }
      // iterable should be a Range object
      // test
      // ${Code_cond.join("\n")}(call $print_bool)(local.set $$last)
      // ${Code_cur.join("\n")}(call $print_num)(local.set $$last)
      // ${Code_stop.join("\n")}(call $print_num)(local.set $$last)
      // ${Code_step_expr.join("\n")}(call $print_num)(local.set $$last)
      return codeGenTempGuard(
        [
          `(i32.const ${envLookup(env, "rg")})`,
          ...iter,
          `(i32.store)`,
          `(block`,
          `  (loop`,
          ...Code_step,
          ...[`(br_if 1 `, ...Code_cond, ...decodeLiteral, ")"],
          ...Code_ass,
          ...bodyStmts,
          `(br 0)`,
          `))`,
        ],
        FENCE_TEMPS
      );
    case "pass":
      return [];
    case "break":
      // break to depth
      return [`(br ${stmt.depth})`];
    case "continue":
      console.log(stmt);
      return [`(br ${stmt.depth})`];
    default:
      unhandledTag(stmt);
  }
}

/**
 * Generate assign statements as described by the destructuring term
 * @param destruct Destructuring description of assign targets
 * @param value WASM code literal value for fetching the referenced value. E.g. "(local.get $$myValue)"
 * @param env GlobalEnv
 */
function codeGenDestructure(
  destruct: Destructure<[Type, Location]>,
  value: string,
  env: GlobalEnv
): string[] {
  let assignStmts: string[] = [];

  if (destruct.isDestructured) {
    const objTyp = destruct.valueType[0];
    if (objTyp.tag === "class") {
      const className = objTyp.name;
      const classFields = env.classes.get(className).values();
      // Collect every assignStmt

      assignStmts = destruct.targets.flatMap(({ target }) => {
        const [offset, _] = classFields.next().value;
        // The WASM code value that we extracted from the object at this current offset
        const addressOffset = offset * 4;
        const fieldValue = [`(i32.add ${value} (i32.const ${addressOffset}))`, `(i32.load)`];

        return codeGenAssignable(target, fieldValue, env);
      });
    } else {
      // Currently assumes that the valueType of our destructure is an object
      throw new BaseException.InternalException(
        "Destructuring not supported yet for types other than 'class'"
      );
    }
  } else {
    const target = destruct.targets[0];
    if (!target.ignore) {
      assignStmts = codeGenAssignable(target.target, [value], env);
    }
  }

  return assignStmts;
}

function codeGenAssignable(
  target: Assignable<[Type, Location]>,
  value: string[],
  env: GlobalEnv
): string[] {
  // NOTE(alex:mm): temp guards are generated at the statement level
  switch (target.tag) {
    case "id": // Variables
      if (env.locals.has(target.name)) {
        const localIndex = env.locals.get(target.name);
        const result = [...value, `(local.set $${target.name})`];

        return result;
      } else {
        const locationToStore = [`(i32.const ${envLookup(env, target.name)}) ;; ${target.name}`];
        return [...locationToStore, ...value, "(i32.store)"];
      }
    case "lookup": // Field lookup
      const objStmts = codeGenExpr(target.obj, env);
      const objTyp = target.obj.a[0];
      if (objTyp.tag !== "class") {
        // I don't think this error can happen
        throw new BaseException.InternalException(
          "Report this as a bug to the compiler developer, this shouldn't happen " + objTyp.tag
        );
      }
      const className = objTyp.name;
      const [offset, _] = env.classes.get(className).get(target.field);
      if (target.field == "$deref") {
        return [...objStmts, ...value, `(i32.store)`];
      } else {
        return [...objStmts, `(i32.add (i32.const ${offset * 4}))`, ...value, `(i32.store)`];
      }
    case "bracket-lookup":
      switch (target.obj.a[0].tag) {
        case "dict":
          return codeGenExpr(target.obj, env).concat(codeGenDictKeyVal(target.key, value, 10, env));
        case "list":
          const listObjStmts = codeGenExpr(target.obj, env);
          const listKeyStmts = codeGenExpr(target.key, env);
          //Add base + (3*4) + (key*4)
          //TODO key is bigNum handling
          const listLocationToStore = [
            ...listObjStmts,
            `(i32.add (i32.const 12)) ;; move past type, size, bound`,
            ...listKeyStmts,
            ...decodeLiteral,
            `(i32.mul (i32.const 4)) `,
            `(i32.add)`,
          ];
          return [...listLocationToStore, ...value, "(i32.store)"];
        default:
          throw new BaseException.InternalException(
            "Bracket-assign for types other than dict not implemented"
          );
      }
    default:
      // Force type error if assignable is added without implementation
      // At the very least, there should be a stub
      const err: never = target;
      throw new BaseException.InternalException(`Unknown target ${JSON.stringify(err)} (compiler)`);
  }
}

function codeGenInit(init: VarInit<[Type, Location]>, env: GlobalEnv): Array<string> {
  const value = codeGenLiteral(init.value);
  if (env.locals.has(init.name)) {
    return [...value, `(local.set $${init.name})`];
  } else {
    const locationToStore = [
      `(i32.const ${envLookup(env, init.name)}) ;; global variable ${init.name}`,
    ];
    return locationToStore.concat(value).concat([`(i32.store)`]);
  }
}

// NOTE(alex:mm): Assuming this is only called for closure allocation
//   which uses a class-based layout
function myMemAlloc(name: string, sizeInValueCount: number, closure?: boolean): Array<string> {
  const allocs: Array<string> = [];
  const sizeInBytes = sizeInValueCount * 4;
  let tag = closure ? TAG_CLOSURE : TAG_REF;
  allocs.push(
    `(i32.const ${Number(closure ? TAG_CLOSURE : TAG_REF)}) ;; heap-tag: ${
      closure ? "closure" : "ref"
    }`
  );
  allocs.push(`(i32.const ${sizeInBytes})`);
  allocs.push(`(call $$gcalloc)`);
  allocs.push(`(local.set ${name}) ;; allocate memory for ${name}`);
  return allocs;
}

function initNested(nested: Array<string>, env: GlobalEnv): Array<string> {
  // this is where the closures are constructed, except for global closures
  // the accesses of callable variables does not create a closure
  const inits: Array<string> = [];

  nested.forEach((fun) => {
    inits.push(...myMemAlloc(`$${fun}_$ref`, 1));
  });

  nested.forEach((fun) => {
    let [idx, nonlocals] = env.funs.get(fun);
    // NOTE(alex:mm): Pass `true` to allocate with TAG_CLOSURE
    inits.push(...myMemAlloc(`$$addr`, nonlocals.length + 1, true));
    inits.push(`(i32.store (local.get $$addr) (i32.const ${idx})) ;; function idx`);
    nonlocals.forEach((v, i) => {
      // the dependent variable 'v' exists in the parent scope
      inits.push(
        `(i32.store (i32.add (local.get $$addr) (i32.const ${(i + 1) * 4})) (local.get $${v}_$ref))`
      );
    });
    inits.push(`(i32.store (local.get $${fun}_$ref) (local.get $$addr))`);
  });

  return inits;
}

const fPTR = "$$fPTR"; // the first extra argument

function initNonlocals(nonlocals: Array<string>): Array<string> {
  // extract the references for nonlocals from the '$fPTR'
  const inits: Array<string> = [];
  nonlocals.forEach((v, i) => {
    inits.push(`(i32.load (i32.add (local.get ${fPTR}) (i32.const ${(i + 1) * 4})))`);
    inits.push(`(local.set $${v}_$ref)`);
  });

  return inits;
}

function initRef(refs: Set<string>): Array<string> {
  // for parameters and local variables, extra references are created and initialized
  const inits: Array<string> = [];
  refs.forEach((name) => {
    inits.push(...myMemAlloc(`$${name}_$ref`, 1));
    inits.push(`(i32.store (local.get $${name}_$ref) (local.get $${name}))`);
  });

  return inits;
}

function codeGenClosureDef(def: ClosureDef<[Type, Location]>, env: GlobalEnv): Array<string> {
  let currentLocalIndex = 0;
  const definedVars: Set<string> = new Set();
  definedVars.add("$allocPointer"); // Used to cache the result of `gcalloc`
  definedVars.add("$last");
  definedVars.add("$addr");
  definedVars.add("$destruct");
  definedVars.add("$string_val"); //needed for string operations
  definedVars.add("$string_class"); //needed for strings in class
  definedVars.add("$string_index"); //needed for string index check out of bounds
  definedVars.add("$string_address"); //needed for string indexing
  def.nonlocals.forEach((v) => definedVars.add(`${v}_$ref`)); // nonlocals are reference, ending with '_$ref'
  def.nested.forEach((f) => definedVars.add(`${f}_$ref`)); // nested functions are references of function ptrs, ending with _$ref
  // ToDo, optimize after EA
  def.inits.forEach((v) => definedVars.add(`${v.name}`));
  def.inits.forEach((v) => definedVars.add(`${v.name}_$ref`));
  def.parameters.forEach((p) => definedVars.add(`${p.name}_$ref`));

  // references that required memory allocation
  const extraRefs: Set<string> = new Set();
  def.inits.forEach((v) => extraRefs.add(`${v.name}`));
  def.parameters.forEach((p) => {
    extraRefs.add(`${p.name}`);
    env.locals.set(p.name, currentLocalIndex);
    currentLocalIndex += 1;
  });

  definedVars.forEach((v) => {
    env.locals.set(v, currentLocalIndex);
    currentLocalIndex += 1;
  });

  const locals = makeLocals(definedVars);
  const inits = def.inits.map((init) => codeGenInit(init, env)).flat();
  const refs = initRef(extraRefs);
  const nonlocals = initNonlocals(def.nonlocals);
  const nested = initNested(def.nested, env);

  let params = def.parameters.map((p) => `(param $${p.name} i32)`).join(" ");
  let stmts = def.body.map((stmt) => codeGenStmt(stmt, env)).flat();

  let body = locals
    .concat(inits)
    .concat(refs)
    .concat(nonlocals)
    .concat(nested)
    .concat(stmts)
    .concat(["(i32.const 0)", "(return)"]);

  const localMap = env.locals;
  const augmentedBody = augmentFnGc(body, localMap, {
    main: false,
    debug: {
      name: def.name,
    },
  });
  const augmentedBodyStr = augmentedBody.join("\n");
  env.locals.clear();

  return [
    `(func $${def.name} (param ${fPTR} i32) ${params} (result i32)
      ${augmentedBodyStr}
    )`,
  ];
}

function codeGenFunDef(def: FunDef<[Type, Location]>, env: GlobalEnv): Array<string> {
  var definedVars: Set<string> = new Set();
  def.inits.forEach((v) => definedVars.add(v.name));
  definedVars.add("$last");
  // Used to cache the result of `gcalloc` and dump
  //   it to the stack for initialization
  // NOTE(alex:mm): need to `local.get` object pointer BEFORE generating code
  //   for inner expressions
  definedVars.add("$allocPointer"); // Used to cache the result of `gcalloc`
  definedVars.add("$destruct");
  definedVars.add("$string_val"); //needed for string operations
  definedVars.add("$string_class"); //needed for strings in class
  definedVars.add("$string_index"); //needed for string index check out of bounds
  definedVars.add("$string_address"); //needed for string indexing

  // NOTE(alex:mm): parameters indices go first
  let currLocalIndex = 0;
  var params = def.parameters
    .map((p) => {
      env.locals.set(p.name, currLocalIndex);
      currLocalIndex += 1;
      return `(param $${p.name} i32)`;
    })
    .join(" ");

  // def.parameters.forEach(p => definedVars.delete(p.name));
  definedVars.forEach((v) => {
    env.locals.set(v, currLocalIndex);
    currLocalIndex += 1;
  });

  const locals = makeLocals(definedVars);
  const inits = def.inits.map((init) => codeGenInit(init, env)).flat();
  var stmts = def.body.map((innerStmt) => codeGenStmt(innerStmt, env)).flat();

  const body = locals.concat(inits).concat(stmts).concat(["(i32.const 0)", "(return)"]);
  const localMap = env.locals;
  const augmentedBody = augmentFnGc(body, localMap, {
    main: false,
    debug: {
      name: def.name,
    },
  });
  const augmentedBodyStr = augmentedBody.join("\n");
  env.locals.clear();

  return [
    `(func $${def.name} ${params} (result i32)
    ${augmentedBodyStr}
    )`,
  ];
}

function codeGenClass(cls: Class<[Type, Location]>, env: GlobalEnv): Array<string> {
  const methods = [...cls.methods];
  methods.forEach((method) => (method.name = `${cls.name}$${method.name}`));
  const result = methods.map((method) => codeGenFunDef(method, env));
  return result.flat();
}

function codeGenListCopy(mode: ListCopyMode): Array<string> {
  var stmts: Array<string> = [];
  var loopstmts: Array<string> = [];
  var condstmts: Array<string> = [];
  var concatstmts: Array<string> = [];
  var doublestmts: Array<string> = [];
  var tempstmts: Array<string> = [];
  var listType = 10; //temporary list type number
  var header = [4, 8]; //size, bound relative position
  var cmp = [""];

  stmts.push(
    ...[
      `(local.tee $$list_cmp)`, //store first address to local var
      `(i32.add (i32.const 8))`,
      `(i32.load)`,
      `(local.set $$list_temp)`, //capacity
      `(i32.const 0)`,
      `(local.set $$list_index2)`, //second index
    ]
  );

  if (mode === ListCopyMode.Slice) {
    stmts.push(
      ...[
        `(local.set $$list_bound)`, // max index(not include)
        `(local.set $$list_index)`, // current index
        `(local.get $$list_bound)`,
        `(local.get $$list_index)`,
        `(i32.sub)`,
        `(local.set $$list_size)`,
      ] //size of list
    );
  } else {
    stmts.push(
      ...[
        `(local.get $$list_cmp)`,
        `(i32.add (i32.const 4))`,
        `(i32.load)`,
        `(local.tee $$list_size)`, //capacity
        `(local.set $$list_bound)`,
        `(i32.const 0)`,
        `(local.set $$list_index)`,
      ]
    );
  }

  if (mode === ListCopyMode.Concat) {
    cmp = ["", "2"];
    stmts.push(
      ...[
        `(local.tee $$list_cmp2)`,
        `(i32.add (i32.const 8))`,
        `(i32.load)`,
        `(local.get $$list_temp)`,
        `(i32.add)`,
        `(local.set $$list_temp)`, //capacity
        `(local.get $$list_cmp2)`,
        `(i32.add (i32.const 4))`,
        `(i32.load)`,
        `(local.get $$list_size)`,
        `(i32.add)`,
        `(local.set $$list_size)`, //size
      ]
    );
  }

  if (mode === ListCopyMode.Double) {
    stmts.push(
      ...[
        `(local.get $$list_temp)`,
        `(i32.mul (i32.const 2))`,
        `(local.set $$list_temp)`, //capacity
      ]
    );
  }

  stmts.push(
    ...[
      `(i32.const ${TAG_LIST})    ;; heap-tag: list`,
      `(local.get $$list_temp)`, // load capacty
      `(i32.add (i32.const 3))`,
      `(i32.mul (i32.const 4))`,
      `(call $$gcalloc)`,
      `(local.set $$list_base)`,
    ]
  );

  //add/modify header info of the list
  header.forEach((addr) => {
    var varname = `list_${addr === 4 ? "size" : "temp"}`;
    stmts.push(
      ...[
        `(local.get $$list_base)`,
        `(i32.add (i32.const ${addr}))`,
        `(local.get $$${varname})`,
        `(i32.store)`,
      ]
    );
  });

  stmts.push(...[`(local.get $$list_base)`, "(i32.const " + listType + ")", "(i32.store)"]); //create a new list with type

  //check if the current index has reached the size of the list
  condstmts.push(...[`(local.get $$list_bound)`, `(local.get $$list_index)`, `(i32.eq)`]);

  //statement for loop through the compared list and add the elements to the new list
  loopstmts.push(
    ...[
      `(local.get $$list_base)`,
      `(i32.add (i32.const 12))`,
      `(local.get $$list_index2)`,
      `(i32.mul (i32.const 4))`,
      `(i32.add)`,
      `(local.get $$list_cmp)`,
      `(i32.add (i32.const 12))`,
      `(local.get $$list_index)`,
      `(i32.mul (i32.const 4))`,
      `(i32.add)`,
      `(i32.load)`,
      `(i32.store)`,
      `(local.get $$list_index)`,
      `(i32.add (i32.const 1))`,
      `(local.set $$list_index)`,
      `(local.get $$list_index2)`,
      `(i32.add (i32.const 1))`,
      `(local.set $$list_index2)`,
    ]
  );

  cmp.forEach((s) => {
    if (s !== ``) {
      stmts.push(
        ...[
          `(local.get $$list_cmp2)`,
          `(local.set $$list_cmp)`,
          `(i32.const 0)`,
          `(local.set $$list_index)`,
          `(local.get $$list_cmp)`,
          `(i32.add (i32.const 4))`,
          `(i32.load)`,
          `(i32.add (local.get $$list_bound))`,
          `(local.set $$list_bound)`,
        ]
      );
    }

    //while loop structure
    stmts.push(
      ...[`(block`, `(loop`, `(br_if 1`, ...condstmts, `)`, ...loopstmts, `(br 0)`, `)`, `)`]
    );
  });

  return stmts.concat([
    `(local.get $$list_base)`, // Get address for the object (this is the return value)
  ]);
}

function codeGenExpr(expr: Expr<[Type, Location]>, env: GlobalEnv): Array<string> {
  switch (expr.tag) {
    case "builtin1":
      const argTyp = expr.a[0];
      const argStmts = codeGenExpr(expr.arg, env);
      var callName = expr.name;
      if (expr.name === "print" && argTyp === NUM) {
        callName = "print_num";
      } else if (expr.name === "print" && argTyp === STRING) {
        callName = "print_str";
        //print_list takes an additional arg: type of elements in list
        //print_list(base_addr, elem_type)
      } else if (expr.name === "print" && argTyp.tag === "list") {
        return argStmts.concat([codeGenListElemType(argTyp.content_type), `(call $print_list)`]);
      } else if (expr.name === "print" && argTyp === BOOL) {
        return argStmts.concat([`(call $print_bool)`]);
      } else if (expr.name === "print" && argTyp === NONE) {
        return argStmts.concat([`(call $print_none)`]);
      }
      return argStmts.concat([`(call $${callName})`]);
    case "builtin2":
      const leftStmts = codeGenExpr(expr.left, env);
      const rightStmts = codeGenExpr(expr.right, env);
      // we will need to check with the built-in functions team to determine how BigNumbers will interface with the built-in functions
      return [
        ...leftStmts,
        ...decodeLiteral,
        ...rightStmts,
        ...decodeLiteral,
        `(call $${expr.name})`,
        ...encodeLiteral,
      ];
    case "literal":
      return codeGenLiteral(expr.value);
    case "id":
      if (env.locals.has(expr.name)) {
        return [`(local.get $${expr.name}) ;; local ${expr.name}`];
      } else {
        return [`(i32.const ${envLookup(env, expr.name)})`, `(i32.load)`];
      }
    case "binop":
      const lhsStmts = codeGenExpr(expr.left, env);
      const rhsStmts = codeGenExpr(expr.right, env);
      if (typeof expr.left.a !== "undefined" && expr.left.a[0].tag === "list") {
        return [...rhsStmts, ...lhsStmts, ...codeGenListCopy(ListCopyMode.Concat)];
      } else if (expr.op == BinOp.Is) {
        return [...lhsStmts, ...rhsStmts, codeGenBinOp(expr.op), ...encodeLiteral];
      } else {
        return [
          ...lhsStmts,
          ...decodeLiteral,
          ...rhsStmts,
          ...decodeLiteral,
          codeGenBinOp(expr.op),
          ...encodeLiteral,
        ];
      }
    case "uniop":
      const exprStmts = codeGenExpr(expr.expr, env);
      switch (expr.op) {
        case UniOp.Neg:
          return [...exprStmts, "(call $$bignum_neg)"];
        case UniOp.Not:
          return [`(i32.const 0)`, ...exprStmts, ...decodeLiteral, `(i32.eq)`, ...encodeLiteral];
        default:
          return unreachable(expr);
      }
    case "call":
      var prefix = "";
      if (expr.name === "range") {
        switch (expr.arguments.length) {
          case 1:
            var valStmts = [`(i32.const 1)`];
            valStmts = valStmts.concat(expr.arguments.map((arg) => codeGenExpr(arg, env)).flat());
            valStmts.push(`(i32.const 3)`);
            valStmts.push(`(call $${expr.name})`);
            return valStmts;
          case 2:
            var valStmts = [`(i32.const 1)`];
            valStmts = valStmts.concat(expr.arguments.map((arg) => codeGenExpr(arg, env)).flat());
            valStmts.push(`(call $${expr.name})`);
            return valStmts;
          case 3:
            var valStmts = expr.arguments.map((arg) => codeGenExpr(arg, env)).flat();
            valStmts.push(`(call $${expr.name})`);
            return valStmts;
          default:
            throw new Error("Unsupported range() call!");
        }
      } else if (expr.name === "len") {
        if (expr.arguments[0].a[0].tag === "list") {
          prefix = "$$list";
        } else {
          throw new Error("Unimplemented len() for " + expr.arguments[0].a[0].tag);
        }
      }
      var valStmts = expr.arguments.map((arg) => codeGenExpr(arg, env)).flat();
      valStmts.push(`(call ${prefix}$${expr.name})`);
      return valStmts;
    case "call_expr":
      const callExpr: Array<string> = [];
      const nameExpr = expr.name;
      let funName: string;
      if (nameExpr.tag == "id") {
        // until now, all the function variables are wrapped in references
        // the 'id's serves for global functions
        funName = nameExpr.name;
        callExpr.push(`(i32.load (i32.const ${envLookup(env, funName)})) ;; argument for $fPTR`);
        expr.arguments.forEach((arg) => {
          callExpr.push(...codeGenExpr(arg, env));
        });

        // NOTE(alex:mm): necessary in order to root the return value
        callExpr.push(
          `(call_indirect (type $callType${
            expr.arguments.length + 1
          }) (i32.load (i32.load (i32.const ${envLookup(env, funName)}))))`
        );
      } else if (nameExpr.tag == "lookup") {
        funName = (nameExpr.obj as any).name;
        callExpr.push(`(i32.load (local.get $${funName})) ;; argument for $fPTR`);
        expr.arguments.forEach((arg) => {
          callExpr.push(...codeGenExpr(arg, env));
        });
        // NOTE(alex:mm): necessary in order to root the return value
        callExpr.push(
          `(call_indirect (type $callType${
            expr.arguments.length + 1
          }) (i32.load (i32.load (local.get $${funName}))))`
        );
      } else if (nameExpr.tag == "call_expr") {
        callExpr.push(...codeGenExpr(nameExpr, env));
        callExpr.push(`(local.set $$addr)`);
        callExpr.push(`(local.get $$addr) ;; function ptr for the extra argument`);
        expr.arguments.forEach((arg) => {
          callExpr.push(...codeGenExpr(arg, env));
        });
        callExpr.push(
          `(call_indirect (type $callType${
            expr.arguments.length + 1
          }) (i32.load (local.get $$addr)))`
        );
      } else {
        throw new BaseException.InternalException(
          `Compile Error. Invalid name of tag ${nameExpr.tag}`
        );
      }
      return callExpr;
    case "construct":
      let allocSize = env.classes.get(expr.name).size * 4;
      let heapTag = TAG_CLASS;
      // TODO(alex:mm): figure out what do with ZSTs
      // NOTE(alex:mm): calling `gcalloc` with size 0 is an error
      // Either somehow do something with ZSTs or just allocate a placeholder
      if (allocSize === 0) {
        allocSize = 4;
        heapTag = TAG_OPAQUE;
      }
      var stmts: Array<string> = [
        `(i32.const ${Number(heapTag)})   ;; heap-tag: class`,
        `(i32.const ${allocSize})   ;; size in bytes`,
        `(call $$gcalloc)`,
        `(local.set $$allocPointer)`,
        `(local.get $$allocPointer)`, // return to parent expr
        `(local.get $$allocPointer)`, // use in __init__
      ];
      // NOTE(alex): hack to get nested allocations to work
      // Let F by the number of fields in the class
      // Dump the pointer F + 2 times on the stack
      //   * +1 in order to call the __init__ method
      //   * +1 in order to return the leave the pointer at the top of the stack
      const classLayout = env.classes.get(expr.name);
      classLayout.forEach(() => {
        stmts.push(`(local.get $$allocPointer)`);
      });
      classLayout.forEach(([offset, initVal], field) =>
        stmts.push(
          ...[
            // Pointer should be on the top of the stack already
            `(i32.add (i32.const ${offset * 4}))`, // Calc field offset from heap offset
            ...codeGenLiteral(initVal), // Initialize field
            `(i32.store) ;; store for ${field}`, // Put the default field value on the heap
          ]
        )
      );
      return stmts.concat([
        // Pointer to deref should be on the top of the stack already
        `(call $${expr.name}$__init__)`, // call __init__
        `(drop)`, // Drop None from __init__
        // Pointer to return should be on the top of the stack already
      ]);
    case "method-call":
      var objTyp = expr.obj.a[0];

      //handle list built in
      switch (objTyp.tag) {
        case "list":
          var objStmts = codeGenExpr(expr.obj, env);
          className = "$list";
          var extStmts: Array<string> = [];
          var objExpr = expr.obj;
          if (expr.method === "append") {
            switch (objExpr.tag) {
              case "id":
                if (env.locals.has(objExpr.name)) {
                  extStmts = [
                    `(local.tee $$list_temp)`,
                    `(local.set $${objExpr.name})`,
                    `(local.get $$list_temp)`,
                  ];
                } else {
                  const locationToStore = [
                    `(i32.const ${envLookup(env, objExpr.name)}) ;; ${objExpr.name}`,
                  ];
                  extStmts = [
                    `(local.set $$list_temp)`,
                    ...locationToStore,
                    `(local.get $$list_temp)`,
                    "(i32.store)",
                    `(local.get $$list_temp)`,
                  ];
                }
                break;
            }
          }
          var argsStmts = expr.arguments
            .map((arg) => codeGenExpr(arg, env))
            .flat()
            .concat();

          return [...objStmts, ...argsStmts, `(call $${className}$${expr.method})`, ...extStmts];
      }

      let clsName = (expr.obj.a[0] as any).name;
      if (env.classes.get(clsName).has(expr.method)) {
        let callExpr: Array<string> = [];
        let argsExprs = expr.arguments.map((arg) => codeGenExpr(arg, env)).flat();
        callExpr.push(...codeGenExpr(expr.obj, env));
        callExpr.push(`(i32.add (i32.const ${env.classes.get(clsName).get(expr.method)[0] * 4}))`);
        callExpr.push(`(i32.load) ;; load the function pointer for the extra argument`);
        callExpr.push(...argsExprs);
        callExpr.push(...codeGenExpr(expr.obj, env));
        callExpr.push(`(i32.add (i32.const ${env.classes.get(clsName).get(expr.method)[0] * 4}))`);
        callExpr.push(`(i32.load) ;; load the function pointer`);
        callExpr.push(`(i32.load) ;; load the function index`);
        callExpr.push(`(call_indirect (type $callType${expr.arguments.length + 1}))`);
        return callExpr;
      } else {
        var objStmts = codeGenExpr(expr.obj, env);
        var objTyp = expr.obj.a[0];
        if (objTyp.tag !== "class") {
          // I don't think this error can happen
          throw new BaseException.InternalException(
            "Report this as a bug to the compiler developer, this shouldn't happen " + objTyp.tag
          );
        }
        var className = objTyp.name;
        var argsStmts = expr.arguments.map((arg) => codeGenExpr(arg, env)).flat();
        return [...objStmts, ...argsStmts, `(call $${className}$${expr.method})`];
      }
    case "lookup":
      var objStmts = codeGenExpr(expr.obj, env);
      var objTyp = expr.obj.a[0];
      if (objTyp.tag !== "class") {
        // I don't think this error can happen
        throw new BaseException.InternalException(
          "Report this as a bug to the compiler developer, this shouldn't happen " + objTyp.tag
        );
      }
      var className = objTyp.name;
      var [offset, _] = env.classes.get(className).get(expr.field);
      if (expr.field == "$deref") {
        return [...objStmts, `(i32.load) ;; dereference`];
      } else {
        return [...objStmts, `(i32.add (i32.const ${offset * 4}))`, `(i32.load)`];
      }
    case "dict":
      let dictStmts: Array<string> = [];
      //Allocate memory on the heap for hashtable. Currently size is 10
      //It finally pushes address of dict on stack, ie the return value
      dictStmts = dictStmts.concat(codeGenDictAlloc(10, env, expr.entries.length));
      expr.entries.forEach((keyval) => {
        const value = codeGenExpr(keyval[1], env);
        dictStmts = dictStmts.concat(codeGenDictKeyVal(keyval[0], value, 10, env));
      });
      return dictStmts;
    case "list-expr":
      var stmts: Array<string> = [];
      var listType = 10;
      var listSize = expr.contents.length;
      var listBound = (expr.contents.length + 10) * 2;
      let listHeader = [listType, listSize, listBound];
      var listindex = 0;
      expr.contents
        .slice()
        .reverse()
        .forEach((lexpr) => {
          stmts.push(...[...codeGenExpr(lexpr, env)]);
        });

<<<<<<< HEAD
      // NOTE(alex:mm) $$allocPointer clobbered by recurse codegen
      //   Should be fine in this context
      stmts.push(
        ...[
          `(i32.const ${TAG_LIST}) ;; heap-tag: list`,
          `(i32.const ${(listBound + 3) * 4})`,
          `(call $$gcalloc)`,
          `(local.set $$allocPointer)`,
=======
      stmts.push(
        ...[
          `(i32.const ${TAG_LIST})    ;; heap-tag: list`,
          `(i32.const ${(listBound + 3) * 4})`, // load capacty
          `(i32.mul (i32.const 4))`, // new_cap = cap * 4 + 12
          `(i32.add (i32.const 12))`,
          `(call $$gcalloc)`,
          `(local.set $$list_base)`,
>>>>>>> ecf6f9e1
        ]
      );

      listHeader.forEach((val) => {
        stmts.push(
          ...[
<<<<<<< HEAD
            `(local.get $$allocPointer)`,
=======
            `(local.get $$list_base)`,
>>>>>>> ecf6f9e1
            `(i32.add (i32.const ${listindex * 4}))`,
            "(i32.const " + val + ")",
            "(i32.store)",
          ]
        );
        listindex += 1;
      });

      expr.contents.forEach((lexpr) => {
        stmts.push(
          ...[
            `(local.set $$list_temp)`,
<<<<<<< HEAD
            `(local.get $$allocPointer)`,
=======
            `(local.get $$list_base)`,
>>>>>>> ecf6f9e1
            `(i32.add (i32.const ${listindex * 4}))`,
            `(local.get $$list_temp)`,
            "(i32.store)",
          ]
        );
        listindex += 1;
      });

      //Move heap head to the end of the list and return list address
<<<<<<< HEAD
      return stmts.concat([`(local.get $$allocPointer)`]);
=======
      return stmts.concat([`(local.get $$list_base)`]);
>>>>>>> ecf6f9e1

    case "bracket-lookup":
      switch (expr.obj.a[0].tag) {
        case "dict":
          return codeGenDictBracketLookup(expr.obj, expr.key, 10, env);
        case "string":
          var brObjStmts = codeGenExpr(expr.obj, env);
          var brKeyStmts = codeGenExpr(expr.key, env);
          var brStmts = [];
          brStmts.push(
            ...[
              ...brObjStmts, //Load the string object to be indexed
              `(local.set $$string_address)`,
              ...brKeyStmts, //Gets the index
              ...decodeLiteral,
              `(local.set $$string_index)`,
              `(local.get $$string_index)`,
              `(i32.const 0)(i32.lt_s)`, //check for negative index
              `(if (then (local.get $$string_address)(i32.load)(i32.add (i32.const 1))(local.get $$string_index)(i32.add)(local.set $$string_index)))`, //if -ve, we do length + index
              `(local.get $$string_index)(local.get $$string_address)(i32.load)(i32.gt_s)`, //Check for +ve index out of bounds
              `(local.get $$string_index)(i32.const 0)(i32.lt_s)`, //Check for -ve index out of bounds
              `(i32.or)`, // Check if string index is within bounds, i.e, b/w 0 and string_length
              `(if (then (i32.const -1)(call $print_str)(drop)))`, //Check if string index is out of bounds
              `(local.get $$string_address)`,
              `(i32.add (i32.mul (i32.const 4)(local.get $$string_index)))`, //Add the index * 4 value to the address
              `(i32.add (i32.const 4))`, //Adding 4 since string length is at first index
              `(i32.load)`, //Load the ASCII value of the string index
              `(local.set $$string_val)`, //store value in temp variable
              `(i32.const ${TAG_STRING})`,
              `(i32.const 8)`,
              `(call $$gcalloc)`,
              `(local.tee $$allocPointer)`,
              `(i32.const 0)`, //Length of string is 1
              `(i32.store)`, //Store length of string in the first position
              `(local.get $$allocPointer)`,
              `(i32.add (i32.const 4))`, //Add 4 since we have stored string length at beginning
              `(local.get $$string_val)`, //load value in temp variable
              "(i32.store)", //Store the ASCII value in the new address
              `(local.get $$allocPointer)`,
            ]
          );
          return brStmts;
        case "list":
          var objStmts = codeGenExpr(expr.obj, env);
          //This should eval to a number
          //Multiply it by 4 to use as offset in memory
          var keyStmts = codeGenExpr(expr.key, env);
          //Add 3 to keyStmts to jump over type + size + bound
          //Add that to objStmts base address
          //Load from there
          return objStmts.concat(
            //TODO check for IndexOutOfBounds
            //Coordinate with error group
            /*
            [
              `(i32.add (i32.4)) ;; retrieve list size`,
              `(i32.load)`,
            // size > index
            ],
              keyStmts,
            [
              `(i32.gt_s) ;; compare list size > index`
              `(if (then (call $error)) (else (nop))) ;; call IndexOutOfBounds`
            ],
              objStmts, //reload list base addr & key stmts?
            */
            keyStmts,
            [
              ...decodeLiteral,
              `(i32.mul (i32.const 4))`,
              `(i32.add (i32.const 12)) ;; move past type, size, bound`,
              `(i32.add) ;; retrieve element location`,
              `(i32.load) ;; load list element`,
            ]
          );
        default:
          throw new BaseException.InternalException(
            "Code gen for bracket-lookup for types other than dict not implemented"
          );
      }
    default:
      unhandledTag(expr);
  }
}

function codeGenDictAlloc(hashtableSize: number, env: GlobalEnv, entries: number): Array<string> {
  // NOTE(alex:mm): $$allocPointer is clobbered by inner exprs
  // Dump it to the stack before you codegen for inner exprs
  let dictAllocStmts: Array<string> = [];
  dictAllocStmts = dictAllocStmts.concat([
    `(i32.const ${Number(TAG_DICT)})   ;; heap-tag: dictionary`,
    `(i32.const ${hashtableSize * 4})   ;; size in bytes`,
    `(call $$gcalloc)`,
    `(local.set $$allocPointer)`,
    `(local.get $$allocPointer)`, // return to parent expr
  ]);

  //Ideally this loop should be replaced by call to allocator API to allocate hashtablesize entries on heap.
  for (let i = 0; i < hashtableSize; i++) {
    dictAllocStmts.push(
      ...[
        `(local.get $$allocPointer)`,
        `(i32.add (i32.const ${i * 4}))`, // Calc hash table entry offset from heap offset
        ...codeGenLiteral({ tag: "none" }), // CodeGen for "none" literal
        "(i32.store)", // Initialize to none
      ]
    );
  }
  //Push the base address of dict on the stack to be consumed by each of the key:val pair initialization
  for (let i = 0; i < entries; i++) {
    dictAllocStmts = dictAllocStmts.concat(["(local.get $$allocPointer)"]);
  }

  // entries + 1 dict pointers should be on the stack
  return dictAllocStmts;
}

function allocateStringMemory(string_val: string): Array<string> {
  const stmts = [];
  var i = 1;
  // NOTE(alex:mm): It looks like characters are stored in 4 bytes?
  const allocSizeBytes = (string_val.length + 1) * 4;
  // Storing the length of the string at the beginning
  // TODO(alex:mm): Where is the length storing code?
  stmts.push(
    ...[
      `(i32.const ${Number(TAG_STRING)})  ;; heap-tag: string`,
      `(i32.const ${allocSizeBytes})`,
      `(call $$gcalloc)`,
      `(local.set $$allocPointer)`,
      `(local.get $$allocPointer)`,
      `(i32.const ${string_val.length - 1})`, // Store ASCII value for 0 (end of string)
      "(i32.store)", // Store the ASCII value 0 in the new address
    ]
  );
  while (i != string_val.length + 1) {
    const char_ascii = string_val.charCodeAt(i - 1);
    stmts.push(
      ...[
        `(local.get $$allocPointer)`,
        `(i32.add (i32.const ${i * 4}))`, // Calc string index offset from heap offset
        `(i32.const ${char_ascii})`, // Store the ASCII value of the string index
        "(i32.store)", // Store the ASCII value in the new address
      ]
    );
    i += 1;
  }
  return stmts.concat([
    `(local.get $$allocPointer)`, // return the allocated pointer
  ]);
}

function codeGenDictBracketLookup(
  obj: Expr<[Type, Location]>,
  key: Expr<[Type, Location]>,
  hashtableSize: number,
  env: GlobalEnv
): Array<string> {
  let dictKeyValStmts: Array<string> = [];
  dictKeyValStmts = dictKeyValStmts.concat(codeGenExpr(obj, env));
  dictKeyValStmts = dictKeyValStmts.concat(codeGenExpr(key, env));
  dictKeyValStmts = dictKeyValStmts.concat([
    `(i32.const ${hashtableSize})`,
    "(call $ha$htable$Lookup)",
  ]);
  return dictKeyValStmts.concat(["(i32.load)"]);
}

//Assumes that base address of dict is pushed onto the stack already
function codeGenDictKeyVal(
  key: Expr<[Type, Location]>,
  val: string[],
  hashtableSize: number,
  env: GlobalEnv
): Array<string> {
  let dictKeyValStmts: Array<string> = [];
  dictKeyValStmts = dictKeyValStmts.concat(codeGenExpr(key, env));
  dictKeyValStmts = dictKeyValStmts.concat(val);
  dictKeyValStmts = dictKeyValStmts.concat([
    `(i32.const ${hashtableSize})`,
    "(call $ha$htable$Update)",
  ]);
  return dictKeyValStmts;
}

function listBuiltInFuns(): Array<string> {
  let listFunStmts: Array<string> = [];
  //len function
  listFunStmts.push(
    ...[
      "(func $$list$len (param $$list_cmp i32) (result i32)",
      `(local.get $$list_cmp)`,
      `(i32.add (i32.const 4))`,
      `(i32.load)`,
      ...encodeLiteral,
      "(return))",
      "",
    ]
  );
  //append function
  listFunStmts.push(
    ...[
      "(func $$list$append (param $$list_cmp i32) (param $$val i32) (result i32)",
      `(local $$list_base i32)`,
      `(local $$list_index i32)`,
      `(local $$list_index2 i32)`,
      `(local $$list_size i32)`,
      `(local $$list_bound i32)`,
      `(local $$list_temp i32)`,
      `(if `, // check if list bounds need to expand
      `(i32.eq`,
      `(local.get $$list_cmp)`, // get address of current list
      `(i32.add (i32.const 8))`,
      `(i32.load)`, // load the bound of the list
      `(local.get $$list_cmp)`, // get address of current list
      `(i32.add (i32.const 4))`,
      `(i32.load)`, // load the size of the list
      `)`,
      `(then`,
      `(local.get $$list_cmp)`, // generate code for append element
      ...codeGenListCopy(ListCopyMode.Double),
      `(local.set $$list_cmp)`,
      `)`, // end then
      `)`, // end if
      `(local.get $$list_cmp)`,
      `(i32.add (i32.const 4))`,
      `(i32.load)`, //load index to store
      `(i32.mul (i32.const 4))`,
      `(i32.add (i32.const 12))`, // add base position
      `(i32.add (local.get $$list_cmp))`,
      `(local.get $$val)`,
      `(i32.store)`,
      `(local.get $$list_cmp)`,
      `(i32.add (i32.const 4))`,
      `(local.get $$list_cmp)`,
      `(i32.add (i32.const 4))`,
      `(i32.load)`,
      `(i32.add (i32.const 1))`, // add 1 to the size
      `(i32.store)`,
      `(local.get $$list_cmp)`,
      "(return))",
      "",
    ]
  );

  //index function //count could be very similar to this function
  listFunStmts.push(
    ...[
      "(func $$list$index (param $$list_cmp i32) (param $$val i32) (result i32)",
      `(local $$list_index i32)`, // to iterate through list
      `(local $$list_size i32)`, // size of list
      `(i32.const 0)`, // list_index = 0
      `(local.set $$list_index)`,
      `(local.get $$list_cmp)`, // load list_size from list metadata
      `(i32.add (i32.const 4))`,
      `(i32.load)`,
      `(local.set $$list_size)`,
      `(local.get $$list_cmp)`, // beginning of list
      `(i32.add (i32.const 12))`,
      `(local.set $$list_cmp)`,
      `(block`,
      `(loop`, // while loop for searching the value
      `(br_if 1`, // condition start
      `(local.get $$list_size)`,
      `(local.get $$list_index)`,
      `(i32.eq)`,
      `)`, // condition end
      // loop body start

      `(if `, // check if element of index match to the value
      `(i32.eq`,
      `(local.get $$list_cmp)`,
      `(local.get $$list_index)`,
      `(i32.mul (i32.const 4))`,
      `(i32.add)`,
      `(i32.load)`,
      `(local.get $$val)`,
      `)`,

      `(then`, // return index
      `(local.get $$list_index)`,
      ...encodeLiteral,
      `(return)`,
      `)`, // end then
      `)`, // end if
      `(local.get $$list_index)`,
      `(i32.add (i32.const 1))`,
      `(local.set $$list_index)`,

      `(br 0)`,
      `)`,
      `)`,
      `(i32.const -1)`, // find nothing
      ...encodeLiteral,
      "(return))",
      "",
    ]
  );

  //count function, similar to index
  listFunStmts.push(
    ...[
      "(func $$list$count (param $$list_cmp i32) (param $$val i32) (result i32)",
      `(local $$list_counter i32)`, // counter of how many times we see list_cmp
      `(local $$list_index i32)`, // to iterate through list
      `(local $$list_size i32)`, // size of list
      `(i32.const 0)`, // list_counter = 0
      `(local.set $$list_counter)`,
      `(i32.const 0)`, // list_index = 0
      `(local.set $$list_index)`,
      `(local.get $$list_cmp)`, // load list_size from list metadata
      `(i32.add (i32.const 4))`,
      `(i32.load)`,
      `(local.set $$list_size)`,
      `(local.get $$list_cmp)`, // beginning of list
      `(i32.add (i32.const 12))`,
      `(local.set $$list_cmp)`,
      `(block`,
      `(loop`, // while loop for searching the value
      `(br_if 1`, // condition start
      `(local.get $$list_size)`,
      `(local.get $$list_index)`,
      `(i32.eq)`,
      `)`, // condition end
      // loop body start

      `(if `, // check if element of index match to the value
      `(i32.eq`,
      `(local.get $$list_cmp)`,
      `(local.get $$list_index)`,
      `(i32.mul (i32.const 4))`,
      `(i32.add)`,
      `(i32.load)`,
      `(local.get $$val)`,
      `)`,

      `(then`, // add to count variable
      `(local.get $$list_counter)`,
      `(i32.add (i32.const 1))`,
      `(local.set $$list_counter)`,
      `)`, // end then
      `)`, // end if
      `(local.get $$list_index)`,
      `(i32.add (i32.const 1))`,
      `(local.set $$list_index)`,

      `(br 0)`,
      `)`,
      `)`,
      `(local.get $$list_counter)`, // return count
      ...encodeLiteral,
      "(return))",
      "",
    ]
  );

  //clear function
  //simply sets internal metadata size to 0
  listFunStmts.push(
    ...[
      "(func $$list$clear (param $$list_baseaddr i32) (result i32)",
      `(local.get $$list_baseaddr)`, // get address of list size
      `(i32.add (i32.const 4))`,
      `(i32.const 0)`, // store 0 into list size
      `(i32.store)`,
      `(local.get $$list_baseaddr)`, // return address of the list
      "(return))",
      "",
    ]
  );

  //copy function
  //creates new copy of that list and returns new copy's base addr
  listFunStmts.push(
    ...[
      "(func $$list$copy (param $$list_baseaddr i32) (result i32)",
      `(local $$list_base i32)`,
      `(local $$list_index i32)`,
      `(local $$list_bound i32)`,
      `(local $$list_temp i32)`,
      `(local $$list_cmp i32)`,
      `(local $$list_index2 i32)`,
      `(local $$list_size i32)`,
      `(local.get $$list_baseaddr)`,
      ...codeGenListCopy(ListCopyMode.Copy),
      "(return))",
      "",
    ]
  );

  //          ["append",[[tObj.a.content_type], tObj.a]],
  //           ["clear", [[], tObj.a]],
  //           ["copy",  [[], tObj.a]],
  //           ["count", [[tObj.a.content_type], NUM]],
  //           ["index", [[tObj.a.content_type], NUM]],

  //This function returns a memory address for the value of a key. It returns -1 if not found.
  return listFunStmts;
}

function dictUtilFuns(): Array<string> {
  let dictFunStmts: Array<string> = [];
  dictFunStmts.push(
    ...[
      "(func $ha$htable$CreateEntry (param $key i32) (param $val i32) (result i32)",
      "(local $$allocPointer i32)",
      `(i32.const ${TAG_DICT_ENTRY})    ;; heap-tag: opaque`,
      "(i32.const 12)   ;; size in bytes",
      "(call $$gcalloc)",
      "(local.tee $$allocPointer)",
      "(local.get $key)",
      "(i32.store)", // Dumping tag
      "(local.get $$allocPointer)",
      "(i32.const 4)",
      "(i32.add)", // Moving to the next block
      "(local.get $val)",
      "(i32.store)", // Dumping value
      "(local.get $$allocPointer)",
      "(i32.const 8)",
      "(i32.add)", // Moving to the next block
      "(i32.const 0)", //None
      "(i32.store)", // Dumping None in the next
      "(local.get $$allocPointer)",
      "(return))",
      "",
    ]
  );

  //This function returns a memory address for the value of a key. It returns -1 if not found.
  dictFunStmts.push(
    ...[
      "(func $ha$htable$Lookup (param $baseAddr i32) (param $key i32) (param $hashtablesize i32) (result i32)",
      "(local $nodePtr i32)", // Local variable to store the address of nodes in linkedList
      "(local $tagHitFlag i32)", // Local bool variable to indicate whether tag is hit
      "(local $returnVal i32)",
      "(i32.const -1)",
      "(local.set $returnVal)", // Initialize returnVal to -1
      "(i32.const 0)",
      "(local.set $tagHitFlag)", // Initialize tagHitFlag to False
      "(local.get $baseAddr)",
      "(local.get $key)",
      "(local.get $hashtablesize)",
      "(i32.rem_s)", //Compute hash
      "(i32.mul (i32.const 4))", //Multiply by 4 for memory offset
      "(i32.add)", //Reaching the proper bucket. Call this bucketAddress
      "(i32.load)",
      "(local.set $nodePtr)",
      "(local.get $nodePtr)",
      "(i32.const 0)", //None
      "(i32.eq)",
      "(if",
      "(then", // if the literal in bucketAddress is None
      "(i32.const -1)",
      "(local.set $returnVal)", // Initialize returnVal to -1
      ")", //close then
      "(else",
      "(block",
      "(loop", // While loop till we find a node whose next is None
      "(local.get $nodePtr)",
      "(i32.load)", // Traversing to head of next node
      "(i32.const 0)", //None
      "(i32.ne)", // If nodePtr not None
      "(if",
      "(then",
      "(local.get $nodePtr)",
      "(i32.load)", //Loading head of linkedList
      "(local.get $key)",
      "(i32.eq)", // if tag is same as the provided one
      "(if",
      "(then",
      "(local.get $nodePtr)",
      "(i32.const 4)",
      "(i32.add)", // Value
      "(local.set $returnVal)",
      "(i32.const 1)",
      "(local.set $tagHitFlag)", // Set tagHitFlag to True
      ")", // closing then
      ")", // closing if
      "(local.get $nodePtr)",
      "(i32.const 8)",
      "(i32.add)", // Next pointer
      "(i32.load)",
      "(local.set $nodePtr)",
      ")", // Closing then
      ")", // Closing if
      "(br_if 0", // Opening br_if
      "(local.get $nodePtr)",
      "(i32.const 0)", //None
      "(i32.ne)", // If nodePtr not None
      "(local.get $tagHitFlag)",
      "(i32.eqz)",
      "(i32.and)",
      ")", // Closing br_if
      "(br 1)",
      ")", // Closing loop
      ")", // Closing Block
      ")", //close else
      ")", // close if
      "(local.get $returnVal)",
      "(return))",
      "",
    ]
  );

  dictFunStmts.push(
    ...[
      "(func $ha$htable$Update (param $baseAddr i32) (param $key i32) (param $val i32) (param $hashtablesize i32)",
      "(local $nodePtr i32)", // Local variable to store the address of nodes in linkedList
      "(local $tagHitFlag i32)", // Local bool variable to indicate whether tag is hit
      "(local $$allocPointer i32)",
      "(i32.const 0)",
      "(local.set $tagHitFlag)", // Initialize tagHitFlag to False
      "(local.get $baseAddr)",
      "(local.get $key)",
      "(local.get $hashtablesize)",
      "(i32.rem_s)", //Compute hash
      "(i32.mul (i32.const 4))", //Multiply by 4 for memory offset
      "(i32.add)", //Reaching the proper bucket. Call this bucketAddress
      "(i32.load)",
      "(i32.const 0)", //None
      "(i32.eq)",
      "(if",
      "(then", // if the literal in bucketAddress is None
      "(local.get $key)",
      "(local.get $val)",
      "(call $ha$htable$CreateEntry)", //create node
      "(local.set $$allocPointer)",
      "(local.get $baseAddr)", // Recomputing the bucketAddress to update it.
      "(local.get $key)",
      "(local.get $hashtablesize)",
      "(i32.rem_s)", //Compute hash
      "(i32.mul (i32.const 4))", //Multiply by 4 for memory offset
      "(i32.add)", //Recomputed bucketAddress
      "(local.get $$allocPointer)",
      "(i32.store)", //Updated the bucketAddress pointing towards first element.
      ")", // Closing then
      "(else", // Opening else
      "(local.get $baseAddr)", // Recomputing the bucketAddress to follow the linkedList.
      "(local.get $key)",
      "(local.get $hashtablesize)",
      "(i32.rem_s)", //Compute hash
      "(i32.mul (i32.const 4))", //Multiply by 4 for memory offset
      "(i32.add)", //Recomputed bucketAddress
      "(i32.load)", //Loading head of linkedList
      "(i32.load)", //Loading the tag of head
      "(local.get $key)",
      "(i32.eq)",
      "(if", // if tag is same as the provided one
      "(then",
      "(local.get $baseAddr)", // Recomputing the bucketAddress to follow the linkedList.
      "(local.get $key)",
      "(local.get $hashtablesize)",
      "(i32.rem_s)", //Compute hash
      "(i32.mul (i32.const 4))", //Multiply by 4 for memory offset
      "(i32.add)", //Recomputed bucketAddress
      "(i32.load)", //Loading head of linkedList
      "(i32.const 4)",
      "(i32.add)", // Value
      "(local.get $val)",
      "(i32.store)", // Updating the value
      "(i32.const 1)",
      "(local.set $tagHitFlag)", // Set tagHitFlag to True
      ")", // closing then
      ")", // closing if
      "(local.get $baseAddr)", // Recomputing the bucketAddress to follow the linkedList.
      "(local.get $key)",
      "(local.get $hashtablesize)",
      "(i32.rem_s)", //Compute hash
      "(i32.mul (i32.const 4))", //Multiply by 4 for memory offset
      "(i32.add)", //Recomputed bucketAddress
      "(i32.load)", //Loading head of linkedList
      "(i32.const 8)",
      "(i32.add)", // Next pointer
      "(local.set $nodePtr)",
      "(block",
      "(loop", // While loop till we find a node whose next is None
      "(local.get $nodePtr)",
      "(i32.load)", // Traversing to head of next node
      "(i32.const 0)", //None
      "(i32.ne)", // If nodePtr not None
      "(if",
      "(then",
      "(local.get $nodePtr)",
      "(i32.load)", //Loading head of linkedList
      "(i32.load)", //Loading the tag of head
      "(local.get $key)",
      "(i32.eq)", // if tag is same as the provided one
      "(if",
      "(then",
      "(local.get $nodePtr)",
      "(i32.load)", //Loading head of linkedList
      "(i32.const 4)",
      "(i32.add)", // Value
      "(local.get $val)",
      "(i32.store)", // Updating the value
      "(i32.const 1)",
      "(local.set $tagHitFlag)", // Set tagHitFlag to True
      ")", // closing then
      ")", // closing if
      "(local.get $nodePtr)",
      "(i32.load)", //Loading head of linkedList
      "(i32.const 8)",
      "(i32.add)", // Next pointer
      "(local.set $nodePtr)",
      ")", // Closing then
      ")", // Closing if
      "(br_if 0", // Opening br_if
      "(local.get $nodePtr)",
      "(i32.load)", // Traversing to head of next node
      "(i32.const 0)", //None
      "(i32.ne)", // If nodePtr not None
      ")", // Closing br_if
      "(br 1)",
      ")", // Closing loop
      ")", // Closing Block
      "(local.get $tagHitFlag)",
      "(i32.const 0)",
      "(i32.eq)", // Add a new node only if tag hit is false.
      "(if",
      "(then",
      "(local.get $key)",
      "(local.get $val)",
      "(call $ha$htable$CreateEntry)", //create node
      "(local.set $$allocPointer)",
      "(local.get $nodePtr)", // Get the address of "next" block in node, whose next is None.
      "(local.get $$allocPointer)",
      "(i32.store)", // Updated the next pointing towards first element of new node.
      ")", // Closing then inside else
      ")", // Closing if inside else
      ")", // Closing else
      ")", // Closing if
      "(return))", //
    ]
  );
  return dictFunStmts;
}

function codeGenBigInt(num: bigint): Array<string> {
  const WORD_SIZE = 4;
  const mask = BigInt(0x7fffffff);
  var sign = 1;
  var size = 0;
  // fields ? [(0, sign), (1, size)]
  if (num < 0n) {
    sign = 0;
    num *= -1n;
  }
  var words: bigint[] = [];
  do {
    words.push(num & mask);
    num >>= 31n;
    size += 1;
  } while (num > 0n);
  // size MUST be > 0
  // NOTE(alex:mm): $$allocPointer is clobbered when codegen'ing inner exprs
  var alloc = [
    `(i32.const ${TAG_BIGINT})`,
    `(i32.const ${(2 + size) * WORD_SIZE})`, // size in bytes
    `(call $$gcalloc)`,
    `(local.tee $$allocPointer)`,
    `(i32.add (i32.const ${0 * WORD_SIZE}))`, // add space for sign field
    `(i32.const ${sign})`,
    "(i32.store)", // store sign val
    `(local.get $$allocPointer)`,
    `(i32.add (i32.const ${1 * WORD_SIZE}))`, // move offset another 4 for size
    `(i32.const ${size})`, // size is only 32 bits :(
    "(i32.store)", // store size
  ];
  words.forEach((w, i) => {
    alloc = alloc.concat([
      `(local.get $$allocPointer)`,
      `(i32.add (i32.const ${(2 + i) * WORD_SIZE}))`, // advance pointer
      `(i32.const ${w})`,
      ...encodeLiteral,
      "(i32.store)", // store
    ]);
  });
  alloc = alloc.concat([
    `(local.get $$allocPointer)`, // address for the number
  ]);
  console.log(words, size, sign);
  return alloc;
}

function codeGenLiteral(literal: Literal): Array<string> {
  switch (literal.tag) {
    case "string":
      return allocateStringMemory(literal.value);
    case "num":
      if (literal.value <= INT_LITERAL_MAX && literal.value >= INT_LITERAL_MIN) {
        return [`(i32.const ${literal.value})`, ...encodeLiteral];
      } else {
        return codeGenBigInt(literal.value);
      }
    case "bool":
      return [`(i32.const ${Number(literal.value)})`, ...encodeLiteral];
    case "none":
      return [`(i32.const 0)`];
    default:
      unhandledTag(literal);
  }
}

function codeGenBinOp(op: BinOp): string {
  switch (op) {
    case BinOp.Plus:
      return "(i32.add)";
    case BinOp.Minus:
      return "(i32.sub)";
    case BinOp.Mul:
      return "(i32.mul)";
    case BinOp.IDiv:
      return "(i32.div_s)";
    case BinOp.Mod:
      return "(i32.rem_s)";
    case BinOp.Eq:
      return "(i32.eq)";
    case BinOp.Neq:
      return "(i32.ne)";
    case BinOp.Lte:
      return "(i32.le_s)";
    case BinOp.Gte:
      return "(i32.ge_s)";
    case BinOp.Lt:
      return "(i32.lt_s)";
    case BinOp.Gt:
      return "(i32.gt_s)";
    case BinOp.Is:
      return "(i32.eq)";
    case BinOp.And:
      return "(i32.and)";
    case BinOp.Or:
      return "(i32.or)";
  }
}

function codeGenListElemType(elemTyp: Type): string {
  switch (elemTyp.tag) {
    case "number":
      return `(i32.const ${ListContentTag.Num})`;
    case "bool":
      return `(i32.const ${ListContentTag.Bool})`;
    case "none":
      return `(i32.const ${ListContentTag.None})`;
    case "string":
      return `(i32.const ${ListContentTag.Str})`;
    case "class":
      return `(i32.const ${ListContentTag.Class})`;
    case "list":
      return `(i32.const ${ListContentTag.List})`;
    case "dict":
      return `(i32.const ${ListContentTag.Dict})`;
    case "callable":
      return `(i32.const ${ListContentTag.Callable})`;
  }
}
function isInternal(s: string): boolean {
  return s.substring(1).indexOf("$") !== -1;
}

// Required so that heap-allocated temporaries are considered rooted/reachable
// Without the call to `captureTemps`, heap-allocated temporaries may be accidently
//   freed
// Necessary because cannot scan the WASM stack for pointers so the MemoryManager
//   must maintain its own list of reachable objects
function codeGenTempGuard(c: Array<string>, kind: number): Array<string> {
  switch (kind) {
    case FENCE_TEMPS:
      return ["(call $$captureTemps)"].concat(c).concat(["(call $$releaseTemps)"]);

    case HOLD_TEMPS:
      return ["(call $$captureTemps)"].concat(c);

    case RELEASE_TEMPS:
      return c.concat(["(call $$releaseTemps)"]);
  }
}<|MERGE_RESOLUTION|>--- conflicted
+++ resolved
@@ -1257,7 +1257,6 @@
           stmts.push(...[...codeGenExpr(lexpr, env)]);
         });
 
-<<<<<<< HEAD
       // NOTE(alex:mm) $$allocPointer clobbered by recurse codegen
       //   Should be fine in this context
       stmts.push(
@@ -1266,27 +1265,13 @@
           `(i32.const ${(listBound + 3) * 4})`,
           `(call $$gcalloc)`,
           `(local.set $$allocPointer)`,
-=======
-      stmts.push(
-        ...[
-          `(i32.const ${TAG_LIST})    ;; heap-tag: list`,
-          `(i32.const ${(listBound + 3) * 4})`, // load capacty
-          `(i32.mul (i32.const 4))`, // new_cap = cap * 4 + 12
-          `(i32.add (i32.const 12))`,
-          `(call $$gcalloc)`,
-          `(local.set $$list_base)`,
->>>>>>> ecf6f9e1
         ]
       );
 
       listHeader.forEach((val) => {
         stmts.push(
           ...[
-<<<<<<< HEAD
             `(local.get $$allocPointer)`,
-=======
-            `(local.get $$list_base)`,
->>>>>>> ecf6f9e1
             `(i32.add (i32.const ${listindex * 4}))`,
             "(i32.const " + val + ")",
             "(i32.store)",
@@ -1299,11 +1284,7 @@
         stmts.push(
           ...[
             `(local.set $$list_temp)`,
-<<<<<<< HEAD
             `(local.get $$allocPointer)`,
-=======
-            `(local.get $$list_base)`,
->>>>>>> ecf6f9e1
             `(i32.add (i32.const ${listindex * 4}))`,
             `(local.get $$list_temp)`,
             "(i32.store)",
@@ -1313,11 +1294,7 @@
       });
 
       //Move heap head to the end of the list and return list address
-<<<<<<< HEAD
       return stmts.concat([`(local.get $$allocPointer)`]);
-=======
-      return stmts.concat([`(local.get $$list_base)`]);
->>>>>>> ecf6f9e1
 
     case "bracket-lookup":
       switch (expr.obj.a[0].tag) {
