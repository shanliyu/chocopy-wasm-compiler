--- conflicted
+++ resolved
@@ -587,38 +587,6 @@
       var [offset, _] = env.classes.get(className).get(expr.field);
       return [...objStmts, `(i32.add (i32.const ${offset * 4}))`, `(i32.load)`];
     case "bracket-lookup":
-<<<<<<< HEAD
-      var objStmts = codeGenExpr(expr.obj, env);
-      //This should eval to a number
-      //Multiply it by 4 to use as offset in memory
-      var keyStmts = codeGenExpr(expr.key, env);
-      //Add 3 to keyStmts to jump over type + size + bound
-      //Add that to objStmts base address
-      //Load from there
-      return objStmts.concat(
-      //TODO check for IndexOutOfBounds
-      //Coordinate with error group
-      /*
-      [
-        `(i32.add (i32.4)) ;; retrieve list size`,
-        `(i32.load)`,
-      // size > index
-      ],
-        keyStmts,
-      [
-        `(i32.gt_s) ;; compare list size > index`
-        `(if (then (call $error)) (else (nop))) ;; call IndexOutOfBounds`
-      ],
-        objStmts, //reload list base addr & key stmts?
-      */
-        keyStmts,
-      [
-        `(i32.mul (i32.const 4))`,
-        `(i32.add (i32.const 12)) ;; move past type, size, bound`,
-        `(i32.add) ;; retrieve element location`,
-        `(i32.load) ;; load list element`,
-      ]);
-=======
       if (expr.a.tag == "string") {
         var brObjStmts = codeGenExpr(expr.obj, env);
         var brKeyStmts = codeGenExpr(expr.key, env);
@@ -672,16 +640,32 @@
         //Add 3 to keyStmts to jump over type + size + bound
         //Add that to objStmts base address
         //Load from there
-        return objStmts.concat(keyStmts, [
+        return objStmts.concat(
+        //TODO check for IndexOutOfBounds
+        //Coordinate with error group
+        /*
+        [
+          `(i32.add (i32.4)) ;; retrieve list size`,
+          `(i32.load)`,
+        // size > index
+        ],
+          keyStmts,
+        [
+          `(i32.gt_s) ;; compare list size > index`
+          `(if (then (call $error)) (else (nop))) ;; call IndexOutOfBounds`
+        ],
+          objStmts, //reload list base addr & key stmts?
+        */
+          keyStmts,
+        [
           `(i32.mul (i32.const 4))`,
-          `(i32.add (i32.const 12))`,
-          `(i32.add)`,
-          `(i32.load)`,
+          `(i32.add (i32.const 12)) ;; move past type, size, bound`,
+          `(i32.add) ;; retrieve element location`,
+          `(i32.load) ;; load list element`,
         ]);
       }
       break;
       
->>>>>>> e8f3a803
     case "list-expr":
       var stmts: Array<string> = [];
       var listType = 10;
