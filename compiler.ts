--- conflicted
+++ resolved
@@ -19,12 +19,11 @@
   offset: 0,
 };
 
-<<<<<<< HEAD
 export const nTagBits = 1;
 const INT_LITERAL_MAX = BigInt(2**(31 - nTagBits) - 1);
 const INT_LITERAL_MIN = BigInt(-(2**(31 - nTagBits)));
 
-export const encodeLiteral : Array<string> = [  
+export const encodeLiteral : Array<string> = [
   `(i32.const ${nTagBits})`,
   "(i32.shl)",
   "(i32.const 1)", // literals are tagged with a 1 in the LSB
@@ -37,9 +36,7 @@
 ]
 
 export function augmentEnv(env: GlobalEnv, prog: Program<Type>) : GlobalEnv {
-=======
-export function augmentEnv(env: GlobalEnv, prog: Program<Type>): GlobalEnv {
->>>>>>> cbde4761
+
   const newGlobals = new Map(env.globals);
   const newClasses = new Map(env.classes);
 
@@ -158,7 +155,6 @@
       var exprStmts = codeGenExpr(stmt.expr, env);
       return exprStmts.concat([`(local.set $$last)`]);
     case "if":
-<<<<<<< HEAD
       var condExpr = codeGenExpr(stmt.cond, env).concat(decodeLiteral);
       var thnStmts = stmt.thn.map(innerStmt => codeGenStmt(innerStmt, env)).flat();
       var elsStmts = stmt.els.map(innerStmt => codeGenStmt(innerStmt, env)).flat();
@@ -166,25 +162,11 @@
     case "while":
       var wcondExpr = codeGenExpr(stmt.cond, env).concat(decodeLiteral);
       var bodyStmts = stmt.body.map(innerStmt => codeGenStmt(innerStmt, env)).flat();
-      return [`(block (loop  ${bodyStmts.join("\n")} (br_if 0 ${wcondExpr.join("\n")}) (br 1) ))`];
-=======
-      var condExpr = codeGenExpr(stmt.cond, env);
-      var thnStmts = stmt.thn.map((innerStmt) => codeGenStmt(innerStmt, env)).flat();
-      var elsStmts = stmt.els.map((innerStmt) => codeGenStmt(innerStmt, env)).flat();
-      return [
-        `${condExpr.join("\n")} \n (if (then ${thnStmts.join("\n")}) (else ${elsStmts.join(
-          "\n"
-        )}))`,
-      ];
-    case "while":
-      var wcondExpr = codeGenExpr(stmt.cond, env);
-      var bodyStmts = stmt.body.map((innerStmt) => codeGenStmt(innerStmt, env)).flat();
       return [
         `(block (loop (br_if 1 ${wcondExpr.join("\n")}\n(i32.eqz)) ${bodyStmts.join(
           "\n"
         )} (br 0) ))`,
       ];
->>>>>>> cbde4761
     case "pass":
       return [];
     case "field-assign":
@@ -206,7 +188,7 @@
 }
 
 function codeGenInit(init: VarInit<Type>, env: GlobalEnv): Array<string> {
-  const value = codeGenLiteral(init.value, env);
+  const value = codeGenLiteral(init.value);
   if (env.locals.has(init.name)) {
     return [...value, `(local.set $${init.name})`];
   } else {
@@ -269,7 +251,7 @@
       const rightStmts = codeGenExpr(expr.right, env);
       return [...leftStmts, ...rightStmts, `(call $${expr.name})`];
     case "literal":
-      return codeGenLiteral(expr.value, env);
+      return codeGenLiteral(expr.value);
     case "id":
       if (env.locals.has(expr.name)) {
         return [`(local.get $${expr.name})`];
@@ -279,28 +261,18 @@
     case "binop":
       const lhsStmts = codeGenExpr(expr.left, env);
       const rhsStmts = codeGenExpr(expr.right, env);
-<<<<<<< HEAD
       if (expr.op == BinOp.Is) {
         return [...lhsStmts, ...rhsStmts, codeGenBinOp(expr.op), ...encodeLiteral]
       } else {
         return [...lhsStmts, ...decodeLiteral, ...rhsStmts, ...decodeLiteral, codeGenBinOp(expr.op), ...encodeLiteral]
       }
-=======
-      return [...lhsStmts, ...rhsStmts, codeGenBinOp(expr.op)];
->>>>>>> cbde4761
     case "uniop":
       const exprStmts = codeGenExpr(expr.expr, env);
       switch (expr.op) {
         case UniOp.Neg:
           return [...exprStmts, "(call $$bignum_neg)"];
         case UniOp.Not:
-<<<<<<< HEAD
           return [`(i32.const 0)`, ...exprStmts, ...decodeLiteral, `(i32.eq)`, ...encodeLiteral];
-=======
-          return [`(i32.const 0)`, ...exprStmts, `(i32.eq)`];
-        default:
-          return unreachable(expr);
->>>>>>> cbde4761
       }
     case "call":
       var valStmts = expr.arguments.map((arg) => codeGenExpr(arg, env)).flat();
@@ -313,7 +285,7 @@
           ...[
             `(i32.load (i32.const 0))`, // Load the dynamic heap head offset
             `(i32.add (i32.const ${offset * 4}))`, // Calc field offset from heap offset
-            ...codeGenLiteral(initVal, env), // Initialize field
+            ...codeGenLiteral(initVal), // Initialize field
             "(i32.store)", // Put the default field value on the heap
           ]
         )
@@ -357,7 +329,6 @@
   }
 }
 
-<<<<<<< HEAD
 function codeGenBigInt(num : bigint) : Array<string> {
   const WORD_SIZE = 4;
   const mask = BigInt(0x7fffffff);
@@ -409,10 +380,6 @@
 
 function codeGenLiteral(literal : Literal) : Array<string> {
   switch(literal.tag) {
-=======
-function codeGenLiteral(literal: Literal, env: GlobalEnv): Array<string> {
-  switch (literal.tag) {
->>>>>>> cbde4761
     case "num":
       if (literal.value <= INT_LITERAL_MAX && literal.value >= INT_LITERAL_MIN) {
         return [`(i32.const ${literal.value})`, ...encodeLiteral];
