--- conflicted
+++ resolved
@@ -853,17 +853,10 @@
       env.classes.get(expr.name).forEach(([offset, initVal], field) =>
         stmts.push(
           ...[
-<<<<<<< HEAD
             `(local.get $$string_class) ;; object address for ${expr.name}`,
             `(i32.add (i32.const ${offset * 4})) ;; offset for ${field}`, // Calc field offset from heap offset
-            ...codeGenLiteral(initVal, env), // Initialize field
+            ...codeGenLiteral(initVal), // Initialize field
             `(i32.store) ;; store for ${field}`, // Put the default field value on the heap
-=======
-            `(local.get $$string_class)`,
-            `(i32.add (i32.const ${offset * 4}))`, // Calc field offset from heap offset
-            ...codeGenLiteral(initVal), // Initialize field
-            "(i32.store)", // Put the default field value on the heap
->>>>>>> 7c946a4a
           ]
         )
       );
@@ -904,15 +897,6 @@
         var argsStmts = expr.arguments.map((arg) => codeGenExpr(arg, env)).flat();
         return [...objStmts, ...argsStmts, `(call $${className}$${expr.method})`];
       }
-<<<<<<< HEAD
-=======
-      var className = objTyp.name;
-      var argsStmts = expr.arguments
-        .map((arg) => codeGenExpr(arg, env))
-        .flat()
-        .concat();
-      return [...objStmts, ...argsStmts, `(call $${className}$${expr.method})`];
->>>>>>> 7c946a4a
     case "lookup":
       var objStmts = codeGenExpr(expr.obj, env);
       var objTyp = expr.obj.a;
