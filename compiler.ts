--- conflicted
+++ resolved
@@ -1,10 +1,6 @@
 import { Stmt, Expr, UniOp, BinOp, Type, Program, Literal, FunDef, VarInit, Class } from "./ast";
-<<<<<<< HEAD
-import { NUM, BOOL, NONE, STRING } from "./utils";
-=======
 import { NUM, BOOL, NONE } from "./utils";
 import * as BaseException from "./error";
->>>>>>> 43074d2f
 
 // https://learnxinyminutes.com/docs/wasm/
 
