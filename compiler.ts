import {
  Stmt,
  Expr,
  UniOp,
  BinOp,
  Type,
  Program,
  Literal,
  FunDef,
  ClosureDef,
  VarInit,
  Class,
  Destructure,
  Assignable,
} from "./ast";
import { NUM, BOOL, NONE, CLASS, STRING, unhandledTag, unreachable } from "./utils";
import * as BaseException from "./error";

// https://learnxinyminutes.com/docs/wasm/

// Numbers are offsets into global memory
export type GlobalEnv = {
  globals: Map<string, number>;
  classes: Map<string, Map<string, [number, Literal]>>;
  locals: Set<string>;
  offset: number;
  funs: Map<string, [number, Array<string>]>; // <function name, [tbl idx, Array of nonlocals]>
};

export const emptyEnv: GlobalEnv = {
  globals: new Map(),
  classes: new Map(),
  locals: new Set(),
  offset: 0,
  funs: new Map(),
};

export const nTagBits = 1;
const INT_LITERAL_MAX = BigInt(2 ** (31 - nTagBits) - 1);
const INT_LITERAL_MIN = BigInt(-(2 ** (31 - nTagBits)));

export const encodeLiteral: Array<string> = [
  `(i32.const ${nTagBits})`,
  "(i32.shl)",
  "(i32.const 1)", // literals are tagged with a 1 in the LSB
  "(i32.add)",
];

export const decodeLiteral: Array<string> = [`(i32.const ${nTagBits})`, "(i32.shr_s)"];

export function augmentEnv(env: GlobalEnv, prog: Program<Type>): GlobalEnv {
  const newGlobals = new Map(env.globals);
  const newClasses = new Map(env.classes);
  const newFuns = new Map(env.funs);

  // set the referenced value to be num since we use i32 in wasm
  const RefMap = new Map<string, [number, Literal]>();
  RefMap.set("$deref", [0, { tag: "num", value: BigInt(0) }]);
  newClasses.set("$ref", RefMap);

  let newOffset = env.offset;

  let idx = newFuns.size;
  prog.closures.forEach((clo) => {
    newFuns.set(clo.name, [idx, clo.nonlocals]);
    idx += 1;
    if (clo.isGlobal) {
      newGlobals.set(clo.name, newOffset);
      newOffset += 1;
    }
  });

  prog.inits.forEach((v) => {
    newGlobals.set(v.name, newOffset);
    newOffset += 1;
  });
  // for rg
  newGlobals.set("rg", newOffset);
  newOffset += 1;

  prog.classes.forEach((cls) => {
    const classFields = new Map();
    cls.fields.forEach((field, i) => classFields.set(field.name, [i, field.value]));
    newClasses.set(cls.name, classFields);
  });
  return {
    globals: newGlobals,
    classes: newClasses,
    locals: env.locals,
    offset: newOffset,
    funs: newFuns,
  };
}

type CompileResult = {
  functions: string;
  mainSource: string;
  newEnv: GlobalEnv;
};

// export function getLocals(ast : Array<Stmt>) : Set<string> {
//   const definedVars : Set<string> = new Set();
//   ast.forEach(s => {
//     switch(s.tag) {
//       case "define":
//         definedVars.add(s.name);
//         break;
//     }
//   });
//   return definedVars;
// }

export function makeLocals(locals: Set<string>): Array<string> {
  const localDefines: Array<string> = [];
  locals.forEach((v) => {
    localDefines.push(`(local $${v} i32)`);
  });
  return localDefines;
}

//Any built-in WASM functions go here
export function libraryFuns(): string {
  return dictUtilFuns().join("\n");
}

export function makeId<A>(a: A, x: string): Destructure<A> {
  return {
    isDestructured: false,
    targets: [
      {
        target: { a: a, tag: "id", name: x },
        starred: false,
        ignore: false,
      },
    ],
  };
}

export function compile(ast: Program<Type>, env: GlobalEnv): CompileResult {
  console.log("program", ast);
  const withDefines = augmentEnv(env, ast);

  const definedVars: Set<string> = new Set(); //getLocals(ast);
  definedVars.add("$last");
  definedVars.add("$list_base");
  definedVars.add("$list_index");
  definedVars.add("$list_temp");
  definedVars.add("$list_cmp");
  definedVars.add("$addr"); // by closure group
  definedVars.add("$destruct");
  definedVars.add("$string_val"); //needed for string operations
  definedVars.add("$string_class"); //needed for strings in class
  definedVars.add("$string_index"); //needed for string index check out of bounds
  definedVars.add("$string_address"); //needed for string indexing
  definedVars.forEach(env.locals.add, env.locals);
  const localDefines = makeLocals(definedVars);
  const funs: Array<string> = [];
  ast.funs.forEach((f) => {
    funs.push(codeGenFunDef(f, withDefines).join("\n"));
  });
  ast.closures.forEach((clo) => {
    funs.push(codeGenClosureDef(clo, withDefines).join("\n"));
  });

  // use the called functions to determine top level functions
  // require support from AST
  const globalFuns: Array<string> = [];
  ast.closures.forEach((clo) => {
    if (clo.isGlobal) {
      globalFuns.push(clo.name);
    }
  });
  const initFuns = initGlobalFuns(globalFuns, withDefines);

  const classes: Array<string> = ast.classes.map((cls) => codeGenClass(cls, withDefines)).flat();
  const allFuns = funs.concat(classes).join("\n\n");
  // const stmts = ast.filter((stmt) => stmt.tag !== "fun");
  const inits = ast.inits.map((init) => codeGenInit(init, withDefines)).flat();
  const memForward = myMemForward(withDefines.offset - env.offset);
  const commandGroups = ast.stmts.map((stmt) => codeGenStmt(stmt, withDefines));
  const commands = localDefines.concat(
    initFuns.concat(inits.concat(memForward.concat(...commandGroups)))
  );
  withDefines.locals.clear();
  return {
    functions: allFuns,
    mainSource: commands.join("\n"),
    newEnv: withDefines,
  };
}

function initGlobalFuns(funs: Array<string>, env: GlobalEnv): Array<string> {
  const inits: Array<string> = [];
  funs.forEach((fun) => {
    let idx = env.funs.get(fun)[0];
    let length = env.funs.get(fun)[1].length;
    let loc = envLookup(env, fun);
    inits.push(myMemAlloc(`$$addr`, (length + 1) * 4).join("\n"));
    inits.push(`(i32.store (local.get $$addr) (i32.const ${idx}))`);
    inits.push(`(i32.store (i32.const ${loc}) (local.get $$addr)) ;; global function`);
  });
  // global functions have no nonlocals, assert length == 0
  return inits;
}

function myMemForward(n: number): Array<string> {
  const forward: Array<string> = [];
  forward.push(`;; update the heap ptr`);
  forward.push(`(i32.const 0)`);
  forward.push(`(i32.add (i32.load (i32.const 0)) (i32.const ${n * 4}))`);
  forward.push(`(i32.store)`);
  return forward;
}

function envLookup(env: GlobalEnv, name: string): number {
  if (!env.globals.has(name)) {
    console.log("Could not find " + name + " in ", env);
    throw new Error("Could not find name " + name);
  }
  return env.globals.get(name) * 4; // 4-byte values
}

function codeGenStmt(stmt: Stmt<Type>, env: GlobalEnv): Array<string> {
  switch (stmt.tag) {
    // case "fun":
    //   const definedVars = getLocals(stmt.body);
    //   definedVars.add("$last");
    //   stmt.parameters.forEach(p => definedVars.delete(p.name));
    //   definedVars.forEach(env.locals.add, env.locals);
    //   stmt.parameters.forEach(p => env.locals.add(p.name));

    //   const localDefines = makeLocals(definedVars);
    //   const locals = localDefines.join("\n");
    //   var params = stmt.parameters.map(p => `(param $${p.name} i32)`).join(" ");
    //   var stmts = stmt.body.map((innerStmt) => codeGenStmt(innerStmt, env)).flat();
    //   var stmtsBody = stmts.join("\n");
    //   env.locals.clear();
    //   return [`(func $${stmt.name} ${params} (result i32)
    //     ${locals}
    //     ${stmtsBody}
    //     (i32.const 0)
    //     (return))`];
    case "return":
      var valStmts = codeGenExpr(stmt.value, env);
      valStmts.push("return");
      return valStmts;
    case "assignment":
      const valueCode = codeGenExpr(stmt.value, env);
      const getValue = "(local.get $$destruct)";

      return [
        ...valueCode,
        "local.set $$destruct",
        ...codeGenDestructure(stmt.destruct, getValue, env),
      ];
    case "expr":
      var exprStmts = codeGenExpr(stmt.expr, env);
      return exprStmts.concat([`(local.set $$last)`]);
    case "if":
      var condExpr = codeGenExpr(stmt.cond, env).concat(decodeLiteral);
      var thnStmts = stmt.thn.map((innerStmt) => codeGenStmt(innerStmt, env)).flat();
      var elsStmts = stmt.els.map((innerStmt) => codeGenStmt(innerStmt, env)).flat();
      return [
        `${condExpr.join("\n")} \n (if (then ${thnStmts.join("\n")}) (else ${elsStmts.join(
          "\n"
        )}))`,
      ];
    case "while":
      var wcondExpr = codeGenExpr(stmt.cond, env).concat(decodeLiteral);
      var bodyStmts = stmt.body.map((innerStmt) => codeGenStmt(innerStmt, env)).flat();
      return [
        `(block (loop (br_if 1 ${wcondExpr.join("\n")}\n(i32.eqz)) ${bodyStmts.join(
          "\n"
        )} (br 0) ))`,
      ];
    case "for":
      var bodyStmts = stmt.body.map((innerStmt) => codeGenStmt(innerStmt, env)).flat();
      var iter = codeGenExpr(stmt.iterable, env);

      var rgExpr: Expr<Type> = { a: CLASS("Range"), tag: "id", name: "rg" };
      var Expr_cur: Expr<Type> = { a: NUM, tag: "lookup", obj: rgExpr, field: "cur" };
      var Code_cur = codeGenExpr(Expr_cur, env);

      var Expr_stop: Expr<Type> = { a: NUM, tag: "lookup", obj: rgExpr, field: "stop" };
      var Code_stop = codeGenExpr(Expr_stop, env);

      var Expr_step: Expr<Type> = { a: NUM, tag: "lookup", obj: rgExpr, field: "step" };
      var Code_step = codeGenExpr(Expr_step, env);

      // name = cur
      var ass: Stmt<Type> = {
        a: NONE,
        tag: "assignment",
        destruct: makeId(NUM, stmt.name),
        value: Expr_cur,
      };
      var Code_ass = codeGenStmt(ass, env);

      // add step to cur
      var ncur: Expr<Type> = {
        a: NUM,
        tag: "binop",
        op: BinOp.Plus,
        left: Expr_cur,
        right: Expr_step,
      };
      var step: Stmt<Type> = {
        a: NONE,
        tag: "field-assign",
        obj: rgExpr,
        field: "cur",
        value: ncur,
      };
      var Code_step = codeGenStmt(step, env);

      // stop condition cur<step
      var Expr_cond: Expr<Type> = {
        a: BOOL,
        tag: "binop",
        op: BinOp.Gte,
        left: Expr_cur,
        right: Expr_stop,
      };
      var Code_cond = codeGenExpr(Expr_cond, env);

      // if have index
      if (stmt.index) {
        var iass: Stmt<Type> = {
          a: NONE,
          tag: "assignment",
          destruct: makeId(NUM, stmt.index),
          value: { a: NUM, tag: "literal", value: { tag: "num", value: BigInt(0) } },
        };
        var Code_iass = codeGenStmt(iass, env);

        var nid: Expr<Type> = {
          a: NUM,
          tag: "binop",
          op: BinOp.Plus,
          left: { a: NUM, tag: "id", name: stmt.index },
          right: { a: NUM, tag: "literal", value: { tag: "num", value: BigInt(1) } },
        };
        var niass: Stmt<Type> = {
          a: NONE,
          tag: "assignment",
          destruct: makeId(NUM, stmt.index),
          value: nid,
        };
        var Code_idstep = codeGenStmt(niass, env);

        // iterable should be a Range object
        return [
          `
          (i32.const ${envLookup(env, "rg")})
          ${iter.join("\n")}
          (i32.store)
          ${Code_iass.join("\n")}
          (block
            (loop

              (br_if 1 ${Code_cond.join("\n")})

              ${Code_ass.join("\n")}
              ${bodyStmts.join("\n")}
              ${Code_step.join("\n")}
              ${Code_idstep.join("\n")}

              (br 0)
          ))`,
        ];
      }

      // iterable should be a Range object
      return [
        `
        (i32.const ${envLookup(env, "rg")})
        ${iter.join("\n")}
        (i32.store)
        (block
          (loop
            (br_if 1 ${Code_cond.join("\n")})

            ${Code_ass.join("\n")}
            ${bodyStmts.join("\n")}
            ${Code_step.join("\n")}

            (br 0)
        ))`,
      ];
    case "pass":
      return [];
    case "break":
      // break to depth
      return [`(br_if ${stmt.depth} (i32.const 1))`];
    default:
      unhandledTag(stmt);
  }
}

/**
 * Generate assign statements as described by the destructuring term
 * @param destruct Destructuring description of assign targets
 * @param value WASM code literal value for fetching the referenced value. E.g. "(local.get $$myValue)"
 * @param env GlobalEnv
 */
function codeGenDestructure(destruct: Destructure<Type>, value: string, env: GlobalEnv): string[] {
  let assignStmts: string[] = [];

  if (destruct.isDestructured) {
    const objTyp = destruct.valueType;
    if (objTyp.tag === "class") {
      const className = objTyp.name;
      const classFields = env.classes.get(className).values();
      // Collect every assignStmt

      assignStmts = destruct.targets.flatMap(({ target }) => {
        const [offset, _] = classFields.next().value;
        // The WASM code value that we extracted from the object at this current offset
        const addressOffset = offset * 4;
        const fieldValue = [`(i32.add ${value} (i32.const ${addressOffset}))`, `(i32.load)`];

        return codeGenAssignable(target, fieldValue, env);
      });
    } else {
      // Currently assumes that the valueType of our destructure is an object
      throw new Error("Destructuring not supported yet for types other than 'class'");
    }
  } else {
    const target = destruct.targets[0];
    if (!target.ignore) {
      assignStmts = codeGenAssignable(target.target, [value], env);
    }
  }

  return assignStmts;
}

function codeGenAssignable(target: Assignable<Type>, value: string[], env: GlobalEnv): string[] {
  switch (target.tag) {
    case "id": // Variables
      if (env.locals.has(target.name)) {
        return [...value, `(local.set $${target.name})`];
      } else {
        const locationToStore = [`(i32.const ${envLookup(env, target.name)}) ;; ${target.name}`];
        return [...locationToStore, ...value, "(i32.store)"];
      }
    case "lookup": // Field lookup
      const objStmts = codeGenExpr(target.obj, env);
      const objTyp = target.obj.a;
      if (objTyp.tag !== "class") {
        // I don't think this error can happen
        throw new Error(
          "Report this as a bug to the compiler developer, this shouldn't happen " + objTyp.tag
        );
      }
      const className = objTyp.name;
      const [offset, _] = env.classes.get(className).get(target.field);
      return [...objStmts, `(i32.add (i32.const ${offset * 4}))`, ...value, `(i32.store)`];
    case "bracket-lookup":
<<<<<<< HEAD
      const listObjStmts = codeGenExpr(target.obj, env);
      const listTyp = target.obj.a;
      if (listTyp.tag !== "list") {
        // I don't think this error can happen
        throw new Error(
          "Report this as a bug to the compiler developer, this shouldn't happen " + listTyp.tag
        );
      }
      const listKeyStmts = codeGenExpr(target.key, env);
      //Add base + (3*4) + (key*4)
      //TODO key is bigNum handling
      const listLocationToStore = [
        ...listObjStmts,
        `(i32.add (i32.const 12)) ;; move past type, size, bound`,
        ...listKeyStmts,
        `(i32.mul (i32.const 4)) `,
        `(i32.add)`
      ]
      return [...listLocationToStore, ...value, "(i32.store)"];
=======
      switch (target.obj.a.tag) {
        case "dict":
          return codeGenExpr(target.obj, env).concat(codeGenDictKeyVal(target.key, value, 10, env));
        case "list":
        default:
          throw new Error("Bracket-assign for types other than dict not implemented");
      }
>>>>>>> 7c946a4a
    default:
      // Force type error if assignable is added without implementation
      // At the very least, there should be a stub
      const err: never = <never>target;
      throw new Error(`Unknown target ${JSON.stringify(err)} (compiler)`);
  }
}

function codeGenInit(init: VarInit<Type>, env: GlobalEnv): Array<string> {
  const value = codeGenLiteral(init.value);
  if (env.locals.has(init.name)) {
    return [...value, `(local.set $${init.name})`];
  } else {
    const locationToStore = [`(i32.const ${envLookup(env, init.name)}) ;; ${init.name}`];
    return locationToStore.concat(value).concat([`(i32.store)`]);
  }
}

function myMemAlloc(name: string, size: number): Array<string> {
  const allocs: Array<string> = [];
  allocs.push(`(i32.load (i32.const 0))`);
  allocs.push(`(local.set ${name}) ;; allocate memory for ${name}`);
  allocs.push(
    `(i32.store (i32.const 0) (i32.add (local.get ${name}) (i32.const ${
      size * 4
    }))) ;; update the heap ptr`
  );
  return allocs;
}

function initNested(nested: Array<string>, env: GlobalEnv): Array<string> {
  // this is where the closure is constructed
  // the accesses of callable variables does not create a closure

  const inits: Array<string> = [];

  nested.forEach((fun) => {
    inits.push(myMemAlloc(`$${fun}_$ref`, 1).join("\n"));
  });

  nested.forEach((fun) => {
    let [idx, nonlocals] = env.funs.get(fun);
    inits.push(myMemAlloc(`$$addr`, nonlocals.length + 1).join("\n"));
    inits.push(`(i32.store (local.get $$addr) (i32.const ${idx})) ;; function idx`);
    nonlocals.forEach((v, i) => {
      inits.push(
        `(i32.store (i32.add (local.get $$addr) (i32.const ${(i + 1) * 4})) (local.get $${v}_$ref))`
      );
    });
    inits.push(`(i32.store (local.get $${fun}_$ref) (local.get $$addr))`);
  });

  return inits;
}

const funPtr = "$funPtr"; // the first extra argument

function initNonlocals(nonlocals: Array<string>): Array<string> {
  const inits: Array<string> = [];
  nonlocals.forEach((v, i) => {
    inits.push(`(i32.load (i32.add (local.get ${funPtr}) (i32.const ${(i + 1) * 4})))`);
    inits.push(`(local.set $${v}_$ref)`);
  });

  return inits;
}

function initRef(refs: Set<string>): Array<string> {
  const inits: Array<string> = [];
  refs.forEach((name) => {
    inits.push(myMemAlloc(`$${name}_$ref`, 1).join("\n"));
    inits.push(`(i32.store (local.get $${name}_$ref) (local.get $${name}))`);
  });

  return inits;
}

function codeGenClosureDef(def: ClosureDef<Type>, env: GlobalEnv): Array<string> {
  const definedVars: Set<string> = new Set();
  definedVars.add("$last");
  definedVars.add("$addr");
  definedVars.add("$destruct");
  definedVars.add("$string_val"); //needed for string operations
  definedVars.add("$string_class"); //needed for strings in class
  definedVars.add("$string_index"); //needed for string index check out of bounds
  definedVars.add("$string_address"); //needed for string indexing
  def.nonlocals.forEach((v) => definedVars.add(`${v}_$ref`)); // nonlocals are reference, ending with '_$ref'
  def.nested.forEach((v) => definedVars.add(`${v}_$ref`)); // nested functions are references of function ptrs, ending with _$ref
  def.inits.forEach((v) => definedVars.add(`${v.name}`));
  def.inits.forEach((v) => definedVars.add(`${v.name}_$ref`));
  def.parameters.forEach((p) => definedVars.add(`${p.name}_$ref`));

  const extraRefs: Set<string> = new Set();
  def.inits.forEach((v) => extraRefs.add(`${v.name}`));
  def.parameters.forEach((p) => extraRefs.add(`${p.name}`));

  definedVars.forEach(env.locals.add, env.locals);
  def.parameters.forEach((p) => env.locals.add(p.name));

  const localDefs = makeLocals(definedVars).join("\n");
  const inits = def.inits
    .map((init) => codeGenInit(init, env))
    .flat()
    .join("\n");
  const refs = initRef(extraRefs).join("\n");
  const nonlocals = initNonlocals(def.nonlocals).join("\n");
  const nested = initNested(def.nested, env).join("\n");

  let params = def.parameters.map((p) => `(param $${p.name} i32)`).join(" ");
  let stmts = def.body
    .map((stmt) => codeGenStmt(stmt, env))
    .flat()
    .join("\n");
  env.locals.clear();

  return [
    `(func $${def.name} (param ${funPtr} i32) ${params} (result i32)
    ${localDefs}
    ${inits}
    ${refs}
    ${nonlocals}
    ${nested}
    ${stmts}
    (i32.const 0)
    (return)
    )`,
  ];
}

function codeGenFunDef(def: FunDef<Type>, env: GlobalEnv): Array<string> {
  var definedVars: Set<string> = new Set();
  def.inits.forEach((v) => definedVars.add(v.name));
  definedVars.add("$last");
  definedVars.add("$destruct");
  definedVars.add("$string_val"); //needed for string operations
  definedVars.add("$string_class"); //needed for strings in class
  definedVars.add("$string_index"); //needed for string index check out of bounds
  definedVars.add("$string_address"); //needed for string indexing
  // def.parameters.forEach(p => definedVars.delete(p.name));
  definedVars.forEach(env.locals.add, env.locals);
  def.parameters.forEach((p) => env.locals.add(p.name));

  const localDefines = makeLocals(definedVars);
  const locals = localDefines.join("\n");
  const inits = def.inits
    .map((init) => codeGenInit(init, env))
    .flat()
    .join("\n");
  var params = def.parameters.map((p) => `(param $${p.name} i32)`).join(" ");
  var stmts = def.body.map((innerStmt) => codeGenStmt(innerStmt, env)).flat();
  var stmtsBody = stmts.join("\n");
  env.locals.clear();
  return [
    `(func $${def.name} ${params} (result i32)
    ${locals}
    ${inits}
    ${stmtsBody}
    (i32.const 0)
    (return))`,
  ];
}

function codeGenClass(cls: Class<Type>, env: GlobalEnv): Array<string> {
  const methods = [...cls.methods];
  methods.forEach((method) => (method.name = `${cls.name}$${method.name}`));
  const result = methods.map((method) => codeGenFunDef(method, env));
  return result.flat();
}

// If concat is 0, then the function generate code for list.copy()
// If concat is 2, then the function generate code for concat.
function codeGenListCopy(concat: number): Array<string> {
  var stmts: Array<string> = [];
  var loopstmts: Array<string> = [];
  var condstmts: Array<string> = [];
  var listType = 10; //temporary list type number
  var header = [4, 8]; //size, bound relative position
  stmts.push(...[`(local.set $$list_cmp)`]); //store first address to local var
  stmts.push(...[`(i32.load (i32.const 0))`, `(local.set $$list_base)`]); //store the starting address for the new list
  if (concat != 1)
    stmts.push(...[`(local.get $$list_base)`, "(i32.const " + listType + ")", "(i32.store)"]); //create a new list with type

  //check if the current index has reached the size of the list
  condstmts.push(
    ...[
      `(local.get $$list_cmp)`,
      `(i32.add (i32.const 4))`,
      `(i32.load)`,
      `(local.get $$list_index)`,
      `(i32.eq)`,
    ]
  );

  //statement for loop through the compared list and add the elements to the new list
  loopstmts.push(
    ...[
      `(local.get $$list_base)`,
      `(i32.add (i32.const 12))`,
      `(local.get $$list_index)`,
      concat == 1 ? `(i32.add (local.get $$list_temp))` : ``,
      `(i32.mul (i32.const 4))`,
      `(i32.add)`,
      `(local.get $$list_cmp)`,
      `(i32.add (i32.const 12))`,
      `(local.get $$list_index)`,
      `(i32.mul (i32.const 4))`,
      `(i32.add)`,
      `(i32.load)`,
      `(i32.store)`,
      `(local.get $$list_index)`,
      `(i32.add (i32.const 1))`,
      `(local.set $$list_index)`,
    ]
  );

  if (concat == 1) {
    stmts.push(
      ...[
        `(local.get $$list_base)`,
        `(i32.add (i32.const 4))`,
        `(i32.load)`,
        `(local.set $$list_temp)`,
      ]
    );
  }

  //while loop structure
  stmts.push(
    ...[
      `(i32.const 0)`,
      `(local.set $$list_index)`,
      `(block`,
      `(loop`,
      `(br_if 1 ${condstmts.join("\n")})`,
      `${loopstmts.join("\n")}`,
      `(br 0)`,
      `)`,
      `)`,
    ]
  );

  //add/modify header info of the list
  header.forEach((addr) => {
    var stmt = null;
    if (concat == 1) {
      stmt = [
        `(local.get $$list_base)`,
        `(i32.add (i32.const ${addr}))`,
        `(local.get $$list_base)`,
        `(i32.add (i32.const ${addr}))`,
        `(i32.load)`,
        `(local.get $$list_cmp)`,
        `(i32.add (i32.const ${addr}))`,
        `(i32.load)`,
        `(i32.add)`,
        `(i32.store)`,
      ];
    } else {
      stmt = [
        `(local.get $$list_base)`,
        `(i32.add (i32.const ${addr}))`,
        `(local.get $$list_cmp)`,
        `(i32.add (i32.const ${addr}))`,
        `(i32.load)`,
        `(i32.store)`,
      ];
    }
    stmts.push(...stmt);
  });

  if (concat == 2) return stmts.concat(codeGenListCopy(1));

  return stmts.concat([
    `(local.get $$list_base)`, // Get address for the object (this is the return value)
    "(i32.const 0)", // Address for our upcoming store instruction
    `(local.get $$list_base)`, // Load the dynamic heap head offset
    `(local.get $$list_cmp)`,
    `(i32.add (i32.const 8))`,
    `(i32.load)`,
    `(i32.mul (i32.const 4))`,
    `(i32.add (i32.const 12))`,
    `(i32.add)`,
    "(i32.store)", // Save the new heap offset
  ]);
}

function codeGenExpr(expr: Expr<Type>, env: GlobalEnv): Array<string> {
  switch (expr.tag) {
    case "builtin1":
      const argTyp = expr.a;
      console.log(argTyp);
      console.log(expr.name);
      const argStmts = codeGenExpr(expr.arg, env);
      var callName = expr.name;
      if (expr.name === "print" && argTyp === NUM) {
        callName = "print_num";
      } else if (expr.name === "print" && argTyp === STRING) {
        callName = "print_str";
      } else if (expr.name === "print" && argTyp === BOOL) {
        return argStmts.concat([`(call $print_bool)`]);
      } else if (expr.name === "print" && argTyp === NONE) {
        return argStmts.concat([`(call $print_none)`]);
      }
      return argStmts.concat([`(call $${callName})`]);
    case "builtin2":
      const leftStmts = codeGenExpr(expr.left, env);
      const rightStmts = codeGenExpr(expr.right, env);
      // we will need to check with the built-in functions team to determine how BigNumbers will interface with the built-in functions
      return [
        ...leftStmts,
        ...decodeLiteral,
        ...rightStmts,
        ...decodeLiteral,
        `(call $${expr.name})`,
        ...encodeLiteral,
      ];
    case "literal":
      return codeGenLiteral(expr.value);
    case "id":
      if (env.locals.has(expr.name)) {
        return [`(local.get $${expr.name})`];
      } else {
        return [`(i32.const ${envLookup(env, expr.name)})`, `(i32.load)`];
      }
    case "binop":
      const lhsStmts = codeGenExpr(expr.left, env);
      const rhsStmts = codeGenExpr(expr.right, env);
      if (typeof expr.left.a !== "undefined" && expr.left.a.tag === "list") {
        return [...rhsStmts, ...lhsStmts, ...codeGenListCopy(2)];
      } else if (expr.op == BinOp.Is) {
        return [...lhsStmts, ...rhsStmts, codeGenBinOp(expr.op), ...encodeLiteral];
      } else {
        return [
          ...lhsStmts,
          ...decodeLiteral,
          ...rhsStmts,
          ...decodeLiteral,
          codeGenBinOp(expr.op),
          ...encodeLiteral,
        ];
      }
    case "uniop":
      const exprStmts = codeGenExpr(expr.expr, env);
      switch (expr.op) {
        case UniOp.Neg:
          return [...exprStmts, "(call $$bignum_neg)"];
        case UniOp.Not:
          return [`(i32.const 0)`, ...exprStmts, ...decodeLiteral, `(i32.eq)`, ...encodeLiteral];
        default:
          return unreachable(expr);
      }
    case "call":
      var valStmts = expr.arguments.map((arg) => codeGenExpr(arg, env)).flat();
      valStmts.push(`(call $${expr.name})`);
      return valStmts;
    case "call_expr":
      const callExpr: Array<string> = [];
      const nameExpr = expr.name;
      let funName: string;
      if (nameExpr.tag == "id") {
        // until now, all the function variables are wrapped in references
        // the 'id's serves for global functions
        funName = nameExpr.name;
        callExpr.push(`(i32.load (i32.const ${envLookup(env, funName)})) ;; argument for $funPtr`);
        expr.arguments.forEach((arg) => {
          callExpr.push(codeGenExpr(arg, env).join("\n"));
        });
        callExpr.push(
          `(call_indirect (type $callType${
            expr.arguments.length + 1
          }) (i32.load (i32.load (i32.const ${envLookup(env, funName)}))))`
        );
      } else if (nameExpr.tag == "lookup") {
        funName = (nameExpr.obj as any).name;
        callExpr.push(`(i32.load (local.get $${funName})) ;; argument for $funPtr`);
        expr.arguments.forEach((arg) => {
          callExpr.push(codeGenExpr(arg, env).join("\n"));
        });
        callExpr.push(
          `(call_indirect (type $callType${
            expr.arguments.length + 1
          }) (i32.load (i32.load (local.get $${funName}))))`
        );
      } else {
        throw new Error(`Compile Error. Invalid name of tag ${nameExpr.tag}`);
      }
      return callExpr;
    case "construct":
      var stmts: Array<string> = [];
      stmts.push(
        ...[
          "(i32.const 0)", // Address for our upcoming store instruction
          "(i32.load (i32.const 0))", // Load the dynamic heap head offset
          "(local.set $$string_class)",
          "(i32.load (i32.const 0))",
          `(i32.add (i32.const ${env.classes.get(expr.name).size * 4}))`, // Move heap head beyond the k words we just created for fields
          "(i32.store)", // Save the new heap offset
        ]
      );
      env.classes.get(expr.name).forEach(([offset, initVal], field) =>
        stmts.push(
          ...[
            `(local.get $$string_class)`,
            `(i32.add (i32.const ${offset * 4}))`, // Calc field offset from heap offset
            ...codeGenLiteral(initVal), // Initialize field
            "(i32.store)", // Put the default field value on the heap
          ]
        )
      );
      stmts.push(
        ...[
          "(local.get $$string_class)",
          `(call $${expr.name}$__init__)`, // call __init__
          "(drop)",
          "(local.get $$string_class)",
        ]
      );
      return stmts;
    case "method-call":
      var objStmts = codeGenExpr(expr.obj, env);
      var objTyp = expr.obj.a;
      if (objTyp.tag !== "class") {
        // I don't think this error can happen
        throw new Error(
          "Report this as a bug to the compiler developer, this shouldn't happen " + objTyp.tag
        );
      }
      var className = objTyp.name;
      var argsStmts = expr.arguments
        .map((arg) => codeGenExpr(arg, env))
        .flat()
        .concat();
      return [...objStmts, ...argsStmts, `(call $${className}$${expr.method})`];
    case "lookup":
      var objStmts = codeGenExpr(expr.obj, env);
      var objTyp = expr.obj.a;
      if (objTyp.tag !== "class") {
        // I don't think this error can happen
        throw new Error(
          "Report this as a bug to the compiler developer, this shouldn't happen " + objTyp.tag
        );
      }
      var className = objTyp.name;
      var [offset, _] = env.classes.get(className).get(expr.field);
      return [...objStmts, `(i32.add (i32.const ${offset * 4}))`, `(i32.load)`];
    case "dict":
      let dictStmts: Array<string> = [];
      //Allocate memory on the heap for hashtable. Currently size is 10
      //It finally pushes address of dict on stack, ie the return value
      dictStmts = dictStmts.concat(codeGenDictAlloc(10, env, expr.entries.length));
      expr.entries.forEach((keyval) => {
        const value = codeGenExpr(keyval[1], env);
        dictStmts = dictStmts.concat(codeGenDictKeyVal(keyval[0], value, 10, env));
      });
      return dictStmts;
    case "list-expr":
      var stmts: Array<string> = [];
      var listType = 10;
      var listSize = expr.contents.length;
      var listBound = (expr.contents.length + 10) * 2;
      let listHeader = [listType, listSize, listBound];
      var listindex = 0;
      expr.contents
        .slice()
        .reverse()
        .forEach((lexpr) => {
          stmts.push(...[...codeGenExpr(lexpr, env)]);
        });

      listHeader.forEach((val) => {
        stmts.push(
          ...[
            `(i32.load (i32.const 0))`,
            `(i32.add (i32.const ${listindex * 4}))`,
            "(i32.const " + val + ")",
            "(i32.store)",
          ]
        );
        listindex += 1;
      });

      expr.contents.forEach((lexpr) => {
        stmts.push(
          ...[
            `(local.set $$list_temp)`,
            `(i32.load (i32.const 0))`,
            `(i32.add (i32.const ${listindex * 4}))`,
            `(local.get $$list_temp)`,
            "(i32.store)",
          ]
        );
        listindex += 1;
      });

      //Move heap head to the end of the list and return list address
      return stmts.concat([
        "(i32.load (i32.const 0))",
        "(i32.const 0)",
        "(i32.load (i32.const 0))",
        `(i32.add (i32.const ${(listBound + 3) * 4}))`,
        "(i32.store)",
      ]);

    case "bracket-lookup":
      switch (expr.obj.a.tag) {
        case "dict":
          return codeGenDictBracketLookup(expr.obj, expr.key, 10, env);
        case "string":
          var brObjStmts = codeGenExpr(expr.obj, env);
          var brKeyStmts = codeGenExpr(expr.key, env);
          var brStmts = [];
          brStmts.push(
            ...[
              `${brObjStmts.join("\n")}`, //Load the string object to be indexed
              `(local.set $$string_address)`,
              `${brKeyStmts.join("\n")}`, //Gets the index
              ...decodeLiteral,
              `(local.set $$string_index)`,
              `(local.get $$string_index)`,
              `(i32.const 0)(i32.lt_s)`, //check for negative index
              `(if (then (local.get $$string_address)(i32.load)(i32.add (i32.const 1))(local.get $$string_index)(i32.add)(local.set $$string_index)))`, //if -ve, we do length + index
              `(local.get $$string_index)(local.get $$string_address)(i32.load)(i32.gt_s)`, //Check for +ve index out of bounds
              `(local.get $$string_index)(i32.const 0)(i32.lt_s)`, //Check for -ve index out of bounds
              `(i32.or)`, // Check if string index is within bounds, i.e, b/w 0 and string_length
              `(if (then (i32.const -1)(call $print_str)(drop)))`, //Check if string index is out of bounds
              `(local.get $$string_address)`,
              `(i32.add (i32.mul (i32.const 4)(local.get $$string_index)))`, //Add the index * 4 value to the address
              `(i32.add (i32.const 4))`, //Adding 4 since string length is at first index
              `(i32.load)`, //Load the ASCII value of the string index
              `(local.set $$string_val)`, //store value in temp variable
              `(i32.load (i32.const 0))`, //load value at 0
              `(i32.const 0)`, //Length of string is 1
              `(i32.store)`, //Store length of string in the first position
              `(i32.load (i32.const 0))`, //Load latest free memory
              `(i32.add (i32.const 4))`, //Add 4 since we have stored string length at beginning
              `(local.get $$string_val)`, //load value in temp variable
              "(i32.store)", //Store the ASCII value in the new address
            ]
          );
          brStmts.push(
            ...[
              "(i32.load (i32.const 0))", // Get address for the indexed character of the string
              "(i32.const 0)", // Address for our upcoming store instruction
              "(i32.load (i32.const 0))", // Load the dynamic heap head offset
              `(i32.add (i32.const 8))`, // Move heap head beyond the string length
              "(i32.store)", // Save the new heap offset
            ]
          );
          return brStmts;
        case "list":
          var objStmts = codeGenExpr(expr.obj, env);
          //This should eval to a number
          //Multiply it by 4 to use as offset in memory
          var keyStmts = codeGenExpr(expr.key, env);
          //Add 3 to keyStmts to jump over type + size + bound
          //Add that to objStmts base address
          //Load from there
          return objStmts.concat(
            //TODO check for IndexOutOfBounds
            //Coordinate with error group
            /*
            [
              `(i32.add (i32.4)) ;; retrieve list size`,
              `(i32.load)`,
            // size > index
            ],
              keyStmts,
            [
              `(i32.gt_s) ;; compare list size > index`
              `(if (then (call $error)) (else (nop))) ;; call IndexOutOfBounds`
            ],
              objStmts, //reload list base addr & key stmts?
            */
            keyStmts,
            [
              ...decodeLiteral,
              `(i32.mul (i32.const 4))`,
              `(i32.add (i32.const 12)) ;; move past type, size, bound`,
              `(i32.add) ;; retrieve element location`,
              `(i32.load) ;; load list element`,
            ]
          );
        default:
          throw new Error("Code gen for bracket-lookup for types other than dict not implemented");
      }
    default:
      unhandledTag(expr);
  }
}

function codeGenDictAlloc(hashtableSize: number, env: GlobalEnv, entries: number): Array<string> {
  let dictAllocStmts: Array<string> = [];
  //Ideally this loop should be replaced by call to allocator API to allocate hashtablesize entries on heap.
  for (let i = 0; i < hashtableSize; i++) {
    dictAllocStmts.push(
      ...[
        `(i32.load (i32.const 0))`, // Load the dynamic heap head offset
        `(i32.add (i32.const ${i * 4}))`, // Calc hash table entry offset from heap offset
        ...codeGenLiteral({ tag: "none" }), // CodeGen for "none" literal
        "(i32.store)", // Initialize to none
      ]
    );
  }
  //Push the base address of dict on the stack to be consumed by each of the key:val pair initialization
  for (let i = 0; i < entries; i++) {
    dictAllocStmts = dictAllocStmts.concat(["(i32.load (i32.const 0))"]);
  }
  return dictAllocStmts.concat([
    "(i32.load (i32.const 0))", // Get address for the dict (this is the return value)
    "(i32.const 0)", // Address for our upcoming store instruction
    "(i32.load (i32.const 0))", // Load the dynamic heap head offset
    `(i32.add (i32.const ${hashtableSize * 4}))`, // Increment heap offset according to hashtable size
    "(i32.store)", // Save the new heap offset
  ]);
}

function allocateStringMemory(string_val: string): Array<string> {
  const stmts = [];
  var i = 1;
  //Storing the length of the string at the beginning
  stmts.push(
    ...[
      `(i32.load (i32.const 0))`, // Load the dynamic heap head offset
      `(i32.const ${string_val.length - 1})`, // Store ASCII value for 0 (end of string)
      "(i32.store)", // Store the ASCII value 0 in the new address
    ]
  );
  while (i != string_val.length + 1) {
    const char_ascii = string_val.charCodeAt(i - 1);
    stmts.push(
      ...[
        `(i32.load (i32.const 0))`, // Load the dynamic heap head offset
        `(i32.add (i32.const ${i * 4}))`, // Calc string index offset from heap offset
        `(i32.const ${char_ascii})`, // Store the ASCII value of the string index
        "(i32.store)", // Store the ASCII value in the new address
      ]
    );
    i += 1;
  }
  return stmts.concat([
    "(i32.load (i32.const 0))", // Get address for the first character of the string
    "(i32.const 0)", // Address for our upcoming store instruction
    "(i32.load (i32.const 0))", // Load the dynamic heap head offset
    `(i32.add (i32.const ${(string_val.length + 1) * 4}))`, // Move heap head beyond the string length + 1(len at beginning)
    "(i32.store)", // Save the new heap offset
  ]);
}

function codeGenDictBracketLookup(
  obj: Expr<Type>,
  key: Expr<Type>,
  hashtableSize: number,
  env: GlobalEnv
): Array<string> {
  let dictKeyValStmts: Array<string> = [];
  dictKeyValStmts = dictKeyValStmts.concat(codeGenExpr(obj, env));
  dictKeyValStmts = dictKeyValStmts.concat(codeGenExpr(key, env));
  dictKeyValStmts = dictKeyValStmts.concat([
    `(i32.const ${hashtableSize})`,
    "(call $ha$htable$Lookup)",
  ]);
  return dictKeyValStmts.concat(["i32.load"]);
}

//Assumes that base address of dict is pushed onto the stack already
function codeGenDictKeyVal(
  key: Expr<Type>,
  val: string[],
  hashtableSize: number,
  env: GlobalEnv
): Array<string> {
  let dictKeyValStmts: Array<string> = [];
  dictKeyValStmts = dictKeyValStmts.concat(codeGenExpr(key, env));
  dictKeyValStmts = dictKeyValStmts.concat(val);
  dictKeyValStmts = dictKeyValStmts.concat([
    `(i32.const ${hashtableSize})`,
    "(call $ha$htable$Update)",
  ]);
  return dictKeyValStmts;
}

function dictUtilFuns(): Array<string> {
  let dictFunStmts: Array<string> = [];
  dictFunStmts.push(
    ...[
      "(func $ha$htable$CreateEntry (param $key i32) (param $val i32)",
      "(i32.load (i32.const 0))", // Loading the address of first empty space
      "(local.get $key)",
      "(i32.store)", // Dumping tag
      "(i32.load (i32.const 0))", // Loading the address of first empty space
      "(i32.const 4)",
      "(i32.add)", // Moving to the next block
      "(local.get $val)",
      "(i32.store)", // Dumping value
      "(i32.load (i32.const 0))", // Loading the address of first empty space
      "(i32.const 8)",
      "(i32.add)", // Moving to the next block
      "(i32.const 0)", //None
      "(i32.store)", // Dumping None in the next
      "(return))",
      "",
    ]
  );

  //This function returns a memory address for the value of a key. It returns -1 if not found.
  dictFunStmts.push(
    ...[
      "(func $ha$htable$Lookup (param $baseAddr i32) (param $key i32) (param $hashtablesize i32) (result i32)",
      "(local $nodePtr i32)", // Local variable to store the address of nodes in linkedList
      "(local $tagHitFlag i32)", // Local bool variable to indicate whether tag is hit
      "(local $returnVal i32)",
      "(i32.const -1)",
      "(local.set $returnVal)", // Initialize returnVal to -1
      "(i32.const 0)",
      "(local.set $tagHitFlag)", // Initialize tagHitFlag to False
      "(local.get $baseAddr)",
      "(local.get $key)",
      "(local.get $hashtablesize)",
      "(i32.rem_s)", //Compute hash
      "(i32.mul (i32.const 4))", //Multiply by 4 for memory offset
      "(i32.add)", //Reaching the proper bucket. Call this bucketAddress
      "(i32.load)",
      "(local.set $nodePtr)",
      "(local.get $nodePtr)",
      "(i32.const 0)", //None
      "(i32.eq)",
      "(if",
      "(then", // if the literal in bucketAddress is None
      "(i32.const -1)",
      "(local.set $returnVal)", // Initialize returnVal to -1
      ")", //close then
      "(else",
      "(block",
      "(loop", // While loop till we find a node whose next is None
      "(local.get $nodePtr)",
      "(i32.load)", // Traversing to head of next node
      "(i32.const 0)", //None
      "(i32.ne)", // If nodePtr not None
      "(if",
      "(then",
      "(local.get $nodePtr)",
      "(i32.load)", //Loading head of linkedList
      "(local.get $key)",
      "(i32.eq)", // if tag is same as the provided one
      "(if",
      "(then",
      "(local.get $nodePtr)",
      "(i32.const 4)",
      "(i32.add)", // Value
      "(local.set $returnVal)",
      "(i32.const 1)",
      "(local.set $tagHitFlag)", // Set tagHitFlag to True
      ")", // closing then
      ")", // closing if
      "(local.get $nodePtr)",
      "(i32.const 8)",
      "(i32.add)", // Next pointer
      "(i32.load)",
      "(local.set $nodePtr)",
      ")", // Closing then
      ")", // Closing if
      "(br_if 0", // Opening br_if
      "(local.get $nodePtr)",
      "(i32.const 0)", //None
      "(i32.ne)", // If nodePtr not None
      "(local.get $tagHitFlag)",
      "(i32.eqz)",
      "(i32.and)",
      ")", // Closing br_if
      "(br 1)",
      ")", // Closing loop
      ")", // Closing Block
      ")", //close else
      ")", // close if
      "(local.get $returnVal)",
      "(return))",
      "",
    ]
  );

  dictFunStmts.push(
    ...[
      "(func $ha$htable$Update (param $baseAddr i32) (param $key i32) (param $val i32) (param $hashtablesize i32)",
      "(local $nodePtr i32)", // Local variable to store the address of nodes in linkedList
      "(local $tagHitFlag i32)", // Local bool variable to indicate whether tag is hit
      "(i32.const 0)",
      "(local.set $tagHitFlag)", // Initialize tagHitFlag to False
      "(local.get $baseAddr)",
      "(local.get $key)",
      "(local.get $hashtablesize)",
      "(i32.rem_s)", //Compute hash
      "(i32.mul (i32.const 4))", //Multiply by 4 for memory offset
      "(i32.add)", //Reaching the proper bucket. Call this bucketAddress
      "(i32.load)",
      "(i32.const 0)", //None
      "(i32.eq)",
      "(if",
      "(then", // if the literal in bucketAddress is None
      "(local.get $key)",
      "(local.get $val)",
      "(call $ha$htable$CreateEntry)", //create node
      "(local.get $baseAddr)", // Recomputing the bucketAddress to update it.
      "(local.get $key)",
      "(local.get $hashtablesize)",
      "(i32.rem_s)", //Compute hash
      "(i32.mul (i32.const 4))", //Multiply by 4 for memory offset
      "(i32.add)", //Recomputed bucketAddress
      "(i32.load (i32.const 0))",
      "(i32.store)", //Updated the bucketAddress pointing towards first element.
      "(i32.const 0)",
      "(i32.load (i32.const 0))",
      "(i32.const 12)",
      "(i32.add)",
      "(i32.store)", // Updating the empty space address in first block
      ")", // Closing then
      "(else", // Opening else
      "(local.get $baseAddr)", // Recomputing the bucketAddress to follow the linkedList.
      "(local.get $key)",
      "(local.get $hashtablesize)",
      "(i32.rem_s)", //Compute hash
      "(i32.mul (i32.const 4))", //Multiply by 4 for memory offset
      "(i32.add)", //Recomputed bucketAddress
      "(i32.load)", //Loading head of linkedList
      "(i32.load)", //Loading the tag of head
      "(local.get $key)",
      "(i32.eq)",
      "(if", // if tag is same as the provided one
      "(then",
      "(local.get $baseAddr)", // Recomputing the bucketAddress to follow the linkedList.
      "(local.get $key)",
      "(local.get $hashtablesize)",
      "(i32.rem_s)", //Compute hash
      "(i32.mul (i32.const 4))", //Multiply by 4 for memory offset
      "(i32.add)", //Recomputed bucketAddress
      "(i32.load)", //Loading head of linkedList
      "(i32.const 4)",
      "(i32.add)", // Value
      "(local.get $val)",
      "(i32.store)", // Updating the value
      "(i32.const 1)",
      "(local.set $tagHitFlag)", // Set tagHitFlag to True
      ")", // closing then
      ")", // closing if
      "(local.get $baseAddr)", // Recomputing the bucketAddress to follow the linkedList.
      "(local.get $key)",
      "(local.get $hashtablesize)",
      "(i32.rem_s)", //Compute hash
      "(i32.mul (i32.const 4))", //Multiply by 4 for memory offset
      "(i32.add)", //Recomputed bucketAddress
      "(i32.load)", //Loading head of linkedList
      "(i32.const 8)",
      "(i32.add)", // Next pointer
      "(local.set $nodePtr)",
      "(block",
      "(loop", // While loop till we find a node whose next is None
      "(local.get $nodePtr)",
      "(i32.load)", // Traversing to head of next node
      "(i32.const 0)", //None
      "(i32.ne)", // If nodePtr not None
      "(if",
      "(then",
      "(local.get $nodePtr)",
      "(i32.load)", //Loading head of linkedList
      "(i32.load)", //Loading the tag of head
      "(local.get $key)",
      "(i32.eq)", // if tag is same as the provided one
      "(if",
      "(then",
      "(local.get $nodePtr)",
      "(i32.load)", //Loading head of linkedList
      "(i32.const 4)",
      "(i32.add)", // Value
      "(local.get $val)",
      "(i32.store)", // Updating the value
      "(i32.const 1)",
      "(local.set $tagHitFlag)", // Set tagHitFlag to True
      ")", // closing then
      ")", // closing if
      "(local.get $nodePtr)",
      "(i32.load)", //Loading head of linkedList
      "(i32.const 8)",
      "(i32.add)", // Next pointer
      "(local.set $nodePtr)",
      ")", // Closing then
      ")", // Closing if
      "(br_if 0", // Opening br_if
      "(local.get $nodePtr)",
      "(i32.load)", // Traversing to head of next node
      "(i32.const 0)", //None
      "(i32.ne)", // If nodePtr not None
      ")", // Closing br_if
      "(br 1)",
      ")", // Closing loop
      ")", // Closing Block
      "(local.get $tagHitFlag)",
      "(i32.const 0)",
      "(i32.eq)", // Add a new node only if tag hit is false.
      "(if",
      "(then",
      "(local.get $key)",
      "(local.get $val)",
      "(call $ha$htable$CreateEntry)", //create node
      "(local.get $nodePtr)", // Get the address of "next" block in node, whose next is None.
      "(i32.load (i32.const 0))",
      "(i32.store)", // Updated the next pointing towards first element of new node.
      "(i32.const 0)",
      "(i32.load (i32.const 0))",
      "(i32.const 12)",
      "(i32.add)",
      "(i32.store)", // Updating the empty space address in first block
      ")", // Closing then inside else
      ")", // Closing if inside else
      ")", // Closing else
      ")", // Closing if
      "(return))", //
    ]
  );
  return dictFunStmts;
}

function codeGenBigInt(num: bigint): Array<string> {
  const WORD_SIZE = 4;
  const mask = BigInt(0x7fffffff);
  var sign = 1;
  var size = 0;
  // fields ? [(0, sign), (1, size)]
  if (num < 0n) {
    sign = 0;
    num *= -1n;
  }
  var words: bigint[] = [];
  do {
    words.push(num & mask);
    num >>= 31n;
    size += 1;
  } while (num > 0n);
  // size MUST be > 0
  var alloc = [
    // eventually we will be able to call something like alloc(size+2)
    "(i32.load (i32.const 0))", // Load dynamic heap head offset
    `(i32.add (i32.const ${0 * WORD_SIZE}))`, // add space for sign field
    `(i32.const ${sign})`,
    "(i32.store)", // store sign val
    "(i32.load (i32.const 0))", // Load dynamic heap head offset
    `(i32.add (i32.const ${1 * WORD_SIZE}))`, // move offset another 4 for size
    `(i32.const ${size})`, // size is only 32 bits :(
    "(i32.store)", // store size
  ];
  words.forEach((w, i) => {
    alloc = alloc.concat([
      "(i32.load (i32.const 0))", // Load dynamic heap head offset
      `(i32.add (i32.const ${(2 + i) * WORD_SIZE}))`, // advance pointer
      `(i32.const ${w})`,
      ...encodeLiteral,
      "(i32.store)", // store
    ]);
  });
  alloc = alloc.concat([
    "(i32.const 0)", // where will we store the updated heap offset
    "(i32.load (i32.const 0))", // Load dynamic heap head offset
    `(i32.add (i32.const ${(2 + size) * WORD_SIZE}))`, // this is how much space we need
    "(i32.store)", // store new offset
    "(i32.load (i32.const 0))", // reload offset
    `(i32.sub (i32.const ${(2 + size) * WORD_SIZE}))`, // this is the addr for the number
  ]);
  console.log(words, size, sign);
  return alloc;
}

function codeGenLiteral(literal: Literal): Array<string> {
  switch (literal.tag) {
    case "string":
      return allocateStringMemory(literal.value);
    case "num":
      if (literal.value <= INT_LITERAL_MAX && literal.value >= INT_LITERAL_MIN) {
        return [`(i32.const ${literal.value})`, ...encodeLiteral];
      } else {
        return codeGenBigInt(literal.value);
      }
    case "bool":
      return [`(i32.const ${Number(literal.value)})`, ...encodeLiteral];
    case "none":
      return [`(i32.const 0)`];
    default:
      unhandledTag(literal);
  }
}

function codeGenBinOp(op: BinOp): string {
  switch (op) {
    case BinOp.Plus:
      return "(i32.add)";
    case BinOp.Minus:
      return "(i32.sub)";
    case BinOp.Mul:
      return "(i32.mul)";
    case BinOp.IDiv:
      return "(i32.div_s)";
    case BinOp.Mod:
      return "(i32.rem_s)";
    case BinOp.Eq:
      return "(i32.eq)";
    case BinOp.Neq:
      return "(i32.ne)";
    case BinOp.Lte:
      return "(i32.le_s)";
    case BinOp.Gte:
      return "(i32.ge_s)";
    case BinOp.Lt:
      return "(i32.lt_s)";
    case BinOp.Gt:
      return "(i32.gt_s)";
    case BinOp.Is:
      return "(i32.eq)";
    case BinOp.And:
      return "(i32.and)";
    case BinOp.Or:
      return "(i32.or)";
  }
}<|MERGE_RESOLUTION|>--- conflicted
+++ resolved
@@ -120,7 +120,9 @@
 
 //Any built-in WASM functions go here
 export function libraryFuns(): string {
-  return dictUtilFuns().join("\n");
+  var libfunc = dictUtilFuns().join("\n");
+  libfunc += "\n" + listBuiltInFuns().join("\n");
+  return libfunc;
 }
 
 export function makeId<A>(a: A, x: string): Destructure<A> {
@@ -457,35 +459,26 @@
       const [offset, _] = env.classes.get(className).get(target.field);
       return [...objStmts, `(i32.add (i32.const ${offset * 4}))`, ...value, `(i32.store)`];
     case "bracket-lookup":
-<<<<<<< HEAD
-      const listObjStmts = codeGenExpr(target.obj, env);
-      const listTyp = target.obj.a;
-      if (listTyp.tag !== "list") {
-        // I don't think this error can happen
-        throw new Error(
-          "Report this as a bug to the compiler developer, this shouldn't happen " + listTyp.tag
-        );
-      }
-      const listKeyStmts = codeGenExpr(target.key, env);
-      //Add base + (3*4) + (key*4)
-      //TODO key is bigNum handling
-      const listLocationToStore = [
-        ...listObjStmts,
-        `(i32.add (i32.const 12)) ;; move past type, size, bound`,
-        ...listKeyStmts,
-        `(i32.mul (i32.const 4)) `,
-        `(i32.add)`
-      ]
-      return [...listLocationToStore, ...value, "(i32.store)"];
-=======
       switch (target.obj.a.tag) {
         case "dict":
           return codeGenExpr(target.obj, env).concat(codeGenDictKeyVal(target.key, value, 10, env));
         case "list":
+          const listObjStmts = codeGenExpr(target.obj, env);
+          const listKeyStmts = codeGenExpr(target.key, env);
+          //Add base + (3*4) + (key*4)
+          //TODO key is bigNum handling
+          const listLocationToStore = [
+            ...listObjStmts,
+            `(i32.add (i32.const 12)) ;; move past type, size, bound`,
+            ...listKeyStmts,
+            ...decodeLiteral,
+            `(i32.mul (i32.const 4)) `,
+            `(i32.add)`
+          ]
+          return [...listLocationToStore, ...value, "(i32.store)"];
         default:
-          throw new Error("Bracket-assign for types other than dict not implemented");
+          throw new Error("Bracket-assign for types other than dict/list not implemented");
       }
->>>>>>> 7c946a4a
     default:
       // Force type error if assignable is added without implementation
       // At the very least, there should be a stub
@@ -657,6 +650,7 @@
 
 // If concat is 0, then the function generate code for list.copy()
 // If concat is 2, then the function generate code for concat.
+// If concat is 3, then the function generate code for append.
 function codeGenListCopy(concat: number): Array<string> {
   var stmts: Array<string> = [];
   var loopstmts: Array<string> = [];
@@ -744,12 +738,14 @@
         `(i32.store)`,
       ];
     } else {
+      var double_size = (addr == 8 && concat == 3) ? [`(i32.mul (i32.const 2))`]: []
       stmt = [
         `(local.get $$list_base)`,
         `(i32.add (i32.const ${addr}))`,
         `(local.get $$list_cmp)`,
         `(i32.add (i32.const ${addr}))`,
         `(i32.load)`,
+        ...double_size,
         `(i32.store)`,
       ];
     }
@@ -907,18 +903,40 @@
     case "method-call":
       var objStmts = codeGenExpr(expr.obj, env);
       var objTyp = expr.obj.a;
-      if (objTyp.tag !== "class") {
-        // I don't think this error can happen
-        throw new Error(
-          "Report this as a bug to the compiler developer, this shouldn't happen " + objTyp.tag
-        );
+      var extStmts : Array<string> = []
+      var className = ""
+      switch(objTyp.tag) {
+        case "class":
+          className = objTyp.name;
+          break
+        case "list":
+          className = "$list";
+          var objExpr = expr.obj
+          if(expr.method === "append")
+          {
+            switch(objExpr.tag){
+              case "id":
+                if (env.locals.has(objExpr.name)) {
+                  extStmts = [`local.tee $$list_temp`, `(local.set $${objExpr.name})`,`local.get $$list_temp`];
+                } else {
+                  const locationToStore = [`(i32.const ${envLookup(env, objExpr.name)}) ;; ${objExpr.name}`];
+                  extStmts = [`local.set $$list_temp`,...locationToStore, `local.get $$list_temp`, "(i32.store)",`local.get $$list_temp`];
+                }
+                break
+            }
+          }
+          break
+        default:
+          // I don't think this error can happen
+          throw new Error(
+            "Report this as a bug to the compiler developer, this shouldn't happen " + objTyp.tag
+          );
       }
-      var className = objTyp.name;
       var argsStmts = expr.arguments
         .map((arg) => codeGenExpr(arg, env))
         .flat()
         .concat();
-      return [...objStmts, ...argsStmts, `(call $${className}$${expr.method})`];
+      return [...objStmts, ...argsStmts, `(call $${className}$${expr.method})`,...extStmts];
     case "lookup":
       var objStmts = codeGenExpr(expr.obj, env);
       var objTyp = expr.obj.a;
@@ -945,7 +963,8 @@
       var stmts: Array<string> = [];
       var listType = 10;
       var listSize = expr.contents.length;
-      var listBound = (expr.contents.length + 10) * 2;
+      // var listBound = (expr.contents.length + 10) * 2;
+      var listBound = expr.contents.length;
       let listHeader = [listType, listSize, listBound];
       var listindex = 0;
       expr.contents
@@ -1165,6 +1184,114 @@
     "(call $ha$htable$Update)",
   ]);
   return dictKeyValStmts;
+}
+
+function listBuiltInFuns(): Array<string> {
+  let listFunStmts: Array<string> = [];
+  
+  //append function
+  listFunStmts.push(
+    ...[
+      "(func $$list$append (param $$list_cmp i32) (param $$val i32) (result i32)",
+      `(local $$list_base i32)`,
+      `(local $$list_index i32)`,
+      `(if `,                   // check if list need to expand
+      `(i32.eq`,
+      `(local.get $$list_cmp)`, // get address of current list
+      `(i32.add (i32.const 8))`,
+      `(i32.load)`,             //load the bound of the list
+      `(local.get $$list_cmp)`, // get address of current list
+      `(i32.add (i32.const 4))`,
+      `(i32.load)`,             //load the size of the list
+      `)`,
+      `(then`,
+      `(local.get $$list_cmp)`,
+      ...codeGenListCopy(3),
+      `(local.set $$list_cmp)`,
+      `)`,                      // end then
+      `)`,                      // end if
+      `(local.get $$list_cmp)`, 
+      `(i32.add (i32.const 4))`,
+      `(i32.load)`,              //load index to store
+      `(i32.mul (i32.const 4))`,
+      `(i32.add (i32.const 12))`,// add base position
+      `(i32.add (local.get $$list_cmp))`,
+      `(local.get $$val)`,
+      `(i32.store)`,
+      `(local.get $$list_cmp)`,
+      `(i32.add (i32.const 4))`,
+      `(local.get $$list_cmp)`,
+      `(i32.add (i32.const 4))`,
+      `(i32.load)`,
+      `(i32.add (i32.const 1))`, // add 1 to the size
+      `(i32.store)`,
+      `(local.get $$list_cmp)`,
+      "(return))",
+      "",
+    ]
+  );
+
+  //index function //count could be very similar to this function
+  listFunStmts.push(
+    ...[
+      "(func $$list$index (param $$list_cmp i32) (param $$val i32) (result i32)",
+      `(local $$list_index i32)`,
+      `(local $$list_size i32)`,
+      `(i32.const 0)`,
+      `(local.set $$list_index)`,
+      `(local.get $$list_cmp)`,
+      `(i32.add (i32.const 4))`,
+      `(i32.load)`,
+      `(local.set $$list_size)`,
+      `(local.get $$list_cmp)`,
+      `(i32.add (i32.const 12))`,
+      `(local.set $$list_cmp)`,
+      `(block`,
+      `(loop`,                      //while loop for searching the value
+      `(br_if 1`,                  //condition start
+      `(local.get $$list_size)`,
+      `(local.get $$list_index)`,
+      `(i32.eq)`,
+      `)`,                        //condition end
+      //loop body start
+      
+
+      `(if `,                   // check if element of index match to the value
+      `(i32.eq`,
+      `(local.get $$list_cmp)`,  
+      `(local.get $$list_index)`,
+      `(i32.mul (i32.const 4))`,
+      `(i32.add)`,
+      `(i32.load)`,
+      `(local.get $$val)`,
+      `)`,
+
+      `(then`,                  // return index
+      `(local.get $$list_index)`,
+      ...encodeLiteral,
+      `(return)`,
+      `)`,                      // end then
+      `)`,                      // end if
+      `(local.get $$list_index)`,
+      `(i32.add (i32.const 1))`,
+      `(local.set $$list_index)`,
+
+      `(br 0)`,
+      `)`,
+      `)`,
+      `(i32.const -1)`,         // find nothing
+      "(return))",
+      "",
+    ]
+  );
+  //          ["append",[[tObj.a.content_type], tObj.a]],
+  //           ["clear", [[], tObj.a]],
+  //           ["copy",  [[], tObj.a]],
+  //           ["count", [[tObj.a.content_type], NUM]],
+  //           ["index", [[tObj.a.content_type], NUM]],
+
+  //This function returns a memory address for the value of a key. It returns -1 if not found.
+  return listFunStmts;
 }
 
 function dictUtilFuns(): Array<string> {
