import {
  Stmt,
  Expr,
  UniOp,
  BinOp,
  Type,
  Program,
  Literal,
  FunDef,
  ClosureDef,
  VarInit,
  Class,
  Destructure,
  Location,
  Assignable,
} from "./ast";
import { NUM, BOOL, NONE, CLASS, STRING, unhandledTag, unreachable } from "./utils";
import * as BaseException from "./error";

// https://learnxinyminutes.com/docs/wasm/

// Numbers are offsets into global memory
export type GlobalEnv = {
  globals: Map<string, number>;
  classes: Map<string, Map<string, [number, Literal]>>;
  locals: Set<string>;
  offset: number;
  funs: Map<string, [number, Array<string>]>; // <function name, [tbl idx, Array of nonlocals]>
};

export const emptyEnv: GlobalEnv = {
  globals: new Map(),
  classes: new Map(),
  locals: new Set(),
  offset: 0,
  funs: new Map(),
};

export const nTagBits = 1;
const INT_LITERAL_MAX = BigInt(2 ** (31 - nTagBits) - 1);
const INT_LITERAL_MIN = BigInt(-(2 ** (31 - nTagBits)));

export const encodeLiteral: Array<string> = [
  `(i32.const ${nTagBits})`,
  "(i32.shl)",
  "(i32.const 1)", // literals are tagged with a 1 in the LSB
  "(i32.add)",
];

export const decodeLiteral: Array<string> = [`(i32.const ${nTagBits})`, "(i32.shr_s)"];

export function augmentEnv(env: GlobalEnv, prog: Program<[Type, Location]>): GlobalEnv {
  const newGlobals = new Map(env.globals);
  const newClasses = new Map(env.classes);
  const newFuns = new Map(env.funs);

  // set the referenced value to be num since we use i32 in wasm
  const RefMap = new Map<string, [number, Literal]>();
  RefMap.set("$deref", [0, { tag: "num", value: BigInt(0) }]);
  newClasses.set("$ref", RefMap);

  let newOffset = env.offset;

  let idx = newFuns.size;
  prog.closures.forEach((clo) => {
    newFuns.set(clo.name, [idx, clo.nonlocals]);
    idx += 1;
    if (clo.isGlobal) {
      newGlobals.set(clo.name, newOffset);
      newOffset += 1;
    }
  });

  prog.inits.forEach((v) => {
    newGlobals.set(v.name, newOffset);
    newOffset += 1;
  });
  // for rg
  newGlobals.set("rg", newOffset);
  newOffset += 1;

  prog.classes.forEach((cls) => {
    const classFields = new Map();
    cls.fields.forEach((field, i) => classFields.set(field.name, [i, field.value]));
    newClasses.set(cls.name, classFields);
  });

  return {
    globals: newGlobals,
    classes: newClasses,
    locals: env.locals,
    offset: newOffset,
    funs: newFuns,
  };
}

function envLookup(env: GlobalEnv, name: string): number {
  if (!env.globals.has(name)) {
    console.log("Could not find " + name + " in ", env);
    throw new Error("Could not find name " + name);
  }
  return env.globals.get(name) * 4; // 4-byte values
}

type CompileResult = {
  functions: string;
  mainSource: string;
  newEnv: GlobalEnv;
};

function myMemAlloc(name: string, size: number): Array<string> {
  const allocs: Array<string> = [];
  allocs.push(`(local.set ${name} (i32.load (i32.const 0))) ;; allocate memory for ${name}`);
  allocs.push(
    `(i32.store (i32.const 0) (i32.add (local.get ${name}) (i32.const ${
      size * 4
    }))) ;; update the heap ptr`
  );
  return allocs;
}

export function makeLocals(locals: Set<string>): Array<string> {
  const localDefines: Array<string> = [];
  locals.forEach((v) => {
    localDefines.push(`(local $${v} i32)`);
  });
  return localDefines;
}

//Any built-in WASM functions go here
export function libraryFuns(): string {
  return dictUtilFuns().join("\n");
}

export function makeId<A>(a: A, x: string): Destructure<A> {
  return {
    isDestructured: false,
    targets: [
      {
        target: { a: a, tag: "id", name: x },
        starred: false,
        ignore: false,
      },
    ],
  };
}

export function compile(ast: Program<[Type, Location]>, env: GlobalEnv): CompileResult {
  const withDefines = augmentEnv(env, ast);

  const definedVars: Set<string> = new Set(); //getLocals(ast);
  definedVars.add("$last");
  definedVars.add("$addr"); // address of the allocated memory
  definedVars.add("$list_base");
  definedVars.add("$list_index");
  definedVars.add("$list_temp");
  definedVars.add("$list_cmp");
  definedVars.add("$destruct");
  definedVars.add("$string_val"); //needed for string operations
  definedVars.add("$string_class"); //needed for strings in class
  definedVars.add("$string_index"); //needed for string index check out of bounds
  definedVars.add("$string_address"); //needed for string indexing
  definedVars.forEach(env.locals.add, env.locals);
  const localDefines = makeLocals(definedVars);

  const funs: Array<string> = [];
  ast.funs.forEach((f) => {
    funs.push(codeGenFunDef(f, withDefines).join("\n"));
  });

  ast.closures.forEach((clo) => {
    funs.push(codeGenClosureDef(clo, withDefines).join("\n"));
  });

  const globalFuns: Array<string> = [];
  ast.closures.forEach((clo) => {
    if (clo.isGlobal) {
      globalFuns.push(clo.name);
    }
  });
  const initFuns = initGlobalFuns(globalFuns, withDefines);

  const classes: Array<string> = ast.classes.map((cls) => codeGenClass(cls, withDefines)).flat();
  const allFuns = funs.concat(classes).join("\n\n");
  // const stmts = ast.filter((stmt) => stmt.tag !== "fun");

  const inits = ast.inits.map((init) => codeGenInit(init, withDefines)).flat();

  const commandGroups = ast.stmts.map((stmt) => codeGenStmt(stmt, withDefines));
  const commands = localDefines.concat(initFuns.concat(inits.concat(...commandGroups)));

  withDefines.locals.clear();

  return {
    functions: allFuns,
    mainSource: commands.join("\n"),
    newEnv: withDefines,
  };
}

function initGlobalFuns(funs: Array<string>, env: GlobalEnv): Array<string> {
  const inits: Array<string> = [];
  funs.forEach((fun) => {
    let fun_info = env.funs.get(fun);
    let idx = fun_info[0];
    let length = fun_info[1].length;
    let loc = envLookup(env, fun);
    inits.push(myMemAlloc(`$$addr`, length + 1).join("\n"));
    inits.push(`(i32.store (local.get $$addr) (i32.const ${idx})) ;; function idx`);
    inits.push(`(i32.store (i32.const ${loc}) (local.get $$addr)) ;; global function reference`);
  });

  // global functions have no nonlocals, assert length == 0
  return inits;
}

<<<<<<< HEAD
function codeGenStmt(stmt: Stmt<Type>, env: GlobalEnv): Array<string> {
=======
function myMemForward(n: number): Array<string> {
  const forward: Array<string> = [];
  forward.push(`;; update the heap ptr`);
  forward.push(`(i32.const 0)`);
  forward.push(`(i32.add (i32.load (i32.const 0)) (i32.const ${n * 4}))`);
  forward.push(`(i32.store)`);
  return forward;
}

function envLookup(env: GlobalEnv, name: string): number {
  //if(!env.globals.has(name)) { console.log("Could not find " + name + " in ", env); throw new Error("Could not find name " + name); }
  if (!env.globals.has(name)) {
    console.log("Could not find " + name + " in ", env);
    throw new BaseException.InternalException(
      "Report this as a bug to the compiler developer, this shouldn't happen "
    );
  }
  return env.globals.get(name) * 4; // 4-byte values
}

function codeGenStmt(stmt: Stmt<[Type, Location]>, env: GlobalEnv): Array<string> {
>>>>>>> 389ac646
  switch (stmt.tag) {
    case "return":
      var valStmts = codeGenExpr(stmt.value, env);
      valStmts.push("return");
      return valStmts;
    case "assignment":
      const valueCode = codeGenExpr(stmt.value, env);
      const getValue = "(local.get $$destruct)";

      return [
        ...valueCode,
        "(local.set $$destruct)",
        ...codeGenDestructure(stmt.destruct, getValue, env),
      ];
    case "expr":
      var exprStmts = codeGenExpr(stmt.expr, env);
      return exprStmts.concat([`(local.set $$last)`]);
    case "if":
      var condExpr = codeGenExpr(stmt.cond, env).concat(decodeLiteral);
      var thnStmts = stmt.thn.map((innerStmt) => codeGenStmt(innerStmt, env)).flat();
      var elsStmts = stmt.els.map((innerStmt) => codeGenStmt(innerStmt, env)).flat();
      return [
        `${condExpr.join("\n")} \n (if (then ${thnStmts.join("\n")}) (else ${elsStmts.join(
          "\n"
        )}))`,
      ];
    case "while":
      var wcondExpr = codeGenExpr(stmt.cond, env).concat(decodeLiteral);
      var bodyStmts = stmt.body.map((innerStmt) => codeGenStmt(innerStmt, env)).flat();
      return [
        `(block (loop (br_if 1 ${wcondExpr.join("\n")}\n(i32.eqz)) ${bodyStmts.join(
          "\n"
        )} (br 0) ))`,
      ];
    case "for":
      var bodyStmts = stmt.body.map((innerStmt) => codeGenStmt(innerStmt, env)).flat();
      var iter = codeGenExpr(stmt.iterable, env);

      var rgExpr: Expr<[Type, Location]> = {
        a: [CLASS("Range"), stmt.a[1]],
        tag: "id",
        name: "rg",
      };
      var Expr_cur: Expr<[Type, Location]> = {
        a: [NUM, stmt.a[1]],
        tag: "lookup",
        obj: rgExpr,
        field: "cur",
      };
      var Code_cur = codeGenExpr(Expr_cur, env);

      var Expr_stop: Expr<[Type, Location]> = {
        a: [NUM, stmt.a[1]],
        tag: "lookup",
        obj: rgExpr,
        field: "stop",
      };
      var Code_stop = codeGenExpr(Expr_stop, env);

      var Expr_step: Expr<[Type, Location]> = {
        a: [NUM, stmt.a[1]],
        tag: "lookup",
        obj: rgExpr,
        field: "step",
      };
      var Code_step = codeGenExpr(Expr_step, env);

      // name = cur
      var ass: Stmt<[Type, Location]> = {
        a: [NONE, stmt.a[1]],
        tag: "assignment",
        destruct: makeId([NUM, stmt.a[1]], stmt.name),
        value: Expr_cur,
      };
      var Code_ass = codeGenStmt(ass, env);

      // add step to cur
      var ncur: Expr<[Type, Location]> = {
        a: [NUM, stmt.a[1]],
        tag: "binop",
        op: BinOp.Plus,
        left: Expr_cur,
        right: Expr_step,
      };
      var step: Stmt<[Type, Location]> = {
        a: [NONE, stmt.a[1]],
        tag: "field-assign",
        obj: rgExpr,
        field: "cur",
        value: ncur,
      };
      var Code_step = codeGenStmt(step, env);

      // stop condition cur<step
      var Expr_cond: Expr<[Type, Location]> = {
        a: [BOOL, stmt.a[1]],
        tag: "binop",
        op: BinOp.Gte,
        left: Expr_cur,
        right: Expr_stop,
      };
      var Code_cond = codeGenExpr(Expr_cond, env);

      // if have index
      if (stmt.index) {
        var iass: Stmt<[Type, Location]> = {
          a: [NONE, stmt.a[1]],
          tag: "assignment",
          destruct: makeId([NUM, stmt.a[1]], stmt.index),
          value: { a: [NUM, stmt.a[1]], tag: "literal", value: { tag: "num", value: BigInt(0) } },
        };
        var Code_iass = codeGenStmt(iass, env);

        var nid: Expr<[Type, Location]> = {
          a: [NUM, stmt.a[1]],
          tag: "binop",
          op: BinOp.Plus,
          left: { a: [NUM, stmt.a[1]], tag: "id", name: stmt.index },
          right: { a: [NUM, stmt.a[1]], tag: "literal", value: { tag: "num", value: BigInt(1) } },
        };
        var niass: Stmt<[Type, Location]> = {
          a: [NONE, stmt.a[1]],
          tag: "assignment",
          destruct: makeId([NUM, stmt.a[1]], stmt.index),
          value: nid,
        };
        var Code_idstep = codeGenStmt(niass, env);

        // iterable should be a Range object
        return [
          `
          (i32.const ${envLookup(env, "rg")})
          ${iter.join("\n")}
          (i32.store)
          ${Code_iass.join("\n")}
          (block
            (loop

              (br_if 1 ${Code_cond.join("\n")})

              ${Code_ass.join("\n")}
              ${bodyStmts.join("\n")}
              ${Code_step.join("\n")}
              ${Code_idstep.join("\n")}

              (br 0)
          ))`,
        ];
      }

      // iterable should be a Range object
      return [
        `
        (i32.const ${envLookup(env, "rg")})
        ${iter.join("\n")}
        (i32.store)
        (block
          (loop
            (br_if 1 ${Code_cond.join("\n")})

            ${Code_ass.join("\n")}
            ${bodyStmts.join("\n")}
            ${Code_step.join("\n")}

            (br 0)
        ))`,
      ];
    case "pass":
      return [];
    case "break":
      // break to depth
      return [`(br_if ${stmt.depth} (i32.const 1))`];
    default:
      unhandledTag(stmt);
  }
}

/**
 * Generate assign statements as described by the destructuring term
 * @param destruct Destructuring description of assign targets
 * @param value WASM code literal value for fetching the referenced value. E.g. "(local.get $$myValue)"
 * @param env GlobalEnv
 */
function codeGenDestructure(
  destruct: Destructure<[Type, Location]>,
  value: string,
  env: GlobalEnv
): string[] {
  let assignStmts: string[] = [];

  if (destruct.isDestructured) {
    const objTyp = destruct.valueType[0];
    if (objTyp.tag === "class") {
      const className = objTyp.name;
      const classFields = env.classes.get(className).values();
      // Collect every assignStmt

      assignStmts = destruct.targets.flatMap(({ target }) => {
        const [offset, _] = classFields.next().value;
        // The WASM code value that we extracted from the object at this current offset
        const addressOffset = offset * 4;
        const fieldValue = [`(i32.add ${value} (i32.const ${addressOffset}))`, `(i32.load)`];

        return codeGenAssignable(target, fieldValue, env);
      });
    } else {
      // Currently assumes that the valueType of our destructure is an object
      throw new BaseException.InternalException(
        "Destructuring not supported yet for types other than 'class'"
      );
    }
  } else {
    const target = destruct.targets[0];
    if (!target.ignore) {
      assignStmts = codeGenAssignable(target.target, [value], env);
    }
  }

  return assignStmts;
}

function codeGenAssignable(
  target: Assignable<[Type, Location]>,
  value: string[],
  env: GlobalEnv
): string[] {
  switch (target.tag) {
    case "id": // Variables
      if (env.locals.has(target.name)) {
        return [...value, `(local.set $${target.name})`];
      } else {
        const locationToStore = [`(i32.const ${envLookup(env, target.name)}) ;; ${target.name}`];
        return [...locationToStore, ...value, "(i32.store)"];
      }
    case "lookup": // Field lookup
      const objStmts = codeGenExpr(target.obj, env);
      const objTyp = target.obj.a[0];
      if (objTyp.tag !== "class") {
        // I don't think this error can happen
        throw new BaseException.InternalException(
          "Report this as a bug to the compiler developer, this shouldn't happen " + objTyp.tag
        );
      }
      const className = objTyp.name;
      const [offset, _] = env.classes.get(className).get(target.field);
      if (target.field == "$deref") {
        return [...objStmts, ...value, `(i32.store)`];
      } else {
        return [...objStmts, `(i32.add (i32.const ${offset * 4}))`, ...value, `(i32.store)`];
      }
    case "bracket-lookup":
      switch (target.obj.a[0].tag) {
        case "dict":
          return codeGenExpr(target.obj, env).concat(codeGenDictKeyVal(target.key, value, 10, env));
        case "list":
        default:
          throw new BaseException.InternalException(
            "Bracket-assign for types other than dict not implemented"
          );
      }
    default:
      // Force type error if assignable is added without implementation
      // At the very least, there should be a stub
      const err: never = <never>target;
      throw new BaseException.InternalException(`Unknown target ${JSON.stringify(err)} (compiler)`);
  }
}

function codeGenInit(init: VarInit<[Type, Location]>, env: GlobalEnv): Array<string> {
  const value = codeGenLiteral(init.value);
  if (env.locals.has(init.name)) {
    return [...value, `(local.set $${init.name})`];
  } else {
    const locationToStore = [
      `(i32.const ${envLookup(env, init.name)}) ;; global variable ${init.name}`,
    ];
    return locationToStore.concat(value).concat([`(i32.store)`]);
  }
}

function initNested(nested: Array<string>, env: GlobalEnv): Array<string> {
  // this is where the closures are constructed, except for global closures
  // the accesses of callable variables does not create a closure
  const inits: Array<string> = [];

  nested.forEach((fun) => {
    inits.push(myMemAlloc(`$${fun}_$ref`, 1).join("\n"));
  });

  nested.forEach((fun) => {
    let [idx, nonlocals] = env.funs.get(fun);
    inits.push(myMemAlloc(`$$addr`, nonlocals.length + 1).join("\n"));
    inits.push(`(i32.store (local.get $$addr) (i32.const ${idx})) ;; function idx`);
    nonlocals.forEach((v, i) => {
      // the dependent variable 'v' exists in the parent scope
      inits.push(
        `(i32.store (i32.add (local.get $$addr) (i32.const ${(i + 1) * 4})) (local.get $${v}_$ref))`
      );
    });
    inits.push(`(i32.store (local.get $${fun}_$ref) (local.get $$addr))`);
  });

  return inits;
}

const fPTR = "$$fPTR"; // the first extra argument

function initNonlocals(nonlocals: Array<string>): Array<string> {
  // extract the references for nonlocals from the '$fPTR'
  const inits: Array<string> = [];
  nonlocals.forEach((v, i) => {
    inits.push(`(i32.load (i32.add (local.get ${fPTR}) (i32.const ${(i + 1) * 4})))`);
    inits.push(`(local.set $${v}_$ref)`);
  });

  return inits;
}

function initRef(refs: Set<string>): Array<string> {
  // for parameters and local variables, extra references are created and initialized
  const inits: Array<string> = [];
  refs.forEach((name) => {
    inits.push(myMemAlloc(`$${name}_$ref`, 1).join("\n"));
    inits.push(`(i32.store (local.get $${name}_$ref) (local.get $${name}))`);
  });

  return inits;
}

function codeGenClosureDef(def: ClosureDef<[Type, Location]>, env: GlobalEnv): Array<string> {
  const definedVars: Set<string> = new Set();
  definedVars.add("$last");
  definedVars.add("$addr");
  definedVars.add("$destruct");
  definedVars.add("$string_val"); //needed for string operations
  definedVars.add("$string_class"); //needed for strings in class
  definedVars.add("$string_index"); //needed for string index check out of bounds
  definedVars.add("$string_address"); //needed for string indexing
  def.nonlocals.forEach((v) => definedVars.add(`${v}_$ref`)); // nonlocals are reference, ending with '_$ref'
  def.nested.forEach((f) => definedVars.add(`${f}_$ref`)); // nested functions are references of function ptrs, ending with _$ref
  // ToDo, optimize after EA
  def.inits.forEach((v) => definedVars.add(`${v.name}`));
  def.inits.forEach((v) => definedVars.add(`${v.name}_$ref`));
  def.parameters.forEach((p) => definedVars.add(`${p.name}_$ref`));

  // references that required memory allocation
  const extraRefs: Set<string> = new Set();
  def.inits.forEach((v) => extraRefs.add(`${v.name}`));
  def.parameters.forEach((p) => extraRefs.add(`${p.name}`));

  definedVars.forEach(env.locals.add, env.locals);
  def.parameters.forEach((p) => env.locals.add(p.name));

  const localDefs = makeLocals(definedVars).join("\n");
  const inits = def.inits
    .map((init) => codeGenInit(init, env))
    .flat()
    .join("\n");
  const refs = initRef(extraRefs).join("\n");
  const nonlocals = initNonlocals(def.nonlocals).join("\n");
  const nested = initNested(def.nested, env).join("\n");

  let params = def.parameters.map((p) => `(param $${p.name} i32)`).join(" ");
  let stmts = def.body
    .map((stmt) => codeGenStmt(stmt, env))
    .flat()
    .join("\n");

  env.locals.clear();

  return [
    `(func $${def.name} (param ${fPTR} i32) ${params} (result i32)
${localDefs}
${inits}
${refs}
${nonlocals}
${nested}
${stmts}
(i32.const 0)
(return)
)`,
  ];
}

function codeGenFunDef(def: FunDef<[Type, Location]>, env: GlobalEnv): Array<string> {
  var definedVars: Set<string> = new Set();
  def.inits.forEach((v) => definedVars.add(v.name));
  definedVars.add("$last");
  definedVars.add("$destruct");
  definedVars.add("$string_val"); //needed for string operations
  definedVars.add("$string_class"); //needed for strings in class
  definedVars.add("$string_index"); //needed for string index check out of bounds
  definedVars.add("$string_address"); //needed for string indexing
  // def.parameters.forEach(p => definedVars.delete(p.name));
  definedVars.forEach(env.locals.add, env.locals);
  def.parameters.forEach((p) => env.locals.add(p.name));

  const localDefines = makeLocals(definedVars);
  const locals = localDefines.join("\n");
  const inits = def.inits
    .map((init) => codeGenInit(init, env))
    .flat()
    .join("\n");
  var params = def.parameters.map((p) => `(param $${p.name} i32)`).join(" ");
  var stmts = def.body.map((innerStmt) => codeGenStmt(innerStmt, env)).flat();
  var stmtsBody = stmts.join("\n");
  env.locals.clear();
  return [
    `(func $${def.name} ${params} (result i32)
    ${locals}
    ${inits}
    ${stmtsBody}
    (i32.const 0)
    (return))`,
  ];
}

function codeGenClass(cls: Class<[Type, Location]>, env: GlobalEnv): Array<string> {
  const methods = [...cls.methods];
  methods.forEach((method) => (method.name = `${cls.name}$${method.name}`));
  const result = methods.map((method) => codeGenFunDef(method, env));
  return result.flat();
}

// If concat is 0, then the function generate code for list.copy()
// If concat is 2, then the function generate code for concat.
function codeGenListCopy(concat: number): Array<string> {
  var stmts: Array<string> = [];
  var loopstmts: Array<string> = [];
  var condstmts: Array<string> = [];
  var listType = 10; //temporary list type number
  var header = [4, 8]; //size, bound relative position
  stmts.push(...[`(local.set $$list_cmp)`]); //store first address to local var
  stmts.push(...[`(i32.load (i32.const 0))`, `(local.set $$list_base)`]); //store the starting address for the new list
  if (concat != 1)
    stmts.push(...[`(local.get $$list_base)`, "(i32.const " + listType + ")", "(i32.store)"]); //create a new list with type

  //check if the current index has reached the size of the list
  condstmts.push(
    ...[
      `(local.get $$list_cmp)`,
      `(i32.add (i32.const 4))`,
      `(i32.load)`,
      `(local.get $$list_index)`,
      `(i32.eq)`,
    ]
  );

  //statement for loop through the compared list and add the elements to the new list
  loopstmts.push(
    ...[
      `(local.get $$list_base)`,
      `(i32.add (i32.const 12))`,
      `(local.get $$list_index)`,
      concat == 1 ? `(i32.add (local.get $$list_temp))` : ``,
      `(i32.mul (i32.const 4))`,
      `(i32.add)`,
      `(local.get $$list_cmp)`,
      `(i32.add (i32.const 12))`,
      `(local.get $$list_index)`,
      `(i32.mul (i32.const 4))`,
      `(i32.add)`,
      `(i32.load)`,
      `(i32.store)`,
      `(local.get $$list_index)`,
      `(i32.add (i32.const 1))`,
      `(local.set $$list_index)`,
    ]
  );

  if (concat == 1) {
    stmts.push(
      ...[
        `(local.get $$list_base)`,
        `(i32.add (i32.const 4))`,
        `(i32.load)`,
        `(local.set $$list_temp)`,
      ]
    );
  }

  //while loop structure
  stmts.push(
    ...[
      `(i32.const 0)`,
      `(local.set $$list_index)`,
      `(block`,
      `(loop`,
      `(br_if 1 ${condstmts.join("\n")})`,
      `${loopstmts.join("\n")}`,
      `(br 0)`,
      `)`,
      `)`,
    ]
  );

  //add/modify header info of the list
  header.forEach((addr) => {
    var stmt = null;
    if (concat == 1) {
      stmt = [
        `(local.get $$list_base)`,
        `(i32.add (i32.const ${addr}))`,
        `(local.get $$list_base)`,
        `(i32.add (i32.const ${addr}))`,
        `(i32.load)`,
        `(local.get $$list_cmp)`,
        `(i32.add (i32.const ${addr}))`,
        `(i32.load)`,
        `(i32.add)`,
        `(i32.store)`,
      ];
    } else {
      stmt = [
        `(local.get $$list_base)`,
        `(i32.add (i32.const ${addr}))`,
        `(local.get $$list_cmp)`,
        `(i32.add (i32.const ${addr}))`,
        `(i32.load)`,
        `(i32.store)`,
      ];
    }
    stmts.push(...stmt);
  });

  if (concat == 2) return stmts.concat(codeGenListCopy(1));

  return stmts.concat([
    `(local.get $$list_base)`, // Get address for the object (this is the return value)
    "(i32.const 0)", // Address for our upcoming store instruction
    `(local.get $$list_base)`, // Load the dynamic heap head offset
    `(local.get $$list_cmp)`,
    `(i32.add (i32.const 8))`,
    `(i32.load)`,
    `(i32.mul (i32.const 4))`,
    `(i32.add (i32.const 12))`,
    `(i32.add)`,
    "(i32.store)", // Save the new heap offset
  ]);
}

function codeGenExpr(expr: Expr<[Type, Location]>, env: GlobalEnv): Array<string> {
  switch (expr.tag) {
    case "builtin1":
      const argTyp = expr.a[0];
      const argStmts = codeGenExpr(expr.arg, env);
      var callName = expr.name;
      if (expr.name === "print" && argTyp === NUM) {
        callName = "print_num";
      } else if (expr.name === "print" && argTyp === STRING) {
        callName = "print_str";
      } else if (expr.name === "print" && argTyp === BOOL) {
        return argStmts.concat([`(call $print_bool)`]);
      } else if (expr.name === "print" && argTyp === NONE) {
        return argStmts.concat([`(call $print_none)`]);
      }
      return argStmts.concat([`(call $${callName})`]);
    case "builtin2":
      const leftStmts = codeGenExpr(expr.left, env);
      const rightStmts = codeGenExpr(expr.right, env);
      // we will need to check with the built-in functions team to determine how BigNumbers will interface with the built-in functions
      return [
        ...leftStmts,
        ...decodeLiteral,
        ...rightStmts,
        ...decodeLiteral,
        `(call $${expr.name})`,
        ...encodeLiteral,
      ];
    case "literal":
      return codeGenLiteral(expr.value);
    case "id":
      if (env.locals.has(expr.name)) {
        return [`(local.get $${expr.name}) ;; local ${expr.name}`];
      } else {
        return [`(i32.const ${envLookup(env, expr.name)})`, `(i32.load)`];
      }
    case "binop":
      const lhsStmts = codeGenExpr(expr.left, env);
      const rhsStmts = codeGenExpr(expr.right, env);
      if (typeof expr.left.a !== "undefined" && expr.left.a[0].tag === "list") {
        return [...rhsStmts, ...lhsStmts, ...codeGenListCopy(2)];
      } else if (expr.op == BinOp.Is) {
        return [...lhsStmts, ...rhsStmts, codeGenBinOp(expr.op), ...encodeLiteral];
      } else {
        return [
          ...lhsStmts,
          ...decodeLiteral,
          ...rhsStmts,
          ...decodeLiteral,
          codeGenBinOp(expr.op),
          ...encodeLiteral,
        ];
      }
    case "uniop":
      const exprStmts = codeGenExpr(expr.expr, env);
      switch (expr.op) {
        case UniOp.Neg:
          return [...exprStmts, "(call $$bignum_neg)"];
        case UniOp.Not:
          return [`(i32.const 0)`, ...exprStmts, ...decodeLiteral, `(i32.eq)`, ...encodeLiteral];
        default:
          return unreachable(expr);
      }
    case "call":
      var valStmts = expr.arguments.map((arg) => codeGenExpr(arg, env)).flat();
      valStmts.push(`(call $${expr.name})`);
      return valStmts;
    case "call_expr":
      const callExpr: Array<string> = [];
      const nameExpr = expr.name;
      let funName: string;
      if (nameExpr.tag == "id") {
        // until now, all the function variables are wrapped in references
        // the 'id's serves for global functions
        funName = nameExpr.name;
        callExpr.push(`(i32.load (i32.const ${envLookup(env, funName)})) ;; argument for $fPTR`);
        expr.arguments.forEach((arg) => {
          callExpr.push(codeGenExpr(arg, env).join("\n"));
        });
        callExpr.push(
          `(call_indirect (type $callType${
            expr.arguments.length + 1
          }) (i32.load (i32.load (i32.const ${envLookup(env, funName)}))))`
        );
      } else if (nameExpr.tag == "lookup") {
        funName = (nameExpr.obj as any).name;
        callExpr.push(`(i32.load (local.get $${funName})) ;; argument for $fPTR`);
        expr.arguments.forEach((arg) => {
          callExpr.push(codeGenExpr(arg, env).join("\n"));
        });
        callExpr.push(
          `(call_indirect (type $callType${
            expr.arguments.length + 1
          }) (i32.load (i32.load (local.get $${funName}))))`
        );
      } else if (nameExpr.tag == "call_expr") {
        callExpr.push(codeGenExpr(nameExpr, env).join("\n"));
        callExpr.push(`(local.set $$addr)`);
        callExpr.push(`(local.get $$addr) ;; function ptr for the extra argument`);
        expr.arguments.forEach((arg) => {
          callExpr.push(codeGenExpr(arg, env).join("\n"));
        });
        callExpr.push(
          `(call_indirect (type $callType${
            expr.arguments.length + 1
          }) (i32.load (local.get $$addr)))`
        );
      } else {
        throw new BaseException.InternalException(
          `Compile Error. Invalid name of tag ${nameExpr.tag}`
        );
      }
      return callExpr;
    case "construct":
      var stmts: Array<string> = [];
      stmts.push(
        ...[
          "(i32.const 0) ;; to store the updated heap ptr", // Address for our upcoming store instruction
          "(i32.load (i32.const 0))", // Load the dynamic heap head offset
          "(local.set $$string_class)",
          "(i32.load (i32.const 0))",
          `(i32.add (i32.const ${env.classes.get(expr.name).size * 4}))`, // Move heap head beyond the k words we just created for fields
          "(i32.store) ;; to store the updated heap ptr", // Save the new heap offset
        ]
      );
      env.classes.get(expr.name).forEach(([offset, initVal], field) =>
        stmts.push(
          ...[
            `(local.get $$string_class) ;; object address for ${expr.name}`,
            `(i32.add (i32.const ${offset * 4})) ;; offset for ${field}`, // Calc field offset from heap offset
            ...codeGenLiteral(initVal), // Initialize field
            `(i32.store) ;; store for ${field}`, // Put the default field value on the heap
          ]
        )
      );
      stmts.push(
        ...[
          "(local.get $$string_class)",
          `(call $${expr.name}$__init__)`, // call __init__
          "(drop)",
          "(local.get $$string_class) ;; return the address of the constructed object",
        ]
      );
      return stmts;
    case "method-call":
<<<<<<< HEAD
      let clsName = (expr.obj.a as any).name;
      if (env.classes.get(clsName).has(expr.method)) {
        let callExpr: Array<string> = [];
        let argsExprs = expr.arguments.map((arg) => codeGenExpr(arg, env)).flat();
        callExpr.push(codeGenExpr(expr.obj, env).join("\n"));
        callExpr.push(`(i32.add (i32.const ${env.classes.get(clsName).get(expr.method)[0] * 4}))`);
        callExpr.push(`(i32.load) ;; load the function pointer for the extra argument`);
        callExpr.push(argsExprs.join("\n"));
        callExpr.push(codeGenExpr(expr.obj, env).join("\n"));
        callExpr.push(`(i32.add (i32.const ${env.classes.get(clsName).get(expr.method)[0] * 4}))`);
        callExpr.push(`(i32.load) ;; load the function pointer`);
        callExpr.push(`(i32.load) ;; load the function index`);
        callExpr.push(`(call_indirect (type $callType${expr.arguments.length + 1}))`);
        return callExpr;
      } else {
        var objStmts = codeGenExpr(expr.obj, env);
        var objTyp = expr.obj.a;
        if (objTyp.tag !== "class") {
          // I don't think this error can happen
          throw new Error(
            "Report this as a bug to the compiler developer, this shouldn't happen " + objTyp.tag
          );
        }
        var className = objTyp.name;
        var argsStmts = expr.arguments.map((arg) => codeGenExpr(arg, env)).flat();
        return [...objStmts, ...argsStmts, `(call $${className}$${expr.method})`];
=======
      var objStmts = codeGenExpr(expr.obj, env);
      var objTyp = expr.obj.a[0];
      if (objTyp.tag !== "class") {
        // I don't think this error can happen
        throw new BaseException.InternalException(
          "Report this as a bug to the compiler developer, this shouldn't happen " + objTyp.tag
        );
>>>>>>> 389ac646
      }
    case "lookup":
      var objStmts = codeGenExpr(expr.obj, env);
      var objTyp = expr.obj.a[0];
      if (objTyp.tag !== "class") {
        // I don't think this error can happen
        throw new BaseException.InternalException(
          "Report this as a bug to the compiler developer, this shouldn't happen " + objTyp.tag
        );
      }
      var className = objTyp.name;
      var [offset, _] = env.classes.get(className).get(expr.field);
      if (expr.field == "$deref") {
        return [...objStmts, `(i32.load) ;; dereference`];
      } else {
        return [...objStmts, `(i32.add (i32.const ${offset * 4}))`, `(i32.load)`];
      }
    case "dict":
      let dictStmts: Array<string> = [];
      //Allocate memory on the heap for hashtable. Currently size is 10
      //It finally pushes address of dict on stack, ie the return value
      dictStmts = dictStmts.concat(codeGenDictAlloc(10, env, expr.entries.length));
      expr.entries.forEach((keyval) => {
        const value = codeGenExpr(keyval[1], env);
        dictStmts = dictStmts.concat(codeGenDictKeyVal(keyval[0], value, 10, env));
      });
      return dictStmts;
    case "list-expr":
      var stmts: Array<string> = [];
      var listType = 10;
      var listSize = expr.contents.length;
      var listBound = (expr.contents.length + 10) * 2;
      let listHeader = [listType, listSize, listBound];
      var listindex = 0;
      expr.contents
        .slice()
        .reverse()
        .forEach((lexpr) => {
          stmts.push(...[...codeGenExpr(lexpr, env)]);
        });

      listHeader.forEach((val) => {
        stmts.push(
          ...[
            `(i32.load (i32.const 0))`,
            `(i32.add (i32.const ${listindex * 4}))`,
            "(i32.const " + val + ")",
            "(i32.store)",
          ]
        );
        listindex += 1;
      });

      expr.contents.forEach((lexpr) => {
        stmts.push(
          ...[
            `(local.set $$list_temp)`,
            `(i32.load (i32.const 0))`,
            `(i32.add (i32.const ${listindex * 4}))`,
            `(local.get $$list_temp)`,
            "(i32.store)",
          ]
        );
        listindex += 1;
      });

      //Move heap head to the end of the list and return list address
      return stmts.concat([
        "(i32.load (i32.const 0))",
        "(i32.const 0)",
        "(i32.load (i32.const 0))",
        `(i32.add (i32.const ${(listBound + 3) * 4}))`,
        "(i32.store)",
      ]);

    case "bracket-lookup":
      switch (expr.obj.a[0].tag) {
        case "dict":
          return codeGenDictBracketLookup(expr.obj, expr.key, 10, env);
        case "string":
          var brObjStmts = codeGenExpr(expr.obj, env);
          var brKeyStmts = codeGenExpr(expr.key, env);
          var brStmts = [];
          brStmts.push(
            ...[
              `${brObjStmts.join("\n")}`, //Load the string object to be indexed
              `(local.set $$string_address)`,
              `${brKeyStmts.join("\n")}`, //Gets the index
              ...decodeLiteral,
              `(local.set $$string_index)`,
              `(local.get $$string_index)`,
              `(i32.const 0)(i32.lt_s)`, //check for negative index
              `(if (then (local.get $$string_address)(i32.load)(i32.add (i32.const 1))(local.get $$string_index)(i32.add)(local.set $$string_index)))`, //if -ve, we do length + index
              `(local.get $$string_index)(local.get $$string_address)(i32.load)(i32.gt_s)`, //Check for +ve index out of bounds
              `(local.get $$string_index)(i32.const 0)(i32.lt_s)`, //Check for -ve index out of bounds
              `(i32.or)`, // Check if string index is within bounds, i.e, b/w 0 and string_length
              `(if (then (i32.const -1)(call $print_str)(drop)))`, //Check if string index is out of bounds
              `(local.get $$string_address)`,
              `(i32.add (i32.mul (i32.const 4)(local.get $$string_index)))`, //Add the index * 4 value to the address
              `(i32.add (i32.const 4))`, //Adding 4 since string length is at first index
              `(i32.load)`, //Load the ASCII value of the string index
              `(local.set $$string_val)`, //store value in temp variable
              `(i32.load (i32.const 0))`, //load value at 0
              `(i32.const 0)`, //Length of string is 1
              `(i32.store)`, //Store length of string in the first position
              `(i32.load (i32.const 0))`, //Load latest free memory
              `(i32.add (i32.const 4))`, //Add 4 since we have stored string length at beginning
              `(local.get $$string_val)`, //load value in temp variable
              "(i32.store)", //Store the ASCII value in the new address
            ]
          );
          brStmts.push(
            ...[
              "(i32.load (i32.const 0))", // Get address for the indexed character of the string
              "(i32.const 0)", // Address for our upcoming store instruction
              "(i32.load (i32.const 0))", // Load the dynamic heap head offset
              `(i32.add (i32.const 8))`, // Move heap head beyond the string length
              "(i32.store)", // Save the new heap offset
            ]
          );
          return brStmts;
        case "list":
          var objStmts = codeGenExpr(expr.obj, env);
          //This should eval to a number
          //Multiply it by 4 to use as offset in memory
          var keyStmts = codeGenExpr(expr.key, env);
          //Add 3 to keyStmts to jump over type + size + bound
          //Add that to objStmts base address
          //Load from there
          return objStmts.concat(
            //TODO check for IndexOutOfBounds
            //Coordinate with error group
            /*
            [
              `(i32.add (i32.4)) ;; retrieve list size`,
              `(i32.load)`,
            // size > index
            ],
              keyStmts,
            [
              `(i32.gt_s) ;; compare list size > index`
              `(if (then (call $error)) (else (nop))) ;; call IndexOutOfBounds`
            ],
              objStmts, //reload list base addr & key stmts?
            */
            keyStmts,
            [
              ...decodeLiteral,
              `(i32.mul (i32.const 4))`,
              `(i32.add (i32.const 12)) ;; move past type, size, bound`,
              `(i32.add) ;; retrieve element location`,
              `(i32.load) ;; load list element`,
            ]
          );
        default:
          throw new BaseException.InternalException(
            "Code gen for bracket-lookup for types other than dict not implemented"
          );
      }
    default:
      unhandledTag(expr);
  }
}

function codeGenDictAlloc(hashtableSize: number, env: GlobalEnv, entries: number): Array<string> {
  let dictAllocStmts: Array<string> = [];
  //Ideally this loop should be replaced by call to allocator API to allocate hashtablesize entries on heap.
  for (let i = 0; i < hashtableSize; i++) {
    dictAllocStmts.push(
      ...[
        `(i32.load (i32.const 0))`, // Load the dynamic heap head offset
        `(i32.add (i32.const ${i * 4}))`, // Calc hash table entry offset from heap offset
        ...codeGenLiteral({ tag: "none" }), // CodeGen for "none" literal
        "(i32.store)", // Initialize to none
      ]
    );
  }
  //Push the base address of dict on the stack to be consumed by each of the key:val pair initialization
  for (let i = 0; i < entries; i++) {
    dictAllocStmts = dictAllocStmts.concat(["(i32.load (i32.const 0))"]);
  }
  return dictAllocStmts.concat([
    "(i32.load (i32.const 0))", // Get address for the dict (this is the return value)
    "(i32.const 0)", // Address for our upcoming store instruction
    "(i32.load (i32.const 0))", // Load the dynamic heap head offset
    `(i32.add (i32.const ${hashtableSize * 4}))`, // Increment heap offset according to hashtable size
    "(i32.store)", // Save the new heap offset
  ]);
}

function allocateStringMemory(string_val: string): Array<string> {
  const stmts = [];
  var i = 1;
  //Storing the length of the string at the beginning
  stmts.push(
    ...[
      `(i32.load (i32.const 0))`, // Load the dynamic heap head offset
      `(i32.const ${string_val.length - 1})`, // Store ASCII value for 0 (end of string)
      "(i32.store)", // Store the ASCII value 0 in the new address
    ]
  );
  while (i != string_val.length + 1) {
    const char_ascii = string_val.charCodeAt(i - 1);
    stmts.push(
      ...[
        `(i32.load (i32.const 0))`, // Load the dynamic heap head offset
        `(i32.add (i32.const ${i * 4}))`, // Calc string index offset from heap offset
        `(i32.const ${char_ascii})`, // Store the ASCII value of the string index
        "(i32.store)", // Store the ASCII value in the new address
      ]
    );
    i += 1;
  }
  return stmts.concat([
    "(i32.load (i32.const 0))", // Get address for the first character of the string
    "(i32.const 0)", // Address for our upcoming store instruction
    "(i32.load (i32.const 0))", // Load the dynamic heap head offset
    `(i32.add (i32.const ${(string_val.length + 1) * 4}))`, // Move heap head beyond the string length + 1(len at beginning)
    "(i32.store)", // Save the new heap offset
  ]);
}

function codeGenDictBracketLookup(
  obj: Expr<[Type, Location]>,
  key: Expr<[Type, Location]>,
  hashtableSize: number,
  env: GlobalEnv
): Array<string> {
  let dictKeyValStmts: Array<string> = [];
  dictKeyValStmts = dictKeyValStmts.concat(codeGenExpr(obj, env));
  dictKeyValStmts = dictKeyValStmts.concat(codeGenExpr(key, env));
  dictKeyValStmts = dictKeyValStmts.concat([
    `(i32.const ${hashtableSize})`,
    "(call $ha$htable$Lookup)",
  ]);
  return dictKeyValStmts.concat(["i32.load"]);
}

//Assumes that base address of dict is pushed onto the stack already
function codeGenDictKeyVal(
  key: Expr<[Type, Location]>,
  val: string[],
  hashtableSize: number,
  env: GlobalEnv
): Array<string> {
  let dictKeyValStmts: Array<string> = [];
  dictKeyValStmts = dictKeyValStmts.concat(codeGenExpr(key, env));
  dictKeyValStmts = dictKeyValStmts.concat(val);
  dictKeyValStmts = dictKeyValStmts.concat([
    `(i32.const ${hashtableSize})`,
    "(call $ha$htable$Update)",
  ]);
  return dictKeyValStmts;
}

function dictUtilFuns(): Array<string> {
  let dictFunStmts: Array<string> = [];
  dictFunStmts.push(
    ...[
      "(func $ha$htable$CreateEntry (param $key i32) (param $val i32)",
      "(i32.load (i32.const 0))", // Loading the address of first empty space
      "(local.get $key)",
      "(i32.store)", // Dumping tag
      "(i32.load (i32.const 0))", // Loading the address of first empty space
      "(i32.const 4)",
      "(i32.add)", // Moving to the next block
      "(local.get $val)",
      "(i32.store)", // Dumping value
      "(i32.load (i32.const 0))", // Loading the address of first empty space
      "(i32.const 8)",
      "(i32.add)", // Moving to the next block
      "(i32.const 0)", //None
      "(i32.store)", // Dumping None in the next
      "(return))",
      "",
    ]
  );

  //This function returns a memory address for the value of a key. It returns -1 if not found.
  dictFunStmts.push(
    ...[
      "(func $ha$htable$Lookup (param $baseAddr i32) (param $key i32) (param $hashtablesize i32) (result i32)",
      "(local $nodePtr i32)", // Local variable to store the address of nodes in linkedList
      "(local $tagHitFlag i32)", // Local bool variable to indicate whether tag is hit
      "(local $returnVal i32)",
      "(i32.const -1)",
      "(local.set $returnVal)", // Initialize returnVal to -1
      "(i32.const 0)",
      "(local.set $tagHitFlag)", // Initialize tagHitFlag to False
      "(local.get $baseAddr)",
      "(local.get $key)",
      "(local.get $hashtablesize)",
      "(i32.rem_s)", //Compute hash
      "(i32.mul (i32.const 4))", //Multiply by 4 for memory offset
      "(i32.add)", //Reaching the proper bucket. Call this bucketAddress
      "(i32.load)",
      "(local.set $nodePtr)",
      "(local.get $nodePtr)",
      "(i32.const 0)", //None
      "(i32.eq)",
      "(if",
      "(then", // if the literal in bucketAddress is None
      "(i32.const -1)",
      "(local.set $returnVal)", // Initialize returnVal to -1
      ")", //close then
      "(else",
      "(block",
      "(loop", // While loop till we find a node whose next is None
      "(local.get $nodePtr)",
      "(i32.load)", // Traversing to head of next node
      "(i32.const 0)", //None
      "(i32.ne)", // If nodePtr not None
      "(if",
      "(then",
      "(local.get $nodePtr)",
      "(i32.load)", //Loading head of linkedList
      "(local.get $key)",
      "(i32.eq)", // if tag is same as the provided one
      "(if",
      "(then",
      "(local.get $nodePtr)",
      "(i32.const 4)",
      "(i32.add)", // Value
      "(local.set $returnVal)",
      "(i32.const 1)",
      "(local.set $tagHitFlag)", // Set tagHitFlag to True
      ")", // closing then
      ")", // closing if
      "(local.get $nodePtr)",
      "(i32.const 8)",
      "(i32.add)", // Next pointer
      "(i32.load)",
      "(local.set $nodePtr)",
      ")", // Closing then
      ")", // Closing if
      "(br_if 0", // Opening br_if
      "(local.get $nodePtr)",
      "(i32.const 0)", //None
      "(i32.ne)", // If nodePtr not None
      "(local.get $tagHitFlag)",
      "(i32.eqz)",
      "(i32.and)",
      ")", // Closing br_if
      "(br 1)",
      ")", // Closing loop
      ")", // Closing Block
      ")", //close else
      ")", // close if
      "(local.get $returnVal)",
      "(return))",
      "",
    ]
  );

  dictFunStmts.push(
    ...[
      "(func $ha$htable$Update (param $baseAddr i32) (param $key i32) (param $val i32) (param $hashtablesize i32)",
      "(local $nodePtr i32)", // Local variable to store the address of nodes in linkedList
      "(local $tagHitFlag i32)", // Local bool variable to indicate whether tag is hit
      "(i32.const 0)",
      "(local.set $tagHitFlag)", // Initialize tagHitFlag to False
      "(local.get $baseAddr)",
      "(local.get $key)",
      "(local.get $hashtablesize)",
      "(i32.rem_s)", //Compute hash
      "(i32.mul (i32.const 4))", //Multiply by 4 for memory offset
      "(i32.add)", //Reaching the proper bucket. Call this bucketAddress
      "(i32.load)",
      "(i32.const 0)", //None
      "(i32.eq)",
      "(if",
      "(then", // if the literal in bucketAddress is None
      "(local.get $key)",
      "(local.get $val)",
      "(call $ha$htable$CreateEntry)", //create node
      "(local.get $baseAddr)", // Recomputing the bucketAddress to update it.
      "(local.get $key)",
      "(local.get $hashtablesize)",
      "(i32.rem_s)", //Compute hash
      "(i32.mul (i32.const 4))", //Multiply by 4 for memory offset
      "(i32.add)", //Recomputed bucketAddress
      "(i32.load (i32.const 0))",
      "(i32.store)", //Updated the bucketAddress pointing towards first element.
      "(i32.const 0)",
      "(i32.load (i32.const 0))",
      "(i32.const 12)",
      "(i32.add)",
      "(i32.store)", // Updating the empty space address in first block
      ")", // Closing then
      "(else", // Opening else
      "(local.get $baseAddr)", // Recomputing the bucketAddress to follow the linkedList.
      "(local.get $key)",
      "(local.get $hashtablesize)",
      "(i32.rem_s)", //Compute hash
      "(i32.mul (i32.const 4))", //Multiply by 4 for memory offset
      "(i32.add)", //Recomputed bucketAddress
      "(i32.load)", //Loading head of linkedList
      "(i32.load)", //Loading the tag of head
      "(local.get $key)",
      "(i32.eq)",
      "(if", // if tag is same as the provided one
      "(then",
      "(local.get $baseAddr)", // Recomputing the bucketAddress to follow the linkedList.
      "(local.get $key)",
      "(local.get $hashtablesize)",
      "(i32.rem_s)", //Compute hash
      "(i32.mul (i32.const 4))", //Multiply by 4 for memory offset
      "(i32.add)", //Recomputed bucketAddress
      "(i32.load)", //Loading head of linkedList
      "(i32.const 4)",
      "(i32.add)", // Value
      "(local.get $val)",
      "(i32.store)", // Updating the value
      "(i32.const 1)",
      "(local.set $tagHitFlag)", // Set tagHitFlag to True
      ")", // closing then
      ")", // closing if
      "(local.get $baseAddr)", // Recomputing the bucketAddress to follow the linkedList.
      "(local.get $key)",
      "(local.get $hashtablesize)",
      "(i32.rem_s)", //Compute hash
      "(i32.mul (i32.const 4))", //Multiply by 4 for memory offset
      "(i32.add)", //Recomputed bucketAddress
      "(i32.load)", //Loading head of linkedList
      "(i32.const 8)",
      "(i32.add)", // Next pointer
      "(local.set $nodePtr)",
      "(block",
      "(loop", // While loop till we find a node whose next is None
      "(local.get $nodePtr)",
      "(i32.load)", // Traversing to head of next node
      "(i32.const 0)", //None
      "(i32.ne)", // If nodePtr not None
      "(if",
      "(then",
      "(local.get $nodePtr)",
      "(i32.load)", //Loading head of linkedList
      "(i32.load)", //Loading the tag of head
      "(local.get $key)",
      "(i32.eq)", // if tag is same as the provided one
      "(if",
      "(then",
      "(local.get $nodePtr)",
      "(i32.load)", //Loading head of linkedList
      "(i32.const 4)",
      "(i32.add)", // Value
      "(local.get $val)",
      "(i32.store)", // Updating the value
      "(i32.const 1)",
      "(local.set $tagHitFlag)", // Set tagHitFlag to True
      ")", // closing then
      ")", // closing if
      "(local.get $nodePtr)",
      "(i32.load)", //Loading head of linkedList
      "(i32.const 8)",
      "(i32.add)", // Next pointer
      "(local.set $nodePtr)",
      ")", // Closing then
      ")", // Closing if
      "(br_if 0", // Opening br_if
      "(local.get $nodePtr)",
      "(i32.load)", // Traversing to head of next node
      "(i32.const 0)", //None
      "(i32.ne)", // If nodePtr not None
      ")", // Closing br_if
      "(br 1)",
      ")", // Closing loop
      ")", // Closing Block
      "(local.get $tagHitFlag)",
      "(i32.const 0)",
      "(i32.eq)", // Add a new node only if tag hit is false.
      "(if",
      "(then",
      "(local.get $key)",
      "(local.get $val)",
      "(call $ha$htable$CreateEntry)", //create node
      "(local.get $nodePtr)", // Get the address of "next" block in node, whose next is None.
      "(i32.load (i32.const 0))",
      "(i32.store)", // Updated the next pointing towards first element of new node.
      "(i32.const 0)",
      "(i32.load (i32.const 0))",
      "(i32.const 12)",
      "(i32.add)",
      "(i32.store)", // Updating the empty space address in first block
      ")", // Closing then inside else
      ")", // Closing if inside else
      ")", // Closing else
      ")", // Closing if
      "(return))", //
    ]
  );
  return dictFunStmts;
}

function codeGenBigInt(num: bigint): Array<string> {
  const WORD_SIZE = 4;
  const mask = BigInt(0x7fffffff);
  var sign = 1;
  var size = 0;
  // fields ? [(0, sign), (1, size)]
  if (num < 0n) {
    sign = 0;
    num *= -1n;
  }
  var words: bigint[] = [];
  do {
    words.push(num & mask);
    num >>= 31n;
    size += 1;
  } while (num > 0n);
  // size MUST be > 0
  var alloc = [
    // eventually we will be able to call something like alloc(size+2)
    "(i32.load (i32.const 0))", // Load dynamic heap head offset
    `(i32.add (i32.const ${0 * WORD_SIZE}))`, // add space for sign field
    `(i32.const ${sign})`,
    "(i32.store)", // store sign val
    "(i32.load (i32.const 0))", // Load dynamic heap head offset
    `(i32.add (i32.const ${1 * WORD_SIZE}))`, // move offset another 4 for size
    `(i32.const ${size})`, // size is only 32 bits :(
    "(i32.store)", // store size
  ];
  words.forEach((w, i) => {
    alloc = alloc.concat([
      "(i32.load (i32.const 0))", // Load dynamic heap head offset
      `(i32.add (i32.const ${(2 + i) * WORD_SIZE}))`, // advance pointer
      `(i32.const ${w})`,
      ...encodeLiteral,
      "(i32.store)", // store
    ]);
  });
  alloc = alloc.concat([
    "(i32.const 0)", // where will we store the updated heap offset
    "(i32.load (i32.const 0))", // Load dynamic heap head offset
    `(i32.add (i32.const ${(2 + size) * WORD_SIZE}))`, // this is how much space we need
    "(i32.store)", // store new offset
    "(i32.load (i32.const 0))", // reload offset
    `(i32.sub (i32.const ${(2 + size) * WORD_SIZE}))`, // this is the addr for the number
  ]);
  console.log(words, size, sign);
  return alloc;
}

function codeGenLiteral(literal: Literal): Array<string> {
  switch (literal.tag) {
    case "string":
      return allocateStringMemory(literal.value);
    case "num":
      if (literal.value <= INT_LITERAL_MAX && literal.value >= INT_LITERAL_MIN) {
        return [`(i32.const ${literal.value})`, ...encodeLiteral];
      } else {
        return codeGenBigInt(literal.value);
      }
    case "bool":
      return [`(i32.const ${Number(literal.value)})`, ...encodeLiteral];
    case "none":
      return [`(i32.const 0)`];
    default:
      unhandledTag(literal);
  }
}

function codeGenBinOp(op: BinOp): string {
  switch (op) {
    case BinOp.Plus:
      return "(i32.add)";
    case BinOp.Minus:
      return "(i32.sub)";
    case BinOp.Mul:
      return "(i32.mul)";
    case BinOp.IDiv:
      return "(i32.div_s)";
    case BinOp.Mod:
      return "(i32.rem_s)";
    case BinOp.Eq:
      return "(i32.eq)";
    case BinOp.Neq:
      return "(i32.ne)";
    case BinOp.Lte:
      return "(i32.le_s)";
    case BinOp.Gte:
      return "(i32.ge_s)";
    case BinOp.Lt:
      return "(i32.lt_s)";
    case BinOp.Gt:
      return "(i32.gt_s)";
    case BinOp.Is:
      return "(i32.eq)";
    case BinOp.And:
      return "(i32.and)";
    case BinOp.Or:
      return "(i32.or)";
  }
}<|MERGE_RESOLUTION|>--- conflicted
+++ resolved
@@ -94,13 +94,15 @@
   };
 }
 
-function envLookup(env: GlobalEnv, name: string): number {
-  if (!env.globals.has(name)) {
-    console.log("Could not find " + name + " in ", env);
-    throw new Error("Could not find name " + name);
-  }
-  return env.globals.get(name) * 4; // 4-byte values
-}
+
+
+// function envLookup(env: GlobalEnv, name: string): number {
+//   if (!env.globals.has(name)) {
+//     console.log("Could not find " + name + " in ", env);
+//     throw new Error("Could not find name " + name);
+//   }
+//   return env.globals.get(name) * 4; // 4-byte values
+// }
 
 type CompileResult = {
   functions: string;
@@ -214,9 +216,6 @@
   return inits;
 }
 
-<<<<<<< HEAD
-function codeGenStmt(stmt: Stmt<Type>, env: GlobalEnv): Array<string> {
-=======
 function myMemForward(n: number): Array<string> {
   const forward: Array<string> = [];
   forward.push(`;; update the heap ptr`);
@@ -238,7 +237,6 @@
 }
 
 function codeGenStmt(stmt: Stmt<[Type, Location]>, env: GlobalEnv): Array<string> {
->>>>>>> 389ac646
   switch (stmt.tag) {
     case "return":
       var valStmts = codeGenExpr(stmt.value, env);
@@ -925,8 +923,7 @@
       );
       return stmts;
     case "method-call":
-<<<<<<< HEAD
-      let clsName = (expr.obj.a as any).name;
+      let clsName = (expr.obj.a[0] as any).name;
       if (env.classes.get(clsName).has(expr.method)) {
         let callExpr: Array<string> = [];
         let argsExprs = expr.arguments.map((arg) => codeGenExpr(arg, env)).flat();
@@ -942,25 +939,16 @@
         return callExpr;
       } else {
         var objStmts = codeGenExpr(expr.obj, env);
-        var objTyp = expr.obj.a;
+        var objTyp = expr.obj.a[0];
         if (objTyp.tag !== "class") {
           // I don't think this error can happen
-          throw new Error(
+          throw new BaseException.InternalException(
             "Report this as a bug to the compiler developer, this shouldn't happen " + objTyp.tag
           );
         }
         var className = objTyp.name;
         var argsStmts = expr.arguments.map((arg) => codeGenExpr(arg, env)).flat();
         return [...objStmts, ...argsStmts, `(call $${className}$${expr.method})`];
-=======
-      var objStmts = codeGenExpr(expr.obj, env);
-      var objTyp = expr.obj.a[0];
-      if (objTyp.tag !== "class") {
-        // I don't think this error can happen
-        throw new BaseException.InternalException(
-          "Report this as a bug to the compiler developer, this shouldn't happen " + objTyp.tag
-        );
->>>>>>> 389ac646
       }
     case "lookup":
       var objStmts = codeGenExpr(expr.obj, env);
