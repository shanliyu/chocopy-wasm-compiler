<<<<<<< HEAD
import {
  Stmt,
  Expr,
  UniOp,
  BinOp,
  Type,
  Program,
  Literal,
  FunDef,
  VarInit,
  Class,
  Assignable,
  Destructure,
} from "./ast";
import { NUM, BOOL, STRING, NONE, unhandledTag, unreachable } from "./utils";
=======
import { Stmt, Expr, UniOp, BinOp, Type, Program, Literal, FunDef, VarInit, Class } from "./ast";
import { NUM, BOOL, NONE, CLASS, unhandledTag, unreachable } from "./utils";
>>>>>>> b569ec05
import * as BaseException from "./error";

// https://learnxinyminutes.com/docs/wasm/

// Numbers are offsets into global memory
export type GlobalEnv = {
  globals: Map<string, number>;
  classes: Map<string, Map<string, [number, Literal]>>;
  locals: Set<string>;
  offset: number;
};

export const emptyEnv: GlobalEnv = {
  globals: new Map(),
  classes: new Map(),
  locals: new Set(),
  offset: 0,
};

export function augmentEnv(env: GlobalEnv, prog: Program<Type>): GlobalEnv {
  const newGlobals = new Map(env.globals);
  const newClasses = new Map(env.classes);

  var newOffset = env.offset;
  prog.inits.forEach((v) => {
    newGlobals.set(v.name, newOffset);
    newOffset += 1;
  });
  // for rg
  newGlobals.set("rg", newOffset);
  newOffset += 1;

  prog.classes.forEach((cls) => {
    const classFields = new Map();
    cls.fields.forEach((field, i) => classFields.set(field.name, [i, field.value]));
    newClasses.set(cls.name, classFields);
  });
  return {
    globals: newGlobals,
    classes: newClasses,
    locals: env.locals,
    offset: newOffset,
  };
}

type CompileResult = {
  functions: string;
  mainSource: string;
  newEnv: GlobalEnv;
};

// export function getLocals(ast : Array<Stmt>) : Set<string> {
//   const definedVars : Set<string> = new Set();
//   ast.forEach(s => {
//     switch(s.tag) {
//       case "define":
//         definedVars.add(s.name);
//         break;
//     }
//   });
//   return definedVars;
// }

export function makeLocals(locals: Set<string>): Array<string> {
  const localDefines: Array<string> = [];
  locals.forEach((v) => {
    localDefines.push(`(local $${v} i32)`);
  });
  return localDefines;
}

//Any built-in WASM functions go here
export function libraryFuns(): string {
  return dictUtilFuns().join("\n");
}

export function compile(ast: Program<Type>, env: GlobalEnv): CompileResult {
  const withDefines = augmentEnv(env, ast);

  const definedVars: Set<string> = new Set(); //getLocals(ast);
  definedVars.add("$last");
  definedVars.add("$list_base");
  definedVars.add("$list_index");
  definedVars.add("$list_temp");
  definedVars.add("$list_cmp");
  definedVars.add("$destruct");
  definedVars.add("$string_val"); //needed for string operations
  definedVars.add("$string_class"); //needed for strings in class
  definedVars.add("$string_index"); //needed for string index check out of bounds
  definedVars.add("$string_address"); //needed for string indexing
  definedVars.forEach(env.locals.add, env.locals);
  const localDefines = makeLocals(definedVars);
  const funs: Array<string> = [];
  ast.funs.forEach((f) => {
    funs.push(codeGenDef(f, withDefines).join("\n"));
  });
  const classes: Array<string> = ast.classes.map((cls) => codeGenClass(cls, withDefines)).flat();
  const allFuns = funs.concat(classes).join("\n\n");
  // const stmts = ast.filter((stmt) => stmt.tag !== "fun");
  const inits = ast.inits.map((init) => codeGenInit(init, withDefines)).flat();
  const commandGroups = ast.stmts.map((stmt) => codeGenStmt(stmt, withDefines));
  const commands = localDefines.concat(inits.concat(...commandGroups));
  withDefines.locals.clear();
  return {
    functions: allFuns,
    mainSource: commands.join("\n"),
    newEnv: withDefines,
  };
}

function envLookup(env: GlobalEnv, name: string): number {
  if (!env.globals.has(name)) {
    console.log("Could not find " + name + " in ", env);
    throw new Error("Could not find name " + name);
  }
  return env.globals.get(name) * 4; // 4-byte values
}

function codeGenStmt(stmt: Stmt<Type>, env: GlobalEnv): Array<string> {
  switch (stmt.tag) {
    // case "fun":
    //   const definedVars = getLocals(stmt.body);
    //   definedVars.add("$last");
    //   stmt.parameters.forEach(p => definedVars.delete(p.name));
    //   definedVars.forEach(env.locals.add, env.locals);
    //   stmt.parameters.forEach(p => env.locals.add(p.name));

    //   const localDefines = makeLocals(definedVars);
    //   const locals = localDefines.join("\n");
    //   var params = stmt.parameters.map(p => `(param $${p.name} i32)`).join(" ");
    //   var stmts = stmt.body.map((innerStmt) => codeGenStmt(innerStmt, env)).flat();
    //   var stmtsBody = stmts.join("\n");
    //   env.locals.clear();
    //   return [`(func $${stmt.name} ${params} (result i32)
    //     ${locals}
    //     ${stmtsBody}
    //     (i32.const 0)
    //     (return))`];
    case "return":
      var valStmts = codeGenExpr(stmt.value, env);
      valStmts.push("return");
      return valStmts;
    case "assignment":
      const valueCode = codeGenExpr(stmt.value, env);
      const getValue = "(local.get $$destruct)";

      return [
        ...valueCode,
        "local.set $$destruct",
        ...codeGenDestructure(stmt.destruct, getValue, env),
      ];
    case "expr":
      var exprStmts = codeGenExpr(stmt.expr, env);
      return exprStmts.concat([`(local.set $$last)`]);
    case "if":
      var condExpr = codeGenExpr(stmt.cond, env);
      var thnStmts = stmt.thn.map((innerStmt) => codeGenStmt(innerStmt, env)).flat();
      var elsStmts = stmt.els.map((innerStmt) => codeGenStmt(innerStmt, env)).flat();
      return [
        `${condExpr.join("\n")} \n (if (then ${thnStmts.join("\n")}) (else ${elsStmts.join(
          "\n"
        )}))`,
      ];
    case "while":
      var wcondExpr = codeGenExpr(stmt.cond, env);
      var bodyStmts = stmt.body.map((innerStmt) => codeGenStmt(innerStmt, env)).flat();
<<<<<<< HEAD
      return [
        `(block (loop (br_if 1 ${wcondExpr.join("\n")}\n(i32.eqz)) ${bodyStmts.join(
          "\n"
        )} (br 0) ))`,
      ];
    case "pass":
      return [];
    default:
      unhandledTag(stmt);
  }
}

/**
 * Generate assign statements as described by the destructuring term
 * @param destruct Destructuring description of assign targets
 * @param value WASM code literal value for fetching the referenced value. E.g. "(local.get $$myValue)"
 * @param env GlobalEnv
 */
function codeGenDestructure(destruct: Destructure<Type>, value: string, env: GlobalEnv): string[] {
  let assignStmts: string[] = [];

  if (destruct.isDestructured) {
    const objTyp = destruct.valueType;
    if (objTyp.tag === "class") {
      const className = objTyp.name;
      const classFields = env.classes.get(className).values();
      // Collect every assignStmt

      assignStmts = destruct.targets.flatMap(({ target }) => {
        const [offset, _] = classFields.next().value;
        // The WASM code value that we extracted from the object at this current offset
        const addressOffset = offset * 4;
        const fieldValue = [`(i32.add ${value} (i32.const ${addressOffset}))`, `(i32.load)`];

        return codeGenAssignable(target, fieldValue, env);
      });
    } else {
      // Currently assumes that the valueType of our destructure is an object
      throw new Error("Destructuring not supported yet for types other than 'class'");
    }
  } else {
    const target = destruct.targets[0];
    if (!target.ignore) {
      assignStmts = codeGenAssignable(target.target, [value], env);
    }
  }

  return assignStmts;
}

function codeGenAssignable(target: Assignable<Type>, value: string[], env: GlobalEnv): string[] {
  switch (target.tag) {
    case "id": // Variables
      if (env.locals.has(target.name)) {
        return [...value, `(local.set $${target.name})`];
      } else {
        const locationToStore = [`(i32.const ${envLookup(env, target.name)}) ;; ${target.name}`];
        return [...locationToStore, ...value, "(i32.store)"];
      }
    case "lookup": // Field lookup
      const objStmts = codeGenExpr(target.obj, env);
      const objTyp = target.obj.a;
=======
      return [`(block (loop  ${bodyStmts.join("\n")} (br_if 0 ${wcondExpr.join("\n")}) (br 1) ))`];
    case "for":
      var bodyStmts = stmt.body.map((innerStmt) => codeGenStmt(innerStmt, env)).flat();
      var iter = codeGenExpr(stmt.iterable, env);

      var rgExpr:Expr<Type> = { a: CLASS("Range"), tag: "id", name: "rg" }
      var Expr_cur:Expr<Type> = { a: NUM, tag: "lookup", obj: rgExpr, field: "cur" }
      var Code_cur = codeGenExpr(Expr_cur, env);

      var Expr_stop:Expr<Type> = { a: NUM, tag: "lookup", obj: rgExpr, field: "stop" }
      var Code_stop = codeGenExpr(Expr_stop, env);

      var Expr_step:Expr<Type> = { a: NUM, tag: "lookup", obj: rgExpr, field: "step" }
      var Code_step = codeGenExpr(Expr_step, env);

      // name = cur
      var ass:Stmt<Type> = { a: NONE, tag: "assign", name: stmt.name, value: Expr_cur };
      var Code_ass = codeGenStmt(ass, env);

      // add step to cur
      var ncur:Expr<Type> =  { a: NUM, tag: "binop", op: BinOp.Plus, left: Expr_cur, right: Expr_step };
      var step:Stmt<Type> = { a: NONE, tag: "field-assign", obj: rgExpr, field: "cur", value: ncur }
      var Code_step = codeGenStmt(step, env);

      // stop condition cur<step
      var Expr_cond:Expr<Type> = { a: BOOL, tag: "binop", op: BinOp.Gte, left: Expr_cur, right: Expr_stop };
      var Code_cond = codeGenExpr(Expr_cond, env);

      // if have index
      if (stmt.index) {
        var iass:Stmt<Type> = { a: NONE, tag: "assign", name: stmt.index, value: { a: NUM, tag: "literal", value: { tag: "num", value: BigInt(0) } } };
        var Code_iass = codeGenStmt(iass, env);

        var nid:Expr<Type> =  { a: NUM, tag: "binop", op: BinOp.Plus, left: { a: NUM, tag: "id", name: stmt.index }, right: { a: NUM, tag: "literal", value: { tag: "num", value: BigInt(1) } } };
        var niass:Stmt<Type> = { a: NONE, tag: "assign", name: stmt.index, value: nid };
        var Code_idstep = codeGenStmt(niass, env);

        // iterable should be a Range object
        return [
          `
          (i32.const ${envLookup(env, "rg")})
          ${iter.join("\n")}
          (i32.store)
          ${Code_iass.join("\n")}
          (block
            (loop

              (br_if 1 ${Code_cond.join("\n")})

              ${Code_ass.join("\n")}
              ${bodyStmts.join("\n")}
              ${Code_step.join("\n")}
              ${Code_idstep.join("\n")}

              (br 0)
          ))`
        ]
      }

      // iterable should be a Range object
      return [
        `
        (i32.const ${envLookup(env, "rg")})
        ${iter.join("\n")}
        (i32.store)
        (block
          (loop
            (br_if 1 ${Code_cond.join("\n")})

            ${Code_ass.join("\n")}
            ${bodyStmts.join("\n")}
            ${Code_step.join("\n")}

            (br 0)
        ))`
      ]
    case "pass":
      return [];
    case "break":
      // break to depth
      return [`(br_if ${stmt.depth} (i32.const 1))`];
    case "field-assign":
      var objStmts = codeGenExpr(stmt.obj, env);
      var objTyp = stmt.obj.a;
>>>>>>> b569ec05
      if (objTyp.tag !== "class") {
        // I don't think this error can happen
        throw new Error(
          "Report this as a bug to the compiler developer, this shouldn't happen " + objTyp.tag
        );
      }
      const className = objTyp.name;
      const [offset, _] = env.classes.get(className).get(target.field);
      return [...objStmts, `(i32.add (i32.const ${offset * 4}))`, ...value, `(i32.store)`];
    case "bracket-lookup":
      console.log(target);
      switch (target.obj.a.tag) {
        case "dict":
          return codeGenExpr(target.obj, env).concat(codeGenDictKeyVal(target.key, value, 10, env));
        case "list":
        default:
          throw new Error("Bracket-assign for types other than dict not implemented");
      }
    default:
      // Force type error if assignable is added without implementation
      // At the very least, there should be a stub
      const err: never = <never>target;
      throw new Error(`Unknown target ${JSON.stringify(err)} (compiler)`);
  }
}

function codeGenInit(init: VarInit<Type>, env: GlobalEnv): Array<string> {
  const value = codeGenLiteral(init.value, env);
  if (env.locals.has(init.name)) {
    return [...value, `(local.set $${init.name})`];
  } else {
    const locationToStore = [`(i32.const ${envLookup(env, init.name)}) ;; ${init.name}`];
    return locationToStore.concat(value).concat([`(i32.store)`]);
  }
}

function codeGenDef(def: FunDef<Type>, env: GlobalEnv): Array<string> {
  var definedVars: Set<string> = new Set();
  def.inits.forEach((v) => definedVars.add(v.name));
  definedVars.add("$last");
  definedVars.add("$destruct");
  definedVars.add("$string_val"); //needed for string operations
  definedVars.add("$string_class"); //needed for strings in class
  definedVars.add("$string_index"); //needed for string index check out of bounds
  definedVars.add("$string_address"); //needed for string indexing
  // def.parameters.forEach(p => definedVars.delete(p.name));
  definedVars.forEach(env.locals.add, env.locals);
  def.parameters.forEach((p) => env.locals.add(p.name));

  const localDefines = makeLocals(definedVars);
  const locals = localDefines.join("\n");
  const inits = def.inits
    .map((init) => codeGenInit(init, env))
    .flat()
    .join("\n");
  var params = def.parameters.map((p) => `(param $${p.name} i32)`).join(" ");
  var stmts = def.body.map((innerStmt) => codeGenStmt(innerStmt, env)).flat();
  var stmtsBody = stmts.join("\n");
  env.locals.clear();
  return [
    `(func $${def.name} ${params} (result i32)
    ${locals}
    ${inits}
    ${stmtsBody}
    (i32.const 0)
    (return))`,
  ];
}

function codeGenClass(cls: Class<Type>, env: GlobalEnv): Array<string> {
  const methods = [...cls.methods];
  methods.forEach((method) => (method.name = `${cls.name}$${method.name}`));
  const result = methods.map((method) => codeGenDef(method, env));
  return result.flat();
}

// If concat is 0, then the function generate code for list.copy()
// If concat is 2, then the function generate code for concat.
function codeGenListCopy(concat: number): Array<string> {
  var stmts: Array<string> = [];
  var loopstmts: Array<string> = [];
  var condstmts: Array<string> = [];
  var listType = 10; //temporary list type number
  var header = [4, 8]; //size, bound relative position
  stmts.push(...[`(local.set $$list_cmp)`]); //store first address to local var
  stmts.push(...[`(i32.load (i32.const 0))`, `(local.set $$list_base)`]); //store the starting address for the new list
  if (concat != 1)
    stmts.push(...[`(local.get $$list_base)`, "(i32.const " + listType + ")", "(i32.store)"]); //create a new list with type

  //check if the current index has reached the size of the list
  condstmts.push(
    ...[
      `(local.get $$list_cmp)`,
      `(i32.add (i32.const 4))`,
      `(i32.load)`,
      `(local.get $$list_index)`,
      `(i32.eq)`,
    ]
  );

  //statement for loop through the compared list and add the elements to the new list
  loopstmts.push(
    ...[
      `(local.get $$list_base)`,
      `(i32.add (i32.const 12))`,
      `(local.get $$list_index)`,
      concat == 1 ? `(i32.add (local.get $$list_temp))` : ``,
      `(i32.mul (i32.const 4))`,
      `(i32.add)`,
      `(local.get $$list_cmp)`,
      `(i32.add (i32.const 12))`,
      `(local.get $$list_index)`,
      `(i32.mul (i32.const 4))`,
      `(i32.add)`,
      `(i32.load)`,
      `(i32.store)`,
      `(local.get $$list_index)`,
      `(i32.add (i32.const 1))`,
      `(local.set $$list_index)`,
    ]
  );

  if (concat == 1) {
    stmts.push(
      ...[
        `(local.get $$list_base)`,
        `(i32.add (i32.const 4))`,
        `(i32.load)`,
        `(local.set $$list_temp)`,
      ]
    );
  }

  //while loop structure
  stmts.push(
    ...[
      `(i32.const 0)`,
      `(local.set $$list_index)`,
      `(block`,
      `(loop`,
      `(br_if 1 ${condstmts.join("\n")})`,
      `${loopstmts.join("\n")}`,
      `(br 0)`,
      `)`,
      `)`,
    ]
  );

  //add/modify header info of the list
  header.forEach((addr) => {
    var stmt = null;
    if (concat == 1) {
      stmt = [
        `(local.get $$list_base)`,
        `(i32.add (i32.const ${addr}))`,
        `(local.get $$list_base)`,
        `(i32.add (i32.const ${addr}))`,
        `(i32.load)`,
        `(local.get $$list_cmp)`,
        `(i32.add (i32.const ${addr}))`,
        `(i32.load)`,
        `(i32.add)`,
        `(i32.store)`,
      ];
    } else {
      stmt = [
        `(local.get $$list_base)`,
        `(i32.add (i32.const ${addr}))`,
        `(local.get $$list_cmp)`,
        `(i32.add (i32.const ${addr}))`,
        `(i32.load)`,
        `(i32.store)`,
      ];
    }
    stmts.push(...stmt);
  });

  if (concat == 2) return stmts.concat(codeGenListCopy(1));

  return stmts.concat([
    `(local.get $$list_base)`, // Get address for the object (this is the return value)
    "(i32.const 0)", // Address for our upcoming store instruction
    `(local.get $$list_base)`, // Load the dynamic heap head offset
    `(local.get $$list_cmp)`,
    `(i32.add (i32.const 8))`,
    `(i32.load)`,
    `(i32.mul (i32.const 4))`,
    `(i32.add (i32.const 12))`,
    `(i32.add)`,
    "(i32.store)", // Save the new heap offset
  ]);
}

function codeGenExpr(expr: Expr<Type>, env: GlobalEnv): Array<string> {
  switch (expr.tag) {
    case "builtin1":
      const argTyp = expr.a;
      console.log(argTyp)
      console.log(expr.name)
      const argStmts = codeGenExpr(expr.arg, env);
      var callName = expr.name;
      if (expr.name === "print" && argTyp === NUM) {
        callName = "print_num";
      } else if (expr.name === "print" && argTyp === STRING) {
        callName = "print_str";
      } else if (expr.name === "print" && argTyp === BOOL) {
        callName = "print_bool";
      } else if (expr.name === "print" && argTyp === NONE) {
        callName = "print_none";
      }
      return argStmts.concat([`(call $${callName})`]);
    case "builtin2":
      const leftStmts = codeGenExpr(expr.left, env);
      const rightStmts = codeGenExpr(expr.right, env);
      return [...leftStmts, ...rightStmts, `(call $${expr.name})`];
    case "literal":
      return codeGenLiteral(expr.value, env);
    case "id":
      if (env.locals.has(expr.name)) {
        return [`(local.get $${expr.name})`];
      } else {
        return [`(i32.const ${envLookup(env, expr.name)})`, `(i32.load)`];
      }
    case "binop":
      const lhsStmts = codeGenExpr(expr.left, env);
      const rhsStmts = codeGenExpr(expr.right, env);
      if (typeof expr.left.a !== "undefined" && expr.left.a.tag === "list")
        return [...rhsStmts, ...lhsStmts, ...codeGenListCopy(2)];
      return [...lhsStmts, ...rhsStmts, codeGenBinOp(expr.op)];
    case "uniop":
      const exprStmts = codeGenExpr(expr.expr, env);
      switch (expr.op) {
        case UniOp.Neg:
          return [`(i32.const 0)`, ...exprStmts, `(i32.sub)`];
        case UniOp.Not:
          return [`(i32.const 0)`, ...exprStmts, `(i32.eq)`];
        default:
          return unreachable(expr);
      }
    case "call":
      var valStmts = expr.arguments.map((arg) => codeGenExpr(arg, env)).flat();
      valStmts.push(`(call $${expr.name})`);
      return valStmts;
    case "construct":
      var stmts: Array<string> = [];
      stmts.push(
        ...[
          "(i32.const 0)", // Address for our upcoming store instruction
          "(i32.load (i32.const 0))", // Load the dynamic heap head offset
          "(local.set $$string_class)",
          "(i32.load (i32.const 0))",
          `(i32.add (i32.const ${env.classes.get(expr.name).size * 4}))`, // Move heap head beyond the k words we just created for fields
          "(i32.store)", // Save the new heap offset
        ]
      );
      env.classes.get(expr.name).forEach(([offset, initVal], field) =>
        stmts.push(
          ...[
            `(local.get $$string_class)`,
            `(i32.add (i32.const ${offset * 4}))`, // Calc field offset from heap offset
            ...codeGenLiteral(initVal, env), // Initialize field
            "(i32.store)", // Put the default field value on the heap
          ]
        )
      );
      stmts.push(
        ...[
          "(local.get $$string_class)",
          `(call $${expr.name}$__init__)`, // call __init__
          "(drop)",
          "(local.get $$string_class)",
        ]
      );
      return stmts;
    case "method-call":
      var objStmts = codeGenExpr(expr.obj, env);
      var objTyp = expr.obj.a;
      if (objTyp.tag !== "class") {
        // I don't think this error can happen
        throw new Error(
          "Report this as a bug to the compiler developer, this shouldn't happen " + objTyp.tag
        );
      }
      var className = objTyp.name;
      var argsStmts = expr.arguments.map((arg) => codeGenExpr(arg, env)).flat();
      return [...objStmts, ...argsStmts, `(call $${className}$${expr.method})`];
    case "lookup":
      var objStmts = codeGenExpr(expr.obj, env);
      var objTyp = expr.obj.a;
      if (objTyp.tag !== "class") {
        // I don't think this error can happen
        throw new Error(
          "Report this as a bug to the compiler developer, this shouldn't happen " + objTyp.tag
        );
      }
      var className = objTyp.name;
      var [offset, _] = env.classes.get(className).get(expr.field);
      return [...objStmts, `(i32.add (i32.const ${offset * 4}))`, `(i32.load)`];
    case "dict":
      let dictStmts: Array<string> = [];
      //Allocate memory on the heap for hashtable. Currently size is 10
      //It finally pushes address of dict on stack, ie the return value
      dictStmts = dictStmts.concat(codeGenDictAlloc(10, env, expr.entries.length));
      expr.entries.forEach((keyval) => {
        const value = codeGenExpr(keyval[1], env);
        dictStmts = dictStmts.concat(codeGenDictKeyVal(keyval[0], value, 10, env));
      });
      return dictStmts;
    case "list-expr":
      var stmts: Array<string> = [];
      var listType = 10;
      var listSize = expr.contents.length;
      var listBound = (expr.contents.length + 10) * 2;
      let listHeader = [listType, listSize, listBound];
      var listindex = 0;
      expr.contents
        .slice()
        .reverse()
        .forEach((lexpr) => {
          stmts.push(...[...codeGenExpr(lexpr, env)]);
        });

      listHeader.forEach((val) => {
        stmts.push(
          ...[
            `(i32.load (i32.const 0))`,
            `(i32.add (i32.const ${listindex * 4}))`,
            "(i32.const " + val + ")",
            "(i32.store)",
          ]
        );
        listindex += 1;
      });

      expr.contents.forEach((lexpr) => {
        stmts.push(
          ...[
            `(local.set $$list_temp)`,
            `(i32.load (i32.const 0))`,
            `(i32.add (i32.const ${listindex * 4}))`,
            `(local.get $$list_temp)`,
            "(i32.store)",
          ]
        );
        listindex += 1;
      });

      //Move heap head to the end of the list and return list address
      return stmts.concat([
        "(i32.load (i32.const 0))",
        "(i32.const 0)",
        "(i32.load (i32.const 0))",
        `(i32.add (i32.const ${(listBound + 3) * 4}))`,
        "(i32.store)",
      ]);

    case "bracket-lookup":
      switch (expr.obj.a.tag) {
        case "dict":
          return codeGenDictBracketLookup(expr.obj, expr.key, 10, env);
        case "string":
          var brObjStmts = codeGenExpr(expr.obj, env);
          var brKeyStmts = codeGenExpr(expr.key, env);
          var brStmts = [];
          brStmts.push(
            ...[
              `${brObjStmts.join("\n")}`, //Load the string object to be indexed
              `(local.set $$string_address)`,
              `${brKeyStmts.join("\n")}`, //Gets the index
              `(local.set $$string_index)`,
              `(local.get $$string_index)`,
              `(i32.const 0)(i32.lt_s)`, //check for negative index
              `(if (then (local.get $$string_address)(i32.load)(i32.add (i32.const 1))(local.get $$string_index)(i32.add)(local.set $$string_index)))`, //if -ve, we do length + index
              `(local.get $$string_index)(local.get $$string_address)(i32.load)(i32.gt_s)`, //Check for +ve index out of bounds
              `(local.get $$string_index)(i32.const 0)(i32.lt_s)`, //Check for -ve index out of bounds
              `(i32.or)`, // Check if string index is within bounds, i.e, b/w 0 and string_length
              `(if (then (i32.const -1)(call $print_str)(drop)))`, //Check if string index is out of bounds
              `(local.get $$string_address)`,
              `(i32.add (i32.mul (i32.const 4)(local.get $$string_index)))`, //Add the index * 4 value to the address
              `(i32.add (i32.const 4))`, //Adding 4 since string length is at first index
              `(i32.load)`, //Load the ASCII value of the string index
              `(local.set $$string_val)`, //store value in temp variable
              `(i32.load (i32.const 0))`, //load value at 0
              `(i32.const 0)`, //Length of string is 1
              `(i32.store)`, //Store length of string in the first position
              `(i32.load (i32.const 0))`, //Load latest free memory
              `(i32.add (i32.const 4))`, //Add 4 since we have stored string length at beginning
              `(local.get $$string_val)`, //load value in temp variable
              "(i32.store)", //Store the ASCII value in the new address
            ]
          );
          brStmts.push(
            ...[
              "(i32.load (i32.const 0))", // Get address for the indexed character of the string
              "(i32.const 0)", // Address for our upcoming store instruction
              "(i32.load (i32.const 0))", // Load the dynamic heap head offset
              `(i32.add (i32.const 8))`, // Move heap head beyond the string length
              "(i32.store)", // Save the new heap offset
            ]
          );
          return brStmts;
        case "list":
          var objStmts = codeGenExpr(expr.obj, env);
          //This should eval to a number
          //Multiply it by 4 to use as offset in memory
          var keyStmts = codeGenExpr(expr.key, env);
          //Add 3 to keyStmts to jump over type + size + bound
          //Add that to objStmts base address
          //Load from there
          return objStmts.concat(
            //TODO check for IndexOutOfBounds
            //Coordinate with error group
            /*
            [
              `(i32.add (i32.4)) ;; retrieve list size`,
              `(i32.load)`,
            // size > index
            ],
              keyStmts,
            [
              `(i32.gt_s) ;; compare list size > index`
              `(if (then (call $error)) (else (nop))) ;; call IndexOutOfBounds`
            ],
              objStmts, //reload list base addr & key stmts?
            */
            keyStmts,
            [
              `(i32.mul (i32.const 4))`,
              `(i32.add (i32.const 12)) ;; move past type, size, bound`,
              `(i32.add) ;; retrieve element location`,
              `(i32.load) ;; load list element`,
            ]
          );
        default:
          throw new Error("Code gen for bracket-lookup for types other than dict not implemented");
      }
    default:
      unhandledTag(expr);
  }
}

function codeGenDictAlloc(hashtableSize: number, env: GlobalEnv, entries: number): Array<string> {
  let dictAllocStmts: Array<string> = [];
  //Ideally this loop should be replaced by call to allocator API to allocate hashtablesize entries on heap.
  for (let i = 0; i < hashtableSize; i++) {
    dictAllocStmts.push(
      ...[
        `(i32.load (i32.const 0))`, // Load the dynamic heap head offset
        `(i32.add (i32.const ${i * 4}))`, // Calc hash table entry offset from heap offset
        ...codeGenLiteral({ tag: "none" }, env), // CodeGen for "none" literal
        "(i32.store)", // Initialize to none
      ]
    );
  }
  //Push the base address of dict on the stack to be consumed by each of the key:val pair initialization
  for (let i = 0; i < entries; i++) {
    dictAllocStmts = dictAllocStmts.concat(["(i32.load (i32.const 0))"]);
  }
  return dictAllocStmts.concat([
    "(i32.load (i32.const 0))", // Get address for the dict (this is the return value)
    "(i32.const 0)", // Address for our upcoming store instruction
    "(i32.load (i32.const 0))", // Load the dynamic heap head offset
    `(i32.add (i32.const ${hashtableSize * 4}))`, // Increment heap offset according to hashtable size
    "(i32.store)", // Save the new heap offset
  ]);
}

function allocateStringMemory(string_val: string): Array<string> {
  const stmts = [];
  var i = 1;
  //Storing the length of the string at the beginning
  stmts.push(
    ...[
      `(i32.load (i32.const 0))`, // Load the dynamic heap head offset
      `(i32.const ${string_val.length - 1})`, // Store ASCII value for 0 (end of string)
      "(i32.store)", // Store the ASCII value 0 in the new address
    ]
  );
  while (i != string_val.length + 1) {
    const char_ascii = string_val.charCodeAt(i - 1);
    stmts.push(
      ...[
        `(i32.load (i32.const 0))`, // Load the dynamic heap head offset
        `(i32.add (i32.const ${i * 4}))`, // Calc string index offset from heap offset
        `(i32.const ${char_ascii})`, // Store the ASCII value of the string index
        "(i32.store)", // Store the ASCII value in the new address
      ]
    );
    i += 1;
  }
  return stmts.concat([
    "(i32.load (i32.const 0))", // Get address for the first character of the string
    "(i32.const 0)", // Address for our upcoming store instruction
    "(i32.load (i32.const 0))", // Load the dynamic heap head offset
    `(i32.add (i32.const ${(string_val.length + 1) * 4}))`, // Move heap head beyond the string length + 1(len at beginning)
    "(i32.store)", // Save the new heap offset
  ]);
}

function codeGenDictBracketLookup(
  obj: Expr<Type>,
  key: Expr<Type>,
  hashtableSize: number,
  env: GlobalEnv
): Array<string> {
  let dictKeyValStmts: Array<string> = [];
  dictKeyValStmts = dictKeyValStmts.concat(codeGenExpr(obj, env));
  dictKeyValStmts = dictKeyValStmts.concat(codeGenExpr(key, env));
  dictKeyValStmts = dictKeyValStmts.concat([
    `(i32.const ${hashtableSize})`,
    "(call $ha$htable$Lookup)",
  ]);
  return dictKeyValStmts.concat(["i32.load"]);
}

//Assumes that base address of dict is pushed onto the stack already
function codeGenDictKeyVal(
  key: Expr<Type>,
  val: string[],
  hashtableSize: number,
  env: GlobalEnv
): Array<string> {
  let dictKeyValStmts: Array<string> = [];
  dictKeyValStmts = dictKeyValStmts.concat(codeGenExpr(key, env));
  dictKeyValStmts = dictKeyValStmts.concat(val);
  dictKeyValStmts = dictKeyValStmts.concat([
    `(i32.const ${hashtableSize})`,
    "(call $ha$htable$Update)",
  ]);
  return dictKeyValStmts;
}

function dictUtilFuns(): Array<string> {
  let dictFunStmts: Array<string> = [];
  dictFunStmts.push(
    ...[
      "(func $ha$htable$CreateEntry (param $key i32) (param $val i32)",
      "(i32.load (i32.const 0))", // Loading the address of first empty space
      "(local.get $key)",
      "(i32.store)", // Dumping tag
      "(i32.load (i32.const 0))", // Loading the address of first empty space
      "(i32.const 4)",
      "(i32.add)", // Moving to the next block
      "(local.get $val)",
      "(i32.store)", // Dumping value
      "(i32.load (i32.const 0))", // Loading the address of first empty space
      "(i32.const 8)",
      "(i32.add)", // Moving to the next block
      "(i32.const 0)", //None
      "(i32.store)", // Dumping None in the next
      "(return))",
      "",
    ]
  );

  //This function returns a memory address for the value of a key. It returns -1 if not found.
  dictFunStmts.push(
    ...[
      "(func $ha$htable$Lookup (param $baseAddr i32) (param $key i32) (param $hashtablesize i32) (result i32)",
      "(local $nodePtr i32)", // Local variable to store the address of nodes in linkedList
      "(local $tagHitFlag i32)", // Local bool variable to indicate whether tag is hit
      "(local $returnVal i32)",
      "(i32.const -1)",
      "(local.set $returnVal)", // Initialize returnVal to -1
      "(i32.const 0)",
      "(local.set $tagHitFlag)", // Initialize tagHitFlag to False
      "(local.get $baseAddr)",
      "(local.get $key)",
      "(local.get $hashtablesize)",
      "(i32.rem_s)", //Compute hash
      "(i32.mul (i32.const 4))", //Multiply by 4 for memory offset
      "(i32.add)", //Reaching the proper bucket. Call this bucketAddress
      "(i32.load)",
      "(local.set $nodePtr)",
      "(local.get $nodePtr)",
      "(i32.const 0)", //None
      "(i32.eq)",
      "(if",
      "(then", // if the literal in bucketAddress is None
      "(i32.const -1)",
      "(local.set $returnVal)", // Initialize returnVal to -1
      ")", //close then
      "(else",
      "(block",
      "(loop", // While loop till we find a node whose next is None
      "(local.get $nodePtr)",
      "(i32.load)", // Traversing to head of next node
      "(i32.const 0)", //None
      "(i32.ne)", // If nodePtr not None
      "(if",
      "(then",
      "(local.get $nodePtr)",
      "(i32.load)", //Loading head of linkedList
      "(local.get $key)",
      "(i32.eq)", // if tag is same as the provided one
      "(if",
      "(then",
      "(local.get $nodePtr)",
      "(i32.const 4)",
      "(i32.add)", // Value
      "(local.set $returnVal)",
      "(i32.const 1)",
      "(local.set $tagHitFlag)", // Set tagHitFlag to True
      ")", // closing then
      ")", // closing if
      "(local.get $nodePtr)",
      "(i32.const 8)",
      "(i32.add)", // Next pointer
      "(i32.load)",
      "(local.set $nodePtr)",
      ")", // Closing then
      ")", // Closing if
      "(br_if 0", // Opening br_if
      "(local.get $nodePtr)",
      "(i32.const 0)", //None
      "(i32.ne)", // If nodePtr not None
      "(local.get $tagHitFlag)",
      "(i32.eqz)",
      "(i32.and)",
      ")", // Closing br_if
      "(br 1)",
      ")", // Closing loop
      ")", // Closing Block
      ")", //close else
      ")", // close if
      "(local.get $returnVal)",
      "(return))",
      "",
    ]
  );

  dictFunStmts.push(
    ...[
      "(func $ha$htable$Update (param $baseAddr i32) (param $key i32) (param $val i32) (param $hashtablesize i32)",
      "(local $nodePtr i32)", // Local variable to store the address of nodes in linkedList
      "(local $tagHitFlag i32)", // Local bool variable to indicate whether tag is hit
      "(i32.const 0)",
      "(local.set $tagHitFlag)", // Initialize tagHitFlag to False
      "(local.get $baseAddr)",
      "(local.get $key)",
      "(local.get $hashtablesize)",
      "(i32.rem_s)", //Compute hash
      "(i32.mul (i32.const 4))", //Multiply by 4 for memory offset
      "(i32.add)", //Reaching the proper bucket. Call this bucketAddress
      "(i32.load)",
      "(i32.const 0)", //None
      "(i32.eq)",
      "(if",
      "(then", // if the literal in bucketAddress is None
      "(local.get $key)",
      "(local.get $val)",
      "(call $ha$htable$CreateEntry)", //create node
      "(local.get $baseAddr)", // Recomputing the bucketAddress to update it.
      "(local.get $key)",
      "(local.get $hashtablesize)",
      "(i32.rem_s)", //Compute hash
      "(i32.mul (i32.const 4))", //Multiply by 4 for memory offset
      "(i32.add)", //Recomputed bucketAddress
      "(i32.load (i32.const 0))",
      "(i32.store)", //Updated the bucketAddress pointing towards first element.
      "(i32.const 0)",
      "(i32.load (i32.const 0))",
      "(i32.const 12)",
      "(i32.add)",
      "(i32.store)", // Updating the empty space address in first block
      ")", // Closing then
      "(else", // Opening else
      "(local.get $baseAddr)", // Recomputing the bucketAddress to follow the linkedList.
      "(local.get $key)",
      "(local.get $hashtablesize)",
      "(i32.rem_s)", //Compute hash
      "(i32.mul (i32.const 4))", //Multiply by 4 for memory offset
      "(i32.add)", //Recomputed bucketAddress
      "(i32.load)", //Loading head of linkedList
      "(i32.load)", //Loading the tag of head
      "(local.get $key)",
      "(i32.eq)",
      "(if", // if tag is same as the provided one
      "(then",
      "(local.get $baseAddr)", // Recomputing the bucketAddress to follow the linkedList.
      "(local.get $key)",
      "(local.get $hashtablesize)",
      "(i32.rem_s)", //Compute hash
      "(i32.mul (i32.const 4))", //Multiply by 4 for memory offset
      "(i32.add)", //Recomputed bucketAddress
      "(i32.load)", //Loading head of linkedList
      "(i32.const 4)",
      "(i32.add)", // Value
      "(local.get $val)",
      "(i32.store)", // Updating the value
      "(i32.const 1)",
      "(local.set $tagHitFlag)", // Set tagHitFlag to True
      ")", // closing then
      ")", // closing if
      "(local.get $baseAddr)", // Recomputing the bucketAddress to follow the linkedList.
      "(local.get $key)",
      "(local.get $hashtablesize)",
      "(i32.rem_s)", //Compute hash
      "(i32.mul (i32.const 4))", //Multiply by 4 for memory offset
      "(i32.add)", //Recomputed bucketAddress
      "(i32.load)", //Loading head of linkedList
      "(i32.const 8)",
      "(i32.add)", // Next pointer
      "(local.set $nodePtr)",
      "(block",
      "(loop", // While loop till we find a node whose next is None
      "(local.get $nodePtr)",
      "(i32.load)", // Traversing to head of next node
      "(i32.const 0)", //None
      "(i32.ne)", // If nodePtr not None
      "(if",
      "(then",
      "(local.get $nodePtr)",
      "(i32.load)", //Loading head of linkedList
      "(i32.load)", //Loading the tag of head
      "(local.get $key)",
      "(i32.eq)", // if tag is same as the provided one
      "(if",
      "(then",
      "(local.get $nodePtr)",
      "(i32.load)", //Loading head of linkedList
      "(i32.const 4)",
      "(i32.add)", // Value
      "(local.get $val)",
      "(i32.store)", // Updating the value
      "(i32.const 1)",
      "(local.set $tagHitFlag)", // Set tagHitFlag to True
      ")", // closing then
      ")", // closing if
      "(local.get $nodePtr)",
      "(i32.load)", //Loading head of linkedList
      "(i32.const 8)",
      "(i32.add)", // Next pointer
      "(local.set $nodePtr)",
      ")", // Closing then
      ")", // Closing if
      "(br_if 0", // Opening br_if
      "(local.get $nodePtr)",
      "(i32.load)", // Traversing to head of next node
      "(i32.const 0)", //None
      "(i32.ne)", // If nodePtr not None
      ")", // Closing br_if
      "(br 1)",
      ")", // Closing loop
      ")", // Closing Block
      "(local.get $tagHitFlag)",
      "(i32.const 0)",
      "(i32.eq)", // Add a new node only if tag hit is false.
      "(if",
      "(then",
      "(local.get $key)",
      "(local.get $val)",
      "(call $ha$htable$CreateEntry)", //create node
      "(local.get $nodePtr)", // Get the address of "next" block in node, whose next is None.
      "(i32.load (i32.const 0))",
      "(i32.store)", // Updated the next pointing towards first element of new node.
      "(i32.const 0)",
      "(i32.load (i32.const 0))",
      "(i32.const 12)",
      "(i32.add)",
      "(i32.store)", // Updating the empty space address in first block
      ")", // Closing then inside else
      ")", // Closing if inside else
      ")", // Closing else
      ")", // Closing if
      "(return))", //
    ]
  );
  return dictFunStmts;
}

function codeGenLiteral(literal: Literal, env: GlobalEnv): Array<string> {
  switch (literal.tag) {
    case "num":
      return ["(i32.const " + literal.value + ")"];
    case "string":
      return allocateStringMemory(literal.value);
    case "bool":
      return [`(i32.const ${Number(literal.value)})`];
    case "none":
      return [`(i32.const 0)`];
    default:
      unhandledTag(literal);
  }
}

function codeGenBinOp(op: BinOp): string {
  switch (op) {
    case BinOp.Plus:
      return "(i32.add)";
    case BinOp.Minus:
      return "(i32.sub)";
    case BinOp.Mul:
      return "(i32.mul)";
    case BinOp.IDiv:
      return "(i32.div_s)";
    case BinOp.Mod:
      return "(i32.rem_s)";
    case BinOp.Eq:
      return "(i32.eq)";
    case BinOp.Neq:
      return "(i32.ne)";
    case BinOp.Lte:
      return "(i32.le_s)";
    case BinOp.Gte:
      return "(i32.ge_s)";
    case BinOp.Lt:
      return "(i32.lt_s)";
    case BinOp.Gt:
      return "(i32.gt_s)";
    case BinOp.Is:
      return "(i32.eq)";
    case BinOp.And:
      return "(i32.and)";
    case BinOp.Or:
      return "(i32.or)";
  }
}<|MERGE_RESOLUTION|>--- conflicted
+++ resolved
@@ -1,23 +1,5 @@
-<<<<<<< HEAD
-import {
-  Stmt,
-  Expr,
-  UniOp,
-  BinOp,
-  Type,
-  Program,
-  Literal,
-  FunDef,
-  VarInit,
-  Class,
-  Assignable,
-  Destructure,
-} from "./ast";
-import { NUM, BOOL, STRING, NONE, unhandledTag, unreachable } from "./utils";
-=======
-import { Stmt, Expr, UniOp, BinOp, Type, Program, Literal, FunDef, VarInit, Class } from "./ast";
-import { NUM, BOOL, NONE, CLASS, unhandledTag, unreachable } from "./utils";
->>>>>>> b569ec05
+import { Stmt, Expr, UniOp, BinOp, Type, Program, Literal, FunDef, VarInit, Class, Destructure, Assignable } from "./ast";
+import { NUM, BOOL, NONE, CLASS, STRING, unhandledTag, unreachable } from "./utils";
 import * as BaseException from "./error";
 
 // https://learnxinyminutes.com/docs/wasm/
@@ -92,6 +74,19 @@
 //Any built-in WASM functions go here
 export function libraryFuns(): string {
   return dictUtilFuns().join("\n");
+}
+
+export function makeId<A>(a : A, x : string) : Destructure<A> {
+  return {
+    isDestructured: false,
+    targets: [
+      {
+        target: { a: a, tag: "id", name: x },
+        starred: false,
+        ignore: false
+      }
+    ]
+  }
 }
 
 export function compile(ast: Program<Type>, env: GlobalEnv): CompileResult {
@@ -184,12 +179,91 @@
     case "while":
       var wcondExpr = codeGenExpr(stmt.cond, env);
       var bodyStmts = stmt.body.map((innerStmt) => codeGenStmt(innerStmt, env)).flat();
-<<<<<<< HEAD
       return [
         `(block (loop (br_if 1 ${wcondExpr.join("\n")}\n(i32.eqz)) ${bodyStmts.join(
           "\n"
         )} (br 0) ))`,
       ];
+    case "for":
+      var bodyStmts = stmt.body.map((innerStmt) => codeGenStmt(innerStmt, env)).flat();
+      var iter = codeGenExpr(stmt.iterable, env);
+
+      var rgExpr:Expr<Type> = { a: CLASS("Range"), tag: "id", name: "rg" }
+      var Expr_cur:Expr<Type> = { a: NUM, tag: "lookup", obj: rgExpr, field: "cur" }
+      var Code_cur = codeGenExpr(Expr_cur, env);
+
+      var Expr_stop:Expr<Type> = { a: NUM, tag: "lookup", obj: rgExpr, field: "stop" }
+      var Code_stop = codeGenExpr(Expr_stop, env);
+
+      var Expr_step:Expr<Type> = { a: NUM, tag: "lookup", obj: rgExpr, field: "step" }
+      var Code_step = codeGenExpr(Expr_step, env);
+
+      // name = cur
+      var ass:Stmt<Type> = { a: NONE, tag: "assignment", destruct: makeId(NUM, stmt.name), value: Expr_cur };
+      var Code_ass = codeGenStmt(ass, env);
+
+      // add step to cur
+      var ncur:Expr<Type> =  { a: NUM, tag: "binop", op: BinOp.Plus, left: Expr_cur, right: Expr_step };
+      var step:Stmt<Type> = { a: NONE, tag: "field-assign", obj: rgExpr, field: "cur", value: ncur }
+      var Code_step = codeGenStmt(step, env);
+
+      // stop condition cur<step
+      var Expr_cond:Expr<Type> = { a: BOOL, tag: "binop", op: BinOp.Gte, left: Expr_cur, right: Expr_stop };
+      var Code_cond = codeGenExpr(Expr_cond, env);
+
+      // if have index
+      if (stmt.index) {
+        var iass:Stmt<Type> = { a: NONE, tag: "assignment", destruct: makeId(NUM, stmt.index), value: { a: NUM, tag: "literal", value: { tag: "num", value: BigInt(0) } } };
+        var Code_iass = codeGenStmt(iass, env);
+
+        var nid:Expr<Type> =  { a: NUM, tag: "binop", op: BinOp.Plus, left: { a: NUM, tag: "id", name: stmt.index }, right: { a: NUM, tag: "literal", value: { tag: "num", value: BigInt(1) } } };
+        var niass:Stmt<Type> = { a: NONE, tag: "assignment", destruct: makeId(NUM, stmt.index), value: nid };
+        var Code_idstep = codeGenStmt(niass, env);
+
+        // iterable should be a Range object
+        return [
+          `
+          (i32.const ${envLookup(env, "rg")})
+          ${iter.join("\n")}
+          (i32.store)
+          ${Code_iass.join("\n")}
+          (block
+            (loop
+
+              (br_if 1 ${Code_cond.join("\n")})
+
+              ${Code_ass.join("\n")}
+              ${bodyStmts.join("\n")}
+              ${Code_step.join("\n")}
+              ${Code_idstep.join("\n")}
+
+              (br 0)
+          ))`
+        ]
+      }
+
+      // iterable should be a Range object
+      return [
+        `
+        (i32.const ${envLookup(env, "rg")})
+        ${iter.join("\n")}
+        (i32.store)
+        (block
+          (loop
+            (br_if 1 ${Code_cond.join("\n")})
+
+            ${Code_ass.join("\n")}
+            ${bodyStmts.join("\n")}
+            ${Code_step.join("\n")}
+
+            (br 0)
+        ))`
+      ]
+    case "pass":
+      return [];
+    case "break":
+      // break to depth
+      return [`(br_if ${stmt.depth} (i32.const 1))`];
     case "pass":
       return [];
     default:
@@ -247,92 +321,6 @@
     case "lookup": // Field lookup
       const objStmts = codeGenExpr(target.obj, env);
       const objTyp = target.obj.a;
-=======
-      return [`(block (loop  ${bodyStmts.join("\n")} (br_if 0 ${wcondExpr.join("\n")}) (br 1) ))`];
-    case "for":
-      var bodyStmts = stmt.body.map((innerStmt) => codeGenStmt(innerStmt, env)).flat();
-      var iter = codeGenExpr(stmt.iterable, env);
-
-      var rgExpr:Expr<Type> = { a: CLASS("Range"), tag: "id", name: "rg" }
-      var Expr_cur:Expr<Type> = { a: NUM, tag: "lookup", obj: rgExpr, field: "cur" }
-      var Code_cur = codeGenExpr(Expr_cur, env);
-
-      var Expr_stop:Expr<Type> = { a: NUM, tag: "lookup", obj: rgExpr, field: "stop" }
-      var Code_stop = codeGenExpr(Expr_stop, env);
-
-      var Expr_step:Expr<Type> = { a: NUM, tag: "lookup", obj: rgExpr, field: "step" }
-      var Code_step = codeGenExpr(Expr_step, env);
-
-      // name = cur
-      var ass:Stmt<Type> = { a: NONE, tag: "assign", name: stmt.name, value: Expr_cur };
-      var Code_ass = codeGenStmt(ass, env);
-
-      // add step to cur
-      var ncur:Expr<Type> =  { a: NUM, tag: "binop", op: BinOp.Plus, left: Expr_cur, right: Expr_step };
-      var step:Stmt<Type> = { a: NONE, tag: "field-assign", obj: rgExpr, field: "cur", value: ncur }
-      var Code_step = codeGenStmt(step, env);
-
-      // stop condition cur<step
-      var Expr_cond:Expr<Type> = { a: BOOL, tag: "binop", op: BinOp.Gte, left: Expr_cur, right: Expr_stop };
-      var Code_cond = codeGenExpr(Expr_cond, env);
-
-      // if have index
-      if (stmt.index) {
-        var iass:Stmt<Type> = { a: NONE, tag: "assign", name: stmt.index, value: { a: NUM, tag: "literal", value: { tag: "num", value: BigInt(0) } } };
-        var Code_iass = codeGenStmt(iass, env);
-
-        var nid:Expr<Type> =  { a: NUM, tag: "binop", op: BinOp.Plus, left: { a: NUM, tag: "id", name: stmt.index }, right: { a: NUM, tag: "literal", value: { tag: "num", value: BigInt(1) } } };
-        var niass:Stmt<Type> = { a: NONE, tag: "assign", name: stmt.index, value: nid };
-        var Code_idstep = codeGenStmt(niass, env);
-
-        // iterable should be a Range object
-        return [
-          `
-          (i32.const ${envLookup(env, "rg")})
-          ${iter.join("\n")}
-          (i32.store)
-          ${Code_iass.join("\n")}
-          (block
-            (loop
-
-              (br_if 1 ${Code_cond.join("\n")})
-
-              ${Code_ass.join("\n")}
-              ${bodyStmts.join("\n")}
-              ${Code_step.join("\n")}
-              ${Code_idstep.join("\n")}
-
-              (br 0)
-          ))`
-        ]
-      }
-
-      // iterable should be a Range object
-      return [
-        `
-        (i32.const ${envLookup(env, "rg")})
-        ${iter.join("\n")}
-        (i32.store)
-        (block
-          (loop
-            (br_if 1 ${Code_cond.join("\n")})
-
-            ${Code_ass.join("\n")}
-            ${bodyStmts.join("\n")}
-            ${Code_step.join("\n")}
-
-            (br 0)
-        ))`
-      ]
-    case "pass":
-      return [];
-    case "break":
-      // break to depth
-      return [`(br_if ${stmt.depth} (i32.const 1))`];
-    case "field-assign":
-      var objStmts = codeGenExpr(stmt.obj, env);
-      var objTyp = stmt.obj.a;
->>>>>>> b569ec05
       if (objTyp.tag !== "class") {
         // I don't think this error can happen
         throw new Error(
