--- conflicted
+++ resolved
@@ -152,14 +152,7 @@
   };
 }
 
-<<<<<<< HEAD
-export function compile(
-  ast: Program<[Type, Location]>,
-  env: GlobalEnv,
-  mm: MemoryManager
-): CompileResult {
-  const withDefines = augmentEnv(env, ast, mm);
-=======
+
 export function makeLookup<A>(a: A, obj: Expr<A>, field: string): Destructure<A> {
   return {
     isDestructured: false,
@@ -179,9 +172,8 @@
   };
 }
 
-export function compile(ast: Program<[Type, Location]>, env: GlobalEnv): CompileResult {
+export function compile(ast: Program<[Type, Location]>, env: GlobalEnv, mm: MemoryManager): CompileResult {
   const withDefines = augmentEnv(env, ast);
->>>>>>> b7cc19a0
 
   let stackIndexOffset = 0; // NOTE(alex:mm): assumes start function has no params
   const definedVars: Set<string> = new Set(); //getLocals(ast);
