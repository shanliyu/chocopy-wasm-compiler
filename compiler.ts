import {
  Stmt,
  Expr,
  UniOp,
  BinOp,
  Type,
  Program,
  Literal,
  FunDef,
  ClosureDef,
  VarInit,
  Class,
  Destructure,
  Location,
  Assignable,
} from "./ast";
import { NUM, BOOL, NONE, CLASS, STRING, unhandledTag, unreachable } from "./utils";
import * as BaseException from "./error";

// https://learnxinyminutes.com/docs/wasm/

// Numbers are offsets into global memory
export type GlobalEnv = {
  globals: Map<string, number>;
  classes: Map<string, Map<string, [number, Literal]>>;
  locals: Set<string>;
  offset: number;
  funs: Map<string, [number, Array<string>]>; // <function name, [tbl idx, Array of nonlocals]>
};

export const emptyEnv: GlobalEnv = {
  globals: new Map(),
  classes: new Map(),
  locals: new Set(),
  offset: 0,
  funs: new Map(),
};

<<<<<<< HEAD
export function augmentEnv(env: GlobalEnv, prog: Program<[Type, Location]>): GlobalEnv {
=======
export const nTagBits = 1;
const INT_LITERAL_MAX = BigInt(2 ** (31 - nTagBits) - 1);
const INT_LITERAL_MIN = BigInt(-(2 ** (31 - nTagBits)));

export const encodeLiteral: Array<string> = [
  `(i32.const ${nTagBits})`,
  "(i32.shl)",
  "(i32.const 1)", // literals are tagged with a 1 in the LSB
  "(i32.add)",
];

export const decodeLiteral: Array<string> = [`(i32.const ${nTagBits})`, "(i32.shr_s)"];

export function augmentEnv(env: GlobalEnv, prog: Program<Type>): GlobalEnv {
>>>>>>> 7c946a4a
  const newGlobals = new Map(env.globals);
  const newClasses = new Map(env.classes);
  const newFuns = new Map(env.funs);

  // set the referenced value to be num since we use i32 in wasm
  const RefMap = new Map<string, [number, Literal]>();
  RefMap.set("$deref", [0, { tag: "num", value: BigInt(0) }]);
  newClasses.set("$ref", RefMap);

  let newOffset = env.offset;

  let idx = newFuns.size;
  prog.closures.forEach((clo) => {
    newFuns.set(clo.name, [idx, clo.nonlocals]);
    idx += 1;
    if (clo.isGlobal) {
      newGlobals.set(clo.name, newOffset);
      newOffset += 1;
    }
  });

  prog.inits.forEach((v) => {
    newGlobals.set(v.name, newOffset);
    newOffset += 1;
  });
  // for rg
  newGlobals.set("rg", newOffset);
  newOffset += 1;

  prog.classes.forEach((cls) => {
    const classFields = new Map();
    cls.fields.forEach((field, i) => classFields.set(field.name, [i, field.value]));
    newClasses.set(cls.name, classFields);
  });
  return {
    globals: newGlobals,
    classes: newClasses,
    locals: env.locals,
    offset: newOffset,
    funs: newFuns,
  };
}

type CompileResult = {
  functions: string;
  mainSource: string;
  newEnv: GlobalEnv;
};

// export function getLocals(ast : Array<Stmt>) : Set<string> {
//   const definedVars : Set<string> = new Set();
//   ast.forEach(s => {
//     switch(s.tag) {
//       case "define":
//         definedVars.add(s.name);
//         break;
//     }
//   });
//   return definedVars;
// }

export function makeLocals(locals: Set<string>): Array<string> {
  const localDefines: Array<string> = [];
  locals.forEach((v) => {
    localDefines.push(`(local $${v} i32)`);
  });
  return localDefines;
}

//Any built-in WASM functions go here
export function libraryFuns(): string {
  return dictUtilFuns().join("\n");
}

export function makeId<A>(a: A, x: string): Destructure<A> {
  return {
    isDestructured: false,
    targets: [
      {
        target: { a: a, tag: "id", name: x },
        starred: false,
        ignore: false,
      },
    ],
  };
}

export function compile(ast: Program<[Type, Location]>, env: GlobalEnv): CompileResult {
  const withDefines = augmentEnv(env, ast);

  const definedVars: Set<string> = new Set(); //getLocals(ast);
  definedVars.add("$last");
  definedVars.add("$list_base");
  definedVars.add("$list_index");
  definedVars.add("$list_temp");
  definedVars.add("$list_cmp");
  definedVars.add("$addr"); // by closure group
  definedVars.add("$destruct");
  definedVars.add("$string_val"); //needed for string operations
  definedVars.add("$string_class"); //needed for strings in class
  definedVars.add("$string_index"); //needed for string index check out of bounds
  definedVars.add("$string_address"); //needed for string indexing
  definedVars.forEach(env.locals.add, env.locals);
  const localDefines = makeLocals(definedVars);
  const funs: Array<string> = [];
  ast.funs.forEach((f) => {
    funs.push(codeGenFunDef(f, withDefines).join("\n"));
  });
  ast.closures.forEach((clo) => {
    funs.push(codeGenClosureDef(clo, withDefines).join("\n"));
  });

  // use the called functions to determine top level functions
  // require support from AST
  const globalFuns: Array<string> = [];
  ast.closures.forEach((clo) => {
    if (clo.isGlobal) {
      globalFuns.push(clo.name);
    }
  });
  const initFuns = initGlobalFuns(globalFuns, withDefines);

  const classes: Array<string> = ast.classes.map((cls) => codeGenClass(cls, withDefines)).flat();
  const allFuns = funs.concat(classes).join("\n\n");
  // const stmts = ast.filter((stmt) => stmt.tag !== "fun");
  const inits = ast.inits.map((init) => codeGenInit(init, withDefines)).flat();
  const memForward = myMemForward(withDefines.offset - env.offset);
  const commandGroups = ast.stmts.map((stmt) => codeGenStmt(stmt, withDefines));
  const commands = localDefines.concat(
    initFuns.concat(inits.concat(memForward.concat(...commandGroups)))
  );
  withDefines.locals.clear();
  return {
    functions: allFuns,
    mainSource: commands.join("\n"),
    newEnv: withDefines,
  };
}

function initGlobalFuns(funs: Array<string>, env: GlobalEnv): Array<string> {
  const inits: Array<string> = [];
  funs.forEach((fun) => {
    let idx = env.funs.get(fun)[0];
    let length = env.funs.get(fun)[1].length;
    let loc = envLookup(env, fun);
    inits.push(myMemAlloc(`$$addr`, (length + 1) * 4).join("\n"));
    inits.push(`(i32.store (local.get $$addr) (i32.const ${idx}))`);
    inits.push(`(i32.store (i32.const ${loc}) (local.get $$addr)) ;; global function`);
  });
  // global functions have no nonlocals, assert length == 0
  return inits;
}

function myMemForward(n: number): Array<string> {
  const forward: Array<string> = [];
  forward.push(`;; update the heap ptr`);
  forward.push(`(i32.const 0)`);
  forward.push(`(i32.add (i32.load (i32.const 0)) (i32.const ${n * 4}))`);
  forward.push(`(i32.store)`);
  return forward;
}

function envLookup(env: GlobalEnv, name: string): number {
  //if(!env.globals.has(name)) { console.log("Could not find " + name + " in ", env); throw new Error("Could not find name " + name); }
  if (!env.globals.has(name)) {
    console.log("Could not find " + name + " in ", env);
    throw new BaseException.InternalException(
      "Report this as a bug to the compiler developer, this shouldn't happen "
    );
  }
  return env.globals.get(name) * 4; // 4-byte values
}

function codeGenStmt(stmt: Stmt<[Type, Location]>, env: GlobalEnv): Array<string> {
  switch (stmt.tag) {
    // case "fun":
    //   const definedVars = getLocals(stmt.body);
    //   definedVars.add("$last");
    //   stmt.parameters.forEach(p => definedVars.delete(p.name));
    //   definedVars.forEach(env.locals.add, env.locals);
    //   stmt.parameters.forEach(p => env.locals.add(p.name));

    //   const localDefines = makeLocals(definedVars);
    //   const locals = localDefines.join("\n");
    //   var params = stmt.parameters.map(p => `(param $${p.name} i32)`).join(" ");
    //   var stmts = stmt.body.map((innerStmt) => codeGenStmt(innerStmt, env)).flat();
    //   var stmtsBody = stmts.join("\n");
    //   env.locals.clear();
    //   return [`(func $${stmt.name} ${params} (result i32)
    //     ${locals}
    //     ${stmtsBody}
    //     (i32.const 0)
    //     (return))`];
    case "return":
      var valStmts = codeGenExpr(stmt.value, env);
      valStmts.push("return");
      return valStmts;
    case "assignment":
      const valueCode = codeGenExpr(stmt.value, env);
      const getValue = "(local.get $$destruct)";

      return [
        ...valueCode,
        "local.set $$destruct",
        ...codeGenDestructure(stmt.destruct, getValue, env),
      ];
    case "expr":
      var exprStmts = codeGenExpr(stmt.expr, env);
      return exprStmts.concat([`(local.set $$last)`]);
    case "if":
      var condExpr = codeGenExpr(stmt.cond, env).concat(decodeLiteral);
      var thnStmts = stmt.thn.map((innerStmt) => codeGenStmt(innerStmt, env)).flat();
      var elsStmts = stmt.els.map((innerStmt) => codeGenStmt(innerStmt, env)).flat();
      return [
        `${condExpr.join("\n")} \n (if (then ${thnStmts.join("\n")}) (else ${elsStmts.join(
          "\n"
        )}))`,
      ];
    case "while":
      var wcondExpr = codeGenExpr(stmt.cond, env).concat(decodeLiteral);
      var bodyStmts = stmt.body.map((innerStmt) => codeGenStmt(innerStmt, env)).flat();
      return [
        `(block (loop (br_if 1 ${wcondExpr.join("\n")}\n(i32.eqz)) ${bodyStmts.join(
          "\n"
        )} (br 0) ))`,
      ];
    case "for":
      var bodyStmts = stmt.body.map((innerStmt) => codeGenStmt(innerStmt, env)).flat();
      var iter = codeGenExpr(stmt.iterable, env);

      var rgExpr: Expr<[Type, Location]> = {
        a: [CLASS("Range"), stmt.a[1]],
        tag: "id",
        name: "rg",
      };
      var Expr_cur: Expr<[Type, Location]> = {
        a: [NUM, stmt.a[1]],
        tag: "lookup",
        obj: rgExpr,
        field: "cur",
      };
      var Code_cur = codeGenExpr(Expr_cur, env);

      var Expr_stop: Expr<[Type, Location]> = {
        a: [NUM, stmt.a[1]],
        tag: "lookup",
        obj: rgExpr,
        field: "stop",
      };
      var Code_stop = codeGenExpr(Expr_stop, env);

      var Expr_step: Expr<[Type, Location]> = {
        a: [NUM, stmt.a[1]],
        tag: "lookup",
        obj: rgExpr,
        field: "step",
      };
      var Code_step = codeGenExpr(Expr_step, env);

      // name = cur
      var ass: Stmt<[Type, Location]> = {
        a: [NONE, stmt.a[1]],
        tag: "assignment",
        destruct: makeId([NUM, stmt.a[1]], stmt.name),
        value: Expr_cur,
      };
      var Code_ass = codeGenStmt(ass, env);

      // add step to cur
      var ncur: Expr<[Type, Location]> = {
        a: [NUM, stmt.a[1]],
        tag: "binop",
        op: BinOp.Plus,
        left: Expr_cur,
        right: Expr_step,
      };
      var step: Stmt<[Type, Location]> = {
        a: [NONE, stmt.a[1]],
        tag: "field-assign",
        obj: rgExpr,
        field: "cur",
        value: ncur,
      };
      var Code_step = codeGenStmt(step, env);

      // stop condition cur<step
      var Expr_cond: Expr<[Type, Location]> = {
        a: [BOOL, stmt.a[1]],
        tag: "binop",
        op: BinOp.Gte,
        left: Expr_cur,
        right: Expr_stop,
      };
      var Code_cond = codeGenExpr(Expr_cond, env);

      // if have index
      if (stmt.index) {
        var iass: Stmt<[Type, Location]> = {
          a: [NONE, stmt.a[1]],
          tag: "assignment",
          destruct: makeId([NUM, stmt.a[1]], stmt.index),
          value: { a: [NUM, stmt.a[1]], tag: "literal", value: { tag: "num", value: BigInt(0) } },
        };
        var Code_iass = codeGenStmt(iass, env);

        var nid: Expr<[Type, Location]> = {
          a: [NUM, stmt.a[1]],
          tag: "binop",
          op: BinOp.Plus,
          left: { a: [NUM, stmt.a[1]], tag: "id", name: stmt.index },
          right: { a: [NUM, stmt.a[1]], tag: "literal", value: { tag: "num", value: BigInt(1) } },
        };
        var niass: Stmt<[Type, Location]> = {
          a: [NONE, stmt.a[1]],
          tag: "assignment",
          destruct: makeId([NUM, stmt.a[1]], stmt.index),
          value: nid,
        };
        var Code_idstep = codeGenStmt(niass, env);

        // iterable should be a Range object
        return [
          `
          (i32.const ${envLookup(env, "rg")})
          ${iter.join("\n")}
          (i32.store)
          ${Code_iass.join("\n")}
          (block
            (loop

              (br_if 1 ${Code_cond.join("\n")})

              ${Code_ass.join("\n")}
              ${bodyStmts.join("\n")}
              ${Code_step.join("\n")}
              ${Code_idstep.join("\n")}

              (br 0)
          ))`,
        ];
      }

      // iterable should be a Range object
      return [
        `
        (i32.const ${envLookup(env, "rg")})
        ${iter.join("\n")}
        (i32.store)
        (block
          (loop
            (br_if 1 ${Code_cond.join("\n")})

            ${Code_ass.join("\n")}
            ${bodyStmts.join("\n")}
            ${Code_step.join("\n")}

            (br 0)
        ))`,
      ];
    case "pass":
      return [];
    case "break":
      // break to depth
      return [`(br_if ${stmt.depth} (i32.const 1))`];
    default:
      unhandledTag(stmt);
  }
}

/**
 * Generate assign statements as described by the destructuring term
 * @param destruct Destructuring description of assign targets
 * @param value WASM code literal value for fetching the referenced value. E.g. "(local.get $$myValue)"
 * @param env GlobalEnv
 */
function codeGenDestructure(
  destruct: Destructure<[Type, Location]>,
  value: string,
  env: GlobalEnv
): string[] {
  let assignStmts: string[] = [];

  if (destruct.isDestructured) {
    const objTyp = destruct.valueType[0];
    if (objTyp.tag === "class") {
      const className = objTyp.name;
      const classFields = env.classes.get(className).values();
      // Collect every assignStmt

      assignStmts = destruct.targets.flatMap(({ target }) => {
        const [offset, _] = classFields.next().value;
        // The WASM code value that we extracted from the object at this current offset
        const addressOffset = offset * 4;
        const fieldValue = [`(i32.add ${value} (i32.const ${addressOffset}))`, `(i32.load)`];

        return codeGenAssignable(target, fieldValue, env);
      });
    } else {
      // Currently assumes that the valueType of our destructure is an object
      throw new BaseException.InternalException(
        "Destructuring not supported yet for types other than 'class'"
      );
    }
  } else {
    const target = destruct.targets[0];
    if (!target.ignore) {
      assignStmts = codeGenAssignable(target.target, [value], env);
    }
  }

  return assignStmts;
}

function codeGenAssignable(
  target: Assignable<[Type, Location]>,
  value: string[],
  env: GlobalEnv
): string[] {
  switch (target.tag) {
    case "id": // Variables
      if (env.locals.has(target.name)) {
        return [...value, `(local.set $${target.name})`];
      } else {
        const locationToStore = [`(i32.const ${envLookup(env, target.name)}) ;; ${target.name}`];
        return [...locationToStore, ...value, "(i32.store)"];
      }
    case "lookup": // Field lookup
      const objStmts = codeGenExpr(target.obj, env);
      const objTyp = target.obj.a[0];
      if (objTyp.tag !== "class") {
        // I don't think this error can happen
        throw new BaseException.InternalException(
          "Report this as a bug to the compiler developer, this shouldn't happen " + objTyp.tag
        );
      }
      const className = objTyp.name;
      const [offset, _] = env.classes.get(className).get(target.field);
      return [...objStmts, `(i32.add (i32.const ${offset * 4}))`, ...value, `(i32.store)`];
    case "bracket-lookup":
<<<<<<< HEAD
      console.log(target);
      switch (target.obj.a[0].tag) {
=======
      switch (target.obj.a.tag) {
>>>>>>> 7c946a4a
        case "dict":
          return codeGenExpr(target.obj, env).concat(codeGenDictKeyVal(target.key, value, 10, env));
        case "list":
        default:
          throw new BaseException.InternalException(
            "Bracket-assign for types other than dict not implemented"
          );
      }
    default:
      // Force type error if assignable is added without implementation
      // At the very least, there should be a stub
      const err: never = <never>target;
      throw new BaseException.InternalException(`Unknown target ${JSON.stringify(err)} (compiler)`);
  }
}

<<<<<<< HEAD
function codeGenInit(init: VarInit<[Type, Location]>, env: GlobalEnv): Array<string> {
  const value = codeGenLiteral(init.value, env);
=======
function codeGenInit(init: VarInit<Type>, env: GlobalEnv): Array<string> {
  const value = codeGenLiteral(init.value);
>>>>>>> 7c946a4a
  if (env.locals.has(init.name)) {
    return [...value, `(local.set $${init.name})`];
  } else {
    const locationToStore = [`(i32.const ${envLookup(env, init.name)}) ;; ${init.name}`];
    return locationToStore.concat(value).concat([`(i32.store)`]);
  }
}

function myMemAlloc(name: string, size: number): Array<string> {
  const allocs: Array<string> = [];
  allocs.push(`(i32.load (i32.const 0))`);
  allocs.push(`(local.set ${name}) ;; allocate memory for ${name}`);
  allocs.push(
    `(i32.store (i32.const 0) (i32.add (local.get ${name}) (i32.const ${
      size * 4
    }))) ;; update the heap ptr`
  );
  return allocs;
}

function initNested(nested: Array<string>, env: GlobalEnv): Array<string> {
  // this is where the closure is constructed
  // the accesses of callable variables does not create a closure

  const inits: Array<string> = [];

  nested.forEach((fun) => {
    inits.push(myMemAlloc(`$${fun}_$ref`, 1).join("\n"));
  });

  nested.forEach((fun) => {
    let [idx, nonlocals] = env.funs.get(fun);
    inits.push(myMemAlloc(`$$addr`, nonlocals.length + 1).join("\n"));
    inits.push(`(i32.store (local.get $$addr) (i32.const ${idx})) ;; function idx`);
    nonlocals.forEach((v, i) => {
      inits.push(
        `(i32.store (i32.add (local.get $$addr) (i32.const ${(i + 1) * 4})) (local.get $${v}_$ref))`
      );
    });
    inits.push(`(i32.store (local.get $${fun}_$ref) (local.get $$addr))`);
  });

  return inits;
}

const funPtr = "$funPtr"; // the first extra argument

function initNonlocals(nonlocals: Array<string>): Array<string> {
  const inits: Array<string> = [];
  nonlocals.forEach((v, i) => {
    inits.push(`(i32.load (i32.add (local.get ${funPtr}) (i32.const ${(i + 1) * 4})))`);
    inits.push(`(local.set $${v}_$ref)`);
  });

  return inits;
}

function initRef(refs: Set<string>): Array<string> {
  const inits: Array<string> = [];
  refs.forEach((name) => {
    inits.push(myMemAlloc(`$${name}_$ref`, 1).join("\n"));
    inits.push(`(i32.store (local.get $${name}_$ref) (local.get $${name}))`);
  });

  return inits;
}

function codeGenClosureDef(def: ClosureDef<[Type, Location]>, env: GlobalEnv): Array<string> {
  const definedVars: Set<string> = new Set();
  definedVars.add("$last");
  definedVars.add("$addr");
  definedVars.add("$destruct");
  definedVars.add("$string_val"); //needed for string operations
  definedVars.add("$string_class"); //needed for strings in class
  definedVars.add("$string_index"); //needed for string index check out of bounds
  definedVars.add("$string_address"); //needed for string indexing
  def.nonlocals.forEach((v) => definedVars.add(`${v}_$ref`)); // nonlocals are reference, ending with '_$ref'
  def.nested.forEach((v) => definedVars.add(`${v}_$ref`)); // nested functions are references of function ptrs, ending with _$ref
  def.inits.forEach((v) => definedVars.add(`${v.name}`));
  def.inits.forEach((v) => definedVars.add(`${v.name}_$ref`));
  def.parameters.forEach((p) => definedVars.add(`${p.name}_$ref`));

  const extraRefs: Set<string> = new Set();
  def.inits.forEach((v) => extraRefs.add(`${v.name}`));
  def.parameters.forEach((p) => extraRefs.add(`${p.name}`));

  definedVars.forEach(env.locals.add, env.locals);
  def.parameters.forEach((p) => env.locals.add(p.name));

  const localDefs = makeLocals(definedVars).join("\n");
  const inits = def.inits
    .map((init) => codeGenInit(init, env))
    .flat()
    .join("\n");
  const refs = initRef(extraRefs).join("\n");
  const nonlocals = initNonlocals(def.nonlocals).join("\n");
  const nested = initNested(def.nested, env).join("\n");

  let params = def.parameters.map((p) => `(param $${p.name} i32)`).join(" ");
  let stmts = def.body
    .map((stmt) => codeGenStmt(stmt, env))
    .flat()
    .join("\n");
  env.locals.clear();

  return [
    `(func $${def.name} (param ${funPtr} i32) ${params} (result i32)
    ${localDefs}
    ${inits}
    ${refs}
    ${nonlocals}
    ${nested}
    ${stmts}
    (i32.const 0)
    (return)
    )`,
  ];
}

function codeGenFunDef(def: FunDef<[Type, Location]>, env: GlobalEnv): Array<string> {
  var definedVars: Set<string> = new Set();
  def.inits.forEach((v) => definedVars.add(v.name));
  definedVars.add("$last");
  definedVars.add("$destruct");
  definedVars.add("$string_val"); //needed for string operations
  definedVars.add("$string_class"); //needed for strings in class
  definedVars.add("$string_index"); //needed for string index check out of bounds
  definedVars.add("$string_address"); //needed for string indexing
  // def.parameters.forEach(p => definedVars.delete(p.name));
  definedVars.forEach(env.locals.add, env.locals);
  def.parameters.forEach((p) => env.locals.add(p.name));

  const localDefines = makeLocals(definedVars);
  const locals = localDefines.join("\n");
  const inits = def.inits
    .map((init) => codeGenInit(init, env))
    .flat()
    .join("\n");
  var params = def.parameters.map((p) => `(param $${p.name} i32)`).join(" ");
  var stmts = def.body.map((innerStmt) => codeGenStmt(innerStmt, env)).flat();
  var stmtsBody = stmts.join("\n");
  env.locals.clear();
  return [
    `(func $${def.name} ${params} (result i32)
    ${locals}
    ${inits}
    ${stmtsBody}
    (i32.const 0)
    (return))`,
  ];
}

function codeGenClass(cls: Class<[Type, Location]>, env: GlobalEnv): Array<string> {
  const methods = [...cls.methods];
  methods.forEach((method) => (method.name = `${cls.name}$${method.name}`));
  const result = methods.map((method) => codeGenFunDef(method, env));
  return result.flat();
}

// If concat is 0, then the function generate code for list.copy()
// If concat is 2, then the function generate code for concat.
function codeGenListCopy(concat: number): Array<string> {
  var stmts: Array<string> = [];
  var loopstmts: Array<string> = [];
  var condstmts: Array<string> = [];
  var listType = 10; //temporary list type number
  var header = [4, 8]; //size, bound relative position
  stmts.push(...[`(local.set $$list_cmp)`]); //store first address to local var
  stmts.push(...[`(i32.load (i32.const 0))`, `(local.set $$list_base)`]); //store the starting address for the new list
  if (concat != 1)
    stmts.push(...[`(local.get $$list_base)`, "(i32.const " + listType + ")", "(i32.store)"]); //create a new list with type

  //check if the current index has reached the size of the list
  condstmts.push(
    ...[
      `(local.get $$list_cmp)`,
      `(i32.add (i32.const 4))`,
      `(i32.load)`,
      `(local.get $$list_index)`,
      `(i32.eq)`,
    ]
  );

  //statement for loop through the compared list and add the elements to the new list
  loopstmts.push(
    ...[
      `(local.get $$list_base)`,
      `(i32.add (i32.const 12))`,
      `(local.get $$list_index)`,
      concat == 1 ? `(i32.add (local.get $$list_temp))` : ``,
      `(i32.mul (i32.const 4))`,
      `(i32.add)`,
      `(local.get $$list_cmp)`,
      `(i32.add (i32.const 12))`,
      `(local.get $$list_index)`,
      `(i32.mul (i32.const 4))`,
      `(i32.add)`,
      `(i32.load)`,
      `(i32.store)`,
      `(local.get $$list_index)`,
      `(i32.add (i32.const 1))`,
      `(local.set $$list_index)`,
    ]
  );

  if (concat == 1) {
    stmts.push(
      ...[
        `(local.get $$list_base)`,
        `(i32.add (i32.const 4))`,
        `(i32.load)`,
        `(local.set $$list_temp)`,
      ]
    );
  }

  //while loop structure
  stmts.push(
    ...[
      `(i32.const 0)`,
      `(local.set $$list_index)`,
      `(block`,
      `(loop`,
      `(br_if 1 ${condstmts.join("\n")})`,
      `${loopstmts.join("\n")}`,
      `(br 0)`,
      `)`,
      `)`,
    ]
  );

  //add/modify header info of the list
  header.forEach((addr) => {
    var stmt = null;
    if (concat == 1) {
      stmt = [
        `(local.get $$list_base)`,
        `(i32.add (i32.const ${addr}))`,
        `(local.get $$list_base)`,
        `(i32.add (i32.const ${addr}))`,
        `(i32.load)`,
        `(local.get $$list_cmp)`,
        `(i32.add (i32.const ${addr}))`,
        `(i32.load)`,
        `(i32.add)`,
        `(i32.store)`,
      ];
    } else {
      stmt = [
        `(local.get $$list_base)`,
        `(i32.add (i32.const ${addr}))`,
        `(local.get $$list_cmp)`,
        `(i32.add (i32.const ${addr}))`,
        `(i32.load)`,
        `(i32.store)`,
      ];
    }
    stmts.push(...stmt);
  });

  if (concat == 2) return stmts.concat(codeGenListCopy(1));

  return stmts.concat([
    `(local.get $$list_base)`, // Get address for the object (this is the return value)
    "(i32.const 0)", // Address for our upcoming store instruction
    `(local.get $$list_base)`, // Load the dynamic heap head offset
    `(local.get $$list_cmp)`,
    `(i32.add (i32.const 8))`,
    `(i32.load)`,
    `(i32.mul (i32.const 4))`,
    `(i32.add (i32.const 12))`,
    `(i32.add)`,
    "(i32.store)", // Save the new heap offset
  ]);
}

function codeGenExpr(expr: Expr<[Type, Location]>, env: GlobalEnv): Array<string> {
  switch (expr.tag) {
    case "builtin1":
      const argTyp = expr.a[0];
      const argStmts = codeGenExpr(expr.arg, env);
      var callName = expr.name;
      if (expr.name === "print" && argTyp === NUM) {
        callName = "print_num";
      } else if (expr.name === "print" && argTyp === STRING) {
        callName = "print_str";
      } else if (expr.name === "print" && argTyp === BOOL) {
        return argStmts.concat([`(call $print_bool)`]);
      } else if (expr.name === "print" && argTyp === NONE) {
        return argStmts.concat([`(call $print_none)`]);
      }
      return argStmts.concat([`(call $${callName})`]);
    case "builtin2":
      const leftStmts = codeGenExpr(expr.left, env);
      const rightStmts = codeGenExpr(expr.right, env);
      // we will need to check with the built-in functions team to determine how BigNumbers will interface with the built-in functions
      return [
        ...leftStmts,
        ...decodeLiteral,
        ...rightStmts,
        ...decodeLiteral,
        `(call $${expr.name})`,
        ...encodeLiteral,
      ];
    case "literal":
      return codeGenLiteral(expr.value);
    case "id":
      if (env.locals.has(expr.name)) {
        return [`(local.get $${expr.name})`];
      } else {
        return [`(i32.const ${envLookup(env, expr.name)})`, `(i32.load)`];
      }
    case "binop":
      const lhsStmts = codeGenExpr(expr.left, env);
      const rhsStmts = codeGenExpr(expr.right, env);
<<<<<<< HEAD
      if (typeof expr.left.a !== "undefined" && expr.left.a[0].tag === "list")
=======
      if (typeof expr.left.a !== "undefined" && expr.left.a.tag === "list") {
>>>>>>> 7c946a4a
        return [...rhsStmts, ...lhsStmts, ...codeGenListCopy(2)];
      } else if (expr.op == BinOp.Is) {
        return [...lhsStmts, ...rhsStmts, codeGenBinOp(expr.op), ...encodeLiteral];
      } else {
        return [
          ...lhsStmts,
          ...decodeLiteral,
          ...rhsStmts,
          ...decodeLiteral,
          codeGenBinOp(expr.op),
          ...encodeLiteral,
        ];
      }
    case "uniop":
      const exprStmts = codeGenExpr(expr.expr, env);
      switch (expr.op) {
        case UniOp.Neg:
          return [...exprStmts, "(call $$bignum_neg)"];
        case UniOp.Not:
          return [`(i32.const 0)`, ...exprStmts, ...decodeLiteral, `(i32.eq)`, ...encodeLiteral];
        default:
          return unreachable(expr);
      }
    case "call":
      var valStmts = expr.arguments.map((arg) => codeGenExpr(arg, env)).flat();
      valStmts.push(`(call $${expr.name})`);
      return valStmts;
    case "call_expr":
      const callExpr: Array<string> = [];
      const nameExpr = expr.name;
      let funName: string;
      if (nameExpr.tag == "id") {
        // until now, all the function variables are wrapped in references
        // the 'id's serves for global functions
        funName = nameExpr.name;
        callExpr.push(`(i32.load (i32.const ${envLookup(env, funName)})) ;; argument for $funPtr`);
        expr.arguments.forEach((arg) => {
          callExpr.push(codeGenExpr(arg, env).join("\n"));
        });
        callExpr.push(
          `(call_indirect (type $callType${
            expr.arguments.length + 1
          }) (i32.load (i32.load (i32.const ${envLookup(env, funName)}))))`
        );
      } else if (nameExpr.tag == "lookup") {
        funName = (nameExpr.obj as any).name;
        callExpr.push(`(i32.load (local.get $${funName})) ;; argument for $funPtr`);
        expr.arguments.forEach((arg) => {
          callExpr.push(codeGenExpr(arg, env).join("\n"));
        });
        callExpr.push(
          `(call_indirect (type $callType${
            expr.arguments.length + 1
          }) (i32.load (i32.load (local.get $${funName}))))`
        );
      } else {
        throw new BaseException.InternalException(
          `Compile Error. Invalid name of tag ${nameExpr.tag}`
        );
      }
      return callExpr;
    case "construct":
      var stmts: Array<string> = [];
      stmts.push(
        ...[
          "(i32.const 0)", // Address for our upcoming store instruction
          "(i32.load (i32.const 0))", // Load the dynamic heap head offset
          "(local.set $$string_class)",
          "(i32.load (i32.const 0))",
          `(i32.add (i32.const ${env.classes.get(expr.name).size * 4}))`, // Move heap head beyond the k words we just created for fields
          "(i32.store)", // Save the new heap offset
        ]
      );
      env.classes.get(expr.name).forEach(([offset, initVal], field) =>
        stmts.push(
          ...[
            `(local.get $$string_class)`,
            `(i32.add (i32.const ${offset * 4}))`, // Calc field offset from heap offset
            ...codeGenLiteral(initVal), // Initialize field
            "(i32.store)", // Put the default field value on the heap
          ]
        )
      );
      stmts.push(
        ...[
          "(local.get $$string_class)",
          `(call $${expr.name}$__init__)`, // call __init__
          "(drop)",
          "(local.get $$string_class)",
        ]
      );
      return stmts;
    case "method-call":
      var objStmts = codeGenExpr(expr.obj, env);
      var objTyp = expr.obj.a[0];
      if (objTyp.tag !== "class") {
        // I don't think this error can happen
        throw new BaseException.InternalException(
          "Report this as a bug to the compiler developer, this shouldn't happen " + objTyp.tag
        );
      }
      var className = objTyp.name;
      var argsStmts = expr.arguments
        .map((arg) => codeGenExpr(arg, env))
        .flat()
        .concat();
      return [...objStmts, ...argsStmts, `(call $${className}$${expr.method})`];
    case "lookup":
      var objStmts = codeGenExpr(expr.obj, env);
      var objTyp = expr.obj.a[0];
      if (objTyp.tag !== "class") {
        // I don't think this error can happen
        throw new BaseException.InternalException(
          "Report this as a bug to the compiler developer, this shouldn't happen " + objTyp.tag
        );
      }
      var className = objTyp.name;
      var [offset, _] = env.classes.get(className).get(expr.field);
      return [...objStmts, `(i32.add (i32.const ${offset * 4}))`, `(i32.load)`];
    case "dict":
      let dictStmts: Array<string> = [];
      //Allocate memory on the heap for hashtable. Currently size is 10
      //It finally pushes address of dict on stack, ie the return value
      dictStmts = dictStmts.concat(codeGenDictAlloc(10, env, expr.entries.length));
      expr.entries.forEach((keyval) => {
        const value = codeGenExpr(keyval[1], env);
        dictStmts = dictStmts.concat(codeGenDictKeyVal(keyval[0], value, 10, env));
      });
      return dictStmts;
    case "list-expr":
      var stmts: Array<string> = [];
      var listType = 10;
      var listSize = expr.contents.length;
      var listBound = (expr.contents.length + 10) * 2;
      let listHeader = [listType, listSize, listBound];
      var listindex = 0;
      expr.contents
        .slice()
        .reverse()
        .forEach((lexpr) => {
          stmts.push(...[...codeGenExpr(lexpr, env)]);
        });

      listHeader.forEach((val) => {
        stmts.push(
          ...[
            `(i32.load (i32.const 0))`,
            `(i32.add (i32.const ${listindex * 4}))`,
            "(i32.const " + val + ")",
            "(i32.store)",
          ]
        );
        listindex += 1;
      });

      expr.contents.forEach((lexpr) => {
        stmts.push(
          ...[
            `(local.set $$list_temp)`,
            `(i32.load (i32.const 0))`,
            `(i32.add (i32.const ${listindex * 4}))`,
            `(local.get $$list_temp)`,
            "(i32.store)",
          ]
        );
        listindex += 1;
      });

      //Move heap head to the end of the list and return list address
      return stmts.concat([
        "(i32.load (i32.const 0))",
        "(i32.const 0)",
        "(i32.load (i32.const 0))",
        `(i32.add (i32.const ${(listBound + 3) * 4}))`,
        "(i32.store)",
      ]);

    case "bracket-lookup":
      switch (expr.obj.a[0].tag) {
        case "dict":
          return codeGenDictBracketLookup(expr.obj, expr.key, 10, env);
        case "string":
          var brObjStmts = codeGenExpr(expr.obj, env);
          var brKeyStmts = codeGenExpr(expr.key, env);
          var brStmts = [];
          brStmts.push(
            ...[
              `${brObjStmts.join("\n")}`, //Load the string object to be indexed
              `(local.set $$string_address)`,
              `${brKeyStmts.join("\n")}`, //Gets the index
              ...decodeLiteral,
              `(local.set $$string_index)`,
              `(local.get $$string_index)`,
              `(i32.const 0)(i32.lt_s)`, //check for negative index
              `(if (then (local.get $$string_address)(i32.load)(i32.add (i32.const 1))(local.get $$string_index)(i32.add)(local.set $$string_index)))`, //if -ve, we do length + index
              `(local.get $$string_index)(local.get $$string_address)(i32.load)(i32.gt_s)`, //Check for +ve index out of bounds
              `(local.get $$string_index)(i32.const 0)(i32.lt_s)`, //Check for -ve index out of bounds
              `(i32.or)`, // Check if string index is within bounds, i.e, b/w 0 and string_length
              `(if (then (i32.const -1)(call $print_str)(drop)))`, //Check if string index is out of bounds
              `(local.get $$string_address)`,
              `(i32.add (i32.mul (i32.const 4)(local.get $$string_index)))`, //Add the index * 4 value to the address
              `(i32.add (i32.const 4))`, //Adding 4 since string length is at first index
              `(i32.load)`, //Load the ASCII value of the string index
              `(local.set $$string_val)`, //store value in temp variable
              `(i32.load (i32.const 0))`, //load value at 0
              `(i32.const 0)`, //Length of string is 1
              `(i32.store)`, //Store length of string in the first position
              `(i32.load (i32.const 0))`, //Load latest free memory
              `(i32.add (i32.const 4))`, //Add 4 since we have stored string length at beginning
              `(local.get $$string_val)`, //load value in temp variable
              "(i32.store)", //Store the ASCII value in the new address
            ]
          );
          brStmts.push(
            ...[
              "(i32.load (i32.const 0))", // Get address for the indexed character of the string
              "(i32.const 0)", // Address for our upcoming store instruction
              "(i32.load (i32.const 0))", // Load the dynamic heap head offset
              `(i32.add (i32.const 8))`, // Move heap head beyond the string length
              "(i32.store)", // Save the new heap offset
            ]
          );
          return brStmts;
        case "list":
          var objStmts = codeGenExpr(expr.obj, env);
          //This should eval to a number
          //Multiply it by 4 to use as offset in memory
          var keyStmts = codeGenExpr(expr.key, env);
          //Add 3 to keyStmts to jump over type + size + bound
          //Add that to objStmts base address
          //Load from there
          return objStmts.concat(
            //TODO check for IndexOutOfBounds
            //Coordinate with error group
            /*
            [
              `(i32.add (i32.4)) ;; retrieve list size`,
              `(i32.load)`,
            // size > index
            ],
              keyStmts,
            [
              `(i32.gt_s) ;; compare list size > index`
              `(if (then (call $error)) (else (nop))) ;; call IndexOutOfBounds`
            ],
              objStmts, //reload list base addr & key stmts?
            */
            keyStmts,
            [
              ...decodeLiteral,
              `(i32.mul (i32.const 4))`,
              `(i32.add (i32.const 12)) ;; move past type, size, bound`,
              `(i32.add) ;; retrieve element location`,
              `(i32.load) ;; load list element`,
            ]
          );
        default:
          throw new BaseException.InternalException(
            "Code gen for bracket-lookup for types other than dict not implemented"
          );
      }
    default:
      unhandledTag(expr);
  }
}

function codeGenDictAlloc(hashtableSize: number, env: GlobalEnv, entries: number): Array<string> {
  let dictAllocStmts: Array<string> = [];
  //Ideally this loop should be replaced by call to allocator API to allocate hashtablesize entries on heap.
  for (let i = 0; i < hashtableSize; i++) {
    dictAllocStmts.push(
      ...[
        `(i32.load (i32.const 0))`, // Load the dynamic heap head offset
        `(i32.add (i32.const ${i * 4}))`, // Calc hash table entry offset from heap offset
        ...codeGenLiteral({ tag: "none" }), // CodeGen for "none" literal
        "(i32.store)", // Initialize to none
      ]
    );
  }
  //Push the base address of dict on the stack to be consumed by each of the key:val pair initialization
  for (let i = 0; i < entries; i++) {
    dictAllocStmts = dictAllocStmts.concat(["(i32.load (i32.const 0))"]);
  }
  return dictAllocStmts.concat([
    "(i32.load (i32.const 0))", // Get address for the dict (this is the return value)
    "(i32.const 0)", // Address for our upcoming store instruction
    "(i32.load (i32.const 0))", // Load the dynamic heap head offset
    `(i32.add (i32.const ${hashtableSize * 4}))`, // Increment heap offset according to hashtable size
    "(i32.store)", // Save the new heap offset
  ]);
}

function allocateStringMemory(string_val: string): Array<string> {
  const stmts = [];
  var i = 1;
  //Storing the length of the string at the beginning
  stmts.push(
    ...[
      `(i32.load (i32.const 0))`, // Load the dynamic heap head offset
      `(i32.const ${string_val.length - 1})`, // Store ASCII value for 0 (end of string)
      "(i32.store)", // Store the ASCII value 0 in the new address
    ]
  );
  while (i != string_val.length + 1) {
    const char_ascii = string_val.charCodeAt(i - 1);
    stmts.push(
      ...[
        `(i32.load (i32.const 0))`, // Load the dynamic heap head offset
        `(i32.add (i32.const ${i * 4}))`, // Calc string index offset from heap offset
        `(i32.const ${char_ascii})`, // Store the ASCII value of the string index
        "(i32.store)", // Store the ASCII value in the new address
      ]
    );
    i += 1;
  }
  return stmts.concat([
    "(i32.load (i32.const 0))", // Get address for the first character of the string
    "(i32.const 0)", // Address for our upcoming store instruction
    "(i32.load (i32.const 0))", // Load the dynamic heap head offset
    `(i32.add (i32.const ${(string_val.length + 1) * 4}))`, // Move heap head beyond the string length + 1(len at beginning)
    "(i32.store)", // Save the new heap offset
  ]);
}

function codeGenDictBracketLookup(
  obj: Expr<[Type, Location]>,
  key: Expr<[Type, Location]>,
  hashtableSize: number,
  env: GlobalEnv
): Array<string> {
  let dictKeyValStmts: Array<string> = [];
  dictKeyValStmts = dictKeyValStmts.concat(codeGenExpr(obj, env));
  dictKeyValStmts = dictKeyValStmts.concat(codeGenExpr(key, env));
  dictKeyValStmts = dictKeyValStmts.concat([
    `(i32.const ${hashtableSize})`,
    "(call $ha$htable$Lookup)",
  ]);
  return dictKeyValStmts.concat(["i32.load"]);
}

//Assumes that base address of dict is pushed onto the stack already
function codeGenDictKeyVal(
  key: Expr<[Type, Location]>,
  val: string[],
  hashtableSize: number,
  env: GlobalEnv
): Array<string> {
  let dictKeyValStmts: Array<string> = [];
  dictKeyValStmts = dictKeyValStmts.concat(codeGenExpr(key, env));
  dictKeyValStmts = dictKeyValStmts.concat(val);
  dictKeyValStmts = dictKeyValStmts.concat([
    `(i32.const ${hashtableSize})`,
    "(call $ha$htable$Update)",
  ]);
  return dictKeyValStmts;
}

function dictUtilFuns(): Array<string> {
  let dictFunStmts: Array<string> = [];
  dictFunStmts.push(
    ...[
      "(func $ha$htable$CreateEntry (param $key i32) (param $val i32)",
      "(i32.load (i32.const 0))", // Loading the address of first empty space
      "(local.get $key)",
      "(i32.store)", // Dumping tag
      "(i32.load (i32.const 0))", // Loading the address of first empty space
      "(i32.const 4)",
      "(i32.add)", // Moving to the next block
      "(local.get $val)",
      "(i32.store)", // Dumping value
      "(i32.load (i32.const 0))", // Loading the address of first empty space
      "(i32.const 8)",
      "(i32.add)", // Moving to the next block
      "(i32.const 0)", //None
      "(i32.store)", // Dumping None in the next
      "(return))",
      "",
    ]
  );

  //This function returns a memory address for the value of a key. It returns -1 if not found.
  dictFunStmts.push(
    ...[
      "(func $ha$htable$Lookup (param $baseAddr i32) (param $key i32) (param $hashtablesize i32) (result i32)",
      "(local $nodePtr i32)", // Local variable to store the address of nodes in linkedList
      "(local $tagHitFlag i32)", // Local bool variable to indicate whether tag is hit
      "(local $returnVal i32)",
      "(i32.const -1)",
      "(local.set $returnVal)", // Initialize returnVal to -1
      "(i32.const 0)",
      "(local.set $tagHitFlag)", // Initialize tagHitFlag to False
      "(local.get $baseAddr)",
      "(local.get $key)",
      "(local.get $hashtablesize)",
      "(i32.rem_s)", //Compute hash
      "(i32.mul (i32.const 4))", //Multiply by 4 for memory offset
      "(i32.add)", //Reaching the proper bucket. Call this bucketAddress
      "(i32.load)",
      "(local.set $nodePtr)",
      "(local.get $nodePtr)",
      "(i32.const 0)", //None
      "(i32.eq)",
      "(if",
      "(then", // if the literal in bucketAddress is None
      "(i32.const -1)",
      "(local.set $returnVal)", // Initialize returnVal to -1
      ")", //close then
      "(else",
      "(block",
      "(loop", // While loop till we find a node whose next is None
      "(local.get $nodePtr)",
      "(i32.load)", // Traversing to head of next node
      "(i32.const 0)", //None
      "(i32.ne)", // If nodePtr not None
      "(if",
      "(then",
      "(local.get $nodePtr)",
      "(i32.load)", //Loading head of linkedList
      "(local.get $key)",
      "(i32.eq)", // if tag is same as the provided one
      "(if",
      "(then",
      "(local.get $nodePtr)",
      "(i32.const 4)",
      "(i32.add)", // Value
      "(local.set $returnVal)",
      "(i32.const 1)",
      "(local.set $tagHitFlag)", // Set tagHitFlag to True
      ")", // closing then
      ")", // closing if
      "(local.get $nodePtr)",
      "(i32.const 8)",
      "(i32.add)", // Next pointer
      "(i32.load)",
      "(local.set $nodePtr)",
      ")", // Closing then
      ")", // Closing if
      "(br_if 0", // Opening br_if
      "(local.get $nodePtr)",
      "(i32.const 0)", //None
      "(i32.ne)", // If nodePtr not None
      "(local.get $tagHitFlag)",
      "(i32.eqz)",
      "(i32.and)",
      ")", // Closing br_if
      "(br 1)",
      ")", // Closing loop
      ")", // Closing Block
      ")", //close else
      ")", // close if
      "(local.get $returnVal)",
      "(return))",
      "",
    ]
  );

  dictFunStmts.push(
    ...[
      "(func $ha$htable$Update (param $baseAddr i32) (param $key i32) (param $val i32) (param $hashtablesize i32)",
      "(local $nodePtr i32)", // Local variable to store the address of nodes in linkedList
      "(local $tagHitFlag i32)", // Local bool variable to indicate whether tag is hit
      "(i32.const 0)",
      "(local.set $tagHitFlag)", // Initialize tagHitFlag to False
      "(local.get $baseAddr)",
      "(local.get $key)",
      "(local.get $hashtablesize)",
      "(i32.rem_s)", //Compute hash
      "(i32.mul (i32.const 4))", //Multiply by 4 for memory offset
      "(i32.add)", //Reaching the proper bucket. Call this bucketAddress
      "(i32.load)",
      "(i32.const 0)", //None
      "(i32.eq)",
      "(if",
      "(then", // if the literal in bucketAddress is None
      "(local.get $key)",
      "(local.get $val)",
      "(call $ha$htable$CreateEntry)", //create node
      "(local.get $baseAddr)", // Recomputing the bucketAddress to update it.
      "(local.get $key)",
      "(local.get $hashtablesize)",
      "(i32.rem_s)", //Compute hash
      "(i32.mul (i32.const 4))", //Multiply by 4 for memory offset
      "(i32.add)", //Recomputed bucketAddress
      "(i32.load (i32.const 0))",
      "(i32.store)", //Updated the bucketAddress pointing towards first element.
      "(i32.const 0)",
      "(i32.load (i32.const 0))",
      "(i32.const 12)",
      "(i32.add)",
      "(i32.store)", // Updating the empty space address in first block
      ")", // Closing then
      "(else", // Opening else
      "(local.get $baseAddr)", // Recomputing the bucketAddress to follow the linkedList.
      "(local.get $key)",
      "(local.get $hashtablesize)",
      "(i32.rem_s)", //Compute hash
      "(i32.mul (i32.const 4))", //Multiply by 4 for memory offset
      "(i32.add)", //Recomputed bucketAddress
      "(i32.load)", //Loading head of linkedList
      "(i32.load)", //Loading the tag of head
      "(local.get $key)",
      "(i32.eq)",
      "(if", // if tag is same as the provided one
      "(then",
      "(local.get $baseAddr)", // Recomputing the bucketAddress to follow the linkedList.
      "(local.get $key)",
      "(local.get $hashtablesize)",
      "(i32.rem_s)", //Compute hash
      "(i32.mul (i32.const 4))", //Multiply by 4 for memory offset
      "(i32.add)", //Recomputed bucketAddress
      "(i32.load)", //Loading head of linkedList
      "(i32.const 4)",
      "(i32.add)", // Value
      "(local.get $val)",
      "(i32.store)", // Updating the value
      "(i32.const 1)",
      "(local.set $tagHitFlag)", // Set tagHitFlag to True
      ")", // closing then
      ")", // closing if
      "(local.get $baseAddr)", // Recomputing the bucketAddress to follow the linkedList.
      "(local.get $key)",
      "(local.get $hashtablesize)",
      "(i32.rem_s)", //Compute hash
      "(i32.mul (i32.const 4))", //Multiply by 4 for memory offset
      "(i32.add)", //Recomputed bucketAddress
      "(i32.load)", //Loading head of linkedList
      "(i32.const 8)",
      "(i32.add)", // Next pointer
      "(local.set $nodePtr)",
      "(block",
      "(loop", // While loop till we find a node whose next is None
      "(local.get $nodePtr)",
      "(i32.load)", // Traversing to head of next node
      "(i32.const 0)", //None
      "(i32.ne)", // If nodePtr not None
      "(if",
      "(then",
      "(local.get $nodePtr)",
      "(i32.load)", //Loading head of linkedList
      "(i32.load)", //Loading the tag of head
      "(local.get $key)",
      "(i32.eq)", // if tag is same as the provided one
      "(if",
      "(then",
      "(local.get $nodePtr)",
      "(i32.load)", //Loading head of linkedList
      "(i32.const 4)",
      "(i32.add)", // Value
      "(local.get $val)",
      "(i32.store)", // Updating the value
      "(i32.const 1)",
      "(local.set $tagHitFlag)", // Set tagHitFlag to True
      ")", // closing then
      ")", // closing if
      "(local.get $nodePtr)",
      "(i32.load)", //Loading head of linkedList
      "(i32.const 8)",
      "(i32.add)", // Next pointer
      "(local.set $nodePtr)",
      ")", // Closing then
      ")", // Closing if
      "(br_if 0", // Opening br_if
      "(local.get $nodePtr)",
      "(i32.load)", // Traversing to head of next node
      "(i32.const 0)", //None
      "(i32.ne)", // If nodePtr not None
      ")", // Closing br_if
      "(br 1)",
      ")", // Closing loop
      ")", // Closing Block
      "(local.get $tagHitFlag)",
      "(i32.const 0)",
      "(i32.eq)", // Add a new node only if tag hit is false.
      "(if",
      "(then",
      "(local.get $key)",
      "(local.get $val)",
      "(call $ha$htable$CreateEntry)", //create node
      "(local.get $nodePtr)", // Get the address of "next" block in node, whose next is None.
      "(i32.load (i32.const 0))",
      "(i32.store)", // Updated the next pointing towards first element of new node.
      "(i32.const 0)",
      "(i32.load (i32.const 0))",
      "(i32.const 12)",
      "(i32.add)",
      "(i32.store)", // Updating the empty space address in first block
      ")", // Closing then inside else
      ")", // Closing if inside else
      ")", // Closing else
      ")", // Closing if
      "(return))", //
    ]
  );
  return dictFunStmts;
}

function codeGenBigInt(num: bigint): Array<string> {
  const WORD_SIZE = 4;
  const mask = BigInt(0x7fffffff);
  var sign = 1;
  var size = 0;
  // fields ? [(0, sign), (1, size)]
  if (num < 0n) {
    sign = 0;
    num *= -1n;
  }
  var words: bigint[] = [];
  do {
    words.push(num & mask);
    num >>= 31n;
    size += 1;
  } while (num > 0n);
  // size MUST be > 0
  var alloc = [
    // eventually we will be able to call something like alloc(size+2)
    "(i32.load (i32.const 0))", // Load dynamic heap head offset
    `(i32.add (i32.const ${0 * WORD_SIZE}))`, // add space for sign field
    `(i32.const ${sign})`,
    "(i32.store)", // store sign val
    "(i32.load (i32.const 0))", // Load dynamic heap head offset
    `(i32.add (i32.const ${1 * WORD_SIZE}))`, // move offset another 4 for size
    `(i32.const ${size})`, // size is only 32 bits :(
    "(i32.store)", // store size
  ];
  words.forEach((w, i) => {
    alloc = alloc.concat([
      "(i32.load (i32.const 0))", // Load dynamic heap head offset
      `(i32.add (i32.const ${(2 + i) * WORD_SIZE}))`, // advance pointer
      `(i32.const ${w})`,
      ...encodeLiteral,
      "(i32.store)", // store
    ]);
  });
  alloc = alloc.concat([
    "(i32.const 0)", // where will we store the updated heap offset
    "(i32.load (i32.const 0))", // Load dynamic heap head offset
    `(i32.add (i32.const ${(2 + size) * WORD_SIZE}))`, // this is how much space we need
    "(i32.store)", // store new offset
    "(i32.load (i32.const 0))", // reload offset
    `(i32.sub (i32.const ${(2 + size) * WORD_SIZE}))`, // this is the addr for the number
  ]);
  console.log(words, size, sign);
  return alloc;
}

function codeGenLiteral(literal: Literal): Array<string> {
  switch (literal.tag) {
    case "string":
      return allocateStringMemory(literal.value);
    case "num":
      if (literal.value <= INT_LITERAL_MAX && literal.value >= INT_LITERAL_MIN) {
        return [`(i32.const ${literal.value})`, ...encodeLiteral];
      } else {
        return codeGenBigInt(literal.value);
      }
    case "bool":
      return [`(i32.const ${Number(literal.value)})`, ...encodeLiteral];
    case "none":
      return [`(i32.const 0)`];
    default:
      unhandledTag(literal);
  }
}

function codeGenBinOp(op: BinOp): string {
  switch (op) {
    case BinOp.Plus:
      return "(i32.add)";
    case BinOp.Minus:
      return "(i32.sub)";
    case BinOp.Mul:
      return "(i32.mul)";
    case BinOp.IDiv:
      return "(i32.div_s)";
    case BinOp.Mod:
      return "(i32.rem_s)";
    case BinOp.Eq:
      return "(i32.eq)";
    case BinOp.Neq:
      return "(i32.ne)";
    case BinOp.Lte:
      return "(i32.le_s)";
    case BinOp.Gte:
      return "(i32.ge_s)";
    case BinOp.Lt:
      return "(i32.lt_s)";
    case BinOp.Gt:
      return "(i32.gt_s)";
    case BinOp.Is:
      return "(i32.eq)";
    case BinOp.And:
      return "(i32.and)";
    case BinOp.Or:
      return "(i32.or)";
  }
}<|MERGE_RESOLUTION|>--- conflicted
+++ resolved
@@ -36,9 +36,6 @@
   funs: new Map(),
 };
 
-<<<<<<< HEAD
-export function augmentEnv(env: GlobalEnv, prog: Program<[Type, Location]>): GlobalEnv {
-=======
 export const nTagBits = 1;
 const INT_LITERAL_MAX = BigInt(2 ** (31 - nTagBits) - 1);
 const INT_LITERAL_MIN = BigInt(-(2 ** (31 - nTagBits)));
@@ -52,8 +49,7 @@
 
 export const decodeLiteral: Array<string> = [`(i32.const ${nTagBits})`, "(i32.shr_s)"];
 
-export function augmentEnv(env: GlobalEnv, prog: Program<Type>): GlobalEnv {
->>>>>>> 7c946a4a
+export function augmentEnv(env: GlobalEnv, prog: Program<[Type, Location]>): GlobalEnv {
   const newGlobals = new Map(env.globals);
   const newClasses = new Map(env.classes);
   const newFuns = new Map(env.funs);
@@ -493,12 +489,7 @@
       const [offset, _] = env.classes.get(className).get(target.field);
       return [...objStmts, `(i32.add (i32.const ${offset * 4}))`, ...value, `(i32.store)`];
     case "bracket-lookup":
-<<<<<<< HEAD
-      console.log(target);
       switch (target.obj.a[0].tag) {
-=======
-      switch (target.obj.a.tag) {
->>>>>>> 7c946a4a
         case "dict":
           return codeGenExpr(target.obj, env).concat(codeGenDictKeyVal(target.key, value, 10, env));
         case "list":
@@ -515,13 +506,8 @@
   }
 }
 
-<<<<<<< HEAD
 function codeGenInit(init: VarInit<[Type, Location]>, env: GlobalEnv): Array<string> {
-  const value = codeGenLiteral(init.value, env);
-=======
-function codeGenInit(init: VarInit<Type>, env: GlobalEnv): Array<string> {
   const value = codeGenLiteral(init.value);
->>>>>>> 7c946a4a
   if (env.locals.has(init.name)) {
     return [...value, `(local.set $${init.name})`];
   } else {
@@ -837,11 +823,7 @@
     case "binop":
       const lhsStmts = codeGenExpr(expr.left, env);
       const rhsStmts = codeGenExpr(expr.right, env);
-<<<<<<< HEAD
-      if (typeof expr.left.a !== "undefined" && expr.left.a[0].tag === "list")
-=======
-      if (typeof expr.left.a !== "undefined" && expr.left.a.tag === "list") {
->>>>>>> 7c946a4a
+      if (typeof expr.left.a !== "undefined" && expr.left.a[0].tag === "list") {
         return [...rhsStmts, ...lhsStmts, ...codeGenListCopy(2)];
       } else if (expr.op == BinOp.Is) {
         return [...lhsStmts, ...rhsStmts, codeGenBinOp(expr.op), ...encodeLiteral];
