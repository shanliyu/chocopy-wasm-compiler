import {
  Stmt,
  Expr,
  UniOp,
  BinOp,
  Type,
  Program,
  Literal,
  FunDef,
  ClosureDef,
  VarInit,
  Class,
  Destructure,
  Assignable,
} from "./ast";
import { NUM, BOOL, NONE, CLASS, STRING, unhandledTag, unreachable } from "./utils";
import * as BaseException from "./error";

// https://learnxinyminutes.com/docs/wasm/

// Numbers are offsets into global memory
export type GlobalEnv = {
  globals: Map<string, number>;
  classes: Map<string, Map<string, [number, Literal]>>;
  locals: Set<string>;
  offset: number;
  funs: Map<string, [number, Array<string>]>; // <function name, [tbl idx, Array of nonlocals]>
};

export const emptyEnv: GlobalEnv = {
  globals: new Map(),
  classes: new Map(),
  locals: new Set(),
  offset: 0,
  funs: new Map(),
};

export const nTagBits = 1;
const INT_LITERAL_MAX = BigInt(2 ** (31 - nTagBits) - 1);
const INT_LITERAL_MIN = BigInt(-(2 ** (31 - nTagBits)));

export const encodeLiteral: Array<string> = [
  `(i32.const ${nTagBits})`,
  "(i32.shl)",
  "(i32.const 1)", // literals are tagged with a 1 in the LSB
  "(i32.add)",
];

export const decodeLiteral: Array<string> = [`(i32.const ${nTagBits})`, "(i32.shr_s)"];

export function augmentEnv(env: GlobalEnv, prog: Program<Type>): GlobalEnv {
  const newGlobals = new Map(env.globals);
  const newClasses = new Map(env.classes);
  const newFuns = new Map(env.funs);

  // set the referenced value to be num since we use i32 in wasm
  const RefMap = new Map<string, [number, Literal]>();
  RefMap.set("$deref", [0, { tag: "num", value: BigInt(0) }]);
  newClasses.set("$ref", RefMap);

  let newOffset = env.offset;

  let idx = newFuns.size;
  prog.closures.forEach((clo) => {
    newFuns.set(clo.name, [idx, clo.nonlocals]);
    idx += 1;
    if (clo.isGlobal) {
      newGlobals.set(clo.name, newOffset);
      newOffset += 1;
    }
  });

  prog.inits.forEach((v) => {
    newGlobals.set(v.name, newOffset);
    newOffset += 1;
  });
  // for rg
  newGlobals.set("rg", newOffset);
  newOffset += 1;

  prog.classes.forEach((cls) => {
    const classFields = new Map();
    cls.fields.forEach((field, i) => classFields.set(field.name, [i, field.value]));
    newClasses.set(cls.name, classFields);
  });
  return {
    globals: newGlobals,
    classes: newClasses,
    locals: env.locals,
    offset: newOffset,
    funs: newFuns,
  };
}

type CompileResult = {
  functions: string;
  mainSource: string;
  newEnv: GlobalEnv;
};

// export function getLocals(ast : Array<Stmt>) : Set<string> {
//   const definedVars : Set<string> = new Set();
//   ast.forEach(s => {
//     switch(s.tag) {
//       case "define":
//         definedVars.add(s.name);
//         break;
//     }
//   });
//   return definedVars;
// }

export function makeLocals(locals: Set<string>): Array<string> {
  const localDefines: Array<string> = [];
  locals.forEach((v) => {
    localDefines.push(`(local $${v} i32)`);
  });
  return localDefines;
}

//Any built-in WASM functions go here
export function libraryFuns(): string {
  return dictUtilFuns().join("\n");
}

export function makeId<A>(a: A, x: string): Destructure<A> {
  return {
    isDestructured: false,
    targets: [
      {
        target: { a: a, tag: "id", name: x },
        starred: false,
        ignore: false,
      },
    ],
  };
}

export function compile(ast: Program<Type>, env: GlobalEnv): CompileResult {
  console.log("program", ast);
  const withDefines = augmentEnv(env, ast);

  const definedVars: Set<string> = new Set(); //getLocals(ast);
  definedVars.add("$last");
  definedVars.add("$list_base");
  definedVars.add("$list_index");
  definedVars.add("$list_temp");
  definedVars.add("$list_cmp");
  definedVars.add("$addr"); // by closure group
  definedVars.add("$destruct");
  definedVars.add("$string_val"); //needed for string operations
  definedVars.add("$string_class"); //needed for strings in class
  definedVars.add("$string_index"); //needed for string index check out of bounds
  definedVars.add("$string_address"); //needed for string indexing
  definedVars.forEach(env.locals.add, env.locals);
  const localDefines = makeLocals(definedVars);
  const funs: Array<string> = [];
  ast.funs.forEach((f) => {
    funs.push(codeGenFunDef(f, withDefines).join("\n"));
  });
  ast.closures.forEach((clo) => {
    funs.push(codeGenClosureDef(clo, withDefines).join("\n"));
  });

  // use the called functions to determine top level functions
  // require support from AST
  const globalFuns: Array<string> = [];
  ast.closures.forEach((clo) => {
    if (clo.isGlobal) {
      globalFuns.push(clo.name);
    }
  });
  const initFuns = initGlobalFuns(globalFuns, withDefines);

  const classes: Array<string> = ast.classes.map((cls) => codeGenClass(cls, withDefines)).flat();
  const allFuns = funs.concat(classes).join("\n\n");
  // const stmts = ast.filter((stmt) => stmt.tag !== "fun");
  const inits = ast.inits.map((init) => codeGenInit(init, withDefines)).flat();
  const memForward = myMemForward(withDefines.offset - env.offset);
  const commandGroups = ast.stmts.map((stmt) => codeGenStmt(stmt, withDefines));
  const commands = localDefines.concat(
    initFuns.concat(inits.concat(memForward.concat(...commandGroups)))
  );
  withDefines.locals.clear();
  return {
    functions: allFuns,
    mainSource: commands.join("\n"),
    newEnv: withDefines,
  };
}

function initGlobalFuns(funs: Array<string>, env: GlobalEnv): Array<string> {
  const inits: Array<string> = [];
  funs.forEach((fun) => {
    let idx = env.funs.get(fun)[0];
    let length = env.funs.get(fun)[1].length;
    let loc = envLookup(env, fun);
    inits.push(myMemAlloc(`$$addr`, (length + 1) * 4).join("\n"));
    inits.push(`(i32.store (local.get $$addr) (i32.const ${idx}))`);
    inits.push(`(i32.store (i32.const ${loc}) (local.get $$addr)) ;; global function`);
  });
  // global functions have no nonlocals, assert length == 0
  return inits;
}

function myMemForward(n: number): Array<string> {
  const forward: Array<string> = [];
  forward.push(`;; update the heap ptr`);
  forward.push(`(i32.const 0)`);
  forward.push(`(i32.add (i32.load (i32.const 0)) (i32.const ${n * 4}))`);
  forward.push(`(i32.store)`);
  return forward;
}

function envLookup(env: GlobalEnv, name: string): number {
  if (!env.globals.has(name)) {
    console.log("Could not find " + name + " in ", env);
    throw new Error("Could not find name " + name);
  }
  return env.globals.get(name) * 4; // 4-byte values
}

function codeGenStmt(stmt: Stmt<Type>, env: GlobalEnv): Array<string> {
  switch (stmt.tag) {
    // case "fun":
    //   const definedVars = getLocals(stmt.body);
    //   definedVars.add("$last");
    //   stmt.parameters.forEach(p => definedVars.delete(p.name));
    //   definedVars.forEach(env.locals.add, env.locals);
    //   stmt.parameters.forEach(p => env.locals.add(p.name));

    //   const localDefines = makeLocals(definedVars);
    //   const locals = localDefines.join("\n");
    //   var params = stmt.parameters.map(p => `(param $${p.name} i32)`).join(" ");
    //   var stmts = stmt.body.map((innerStmt) => codeGenStmt(innerStmt, env)).flat();
    //   var stmtsBody = stmts.join("\n");
    //   env.locals.clear();
    //   return [`(func $${stmt.name} ${params} (result i32)
    //     ${locals}
    //     ${stmtsBody}
    //     (i32.const 0)
    //     (return))`];
    case "return":
      var valStmts = codeGenExpr(stmt.value, env);
      valStmts.push("return");
      return valStmts;
    case "assignment":
      const valueCode = codeGenExpr(stmt.value, env);
      const getValue = "(local.get $$destruct)";

      return [
        ...valueCode,
        "local.set $$destruct",
        ...codeGenDestructure(stmt.destruct, getValue, env),
      ];
    case "expr":
      var exprStmts = codeGenExpr(stmt.expr, env);
      return exprStmts.concat([`(local.set $$last)`]);
    case "if":
      var condExpr = codeGenExpr(stmt.cond, env).concat(decodeLiteral);
      var thnStmts = stmt.thn.map((innerStmt) => codeGenStmt(innerStmt, env)).flat();
      var elsStmts = stmt.els.map((innerStmt) => codeGenStmt(innerStmt, env)).flat();
      return [
        `${condExpr.join("\n")} \n (if (then ${thnStmts.join("\n")}) (else ${elsStmts.join(
          "\n"
        )}))`,
      ];
    case "while":
      var wcondExpr = codeGenExpr(stmt.cond, env).concat(decodeLiteral);
      var bodyStmts = stmt.body.map((innerStmt) => codeGenStmt(innerStmt, env)).flat();
      return [
        `(block (loop (br_if 1 ${wcondExpr.join("\n")}\n(i32.eqz)) ${bodyStmts.join(
          "\n"
        )} (br 0) ))`,
      ];
    case "for":
      var bodyStmts = stmt.body.map((innerStmt) => codeGenStmt(innerStmt, env)).flat();
      var iter = codeGenExpr(stmt.iterable, env);

      var rgExpr: Expr<Type> = { a: CLASS("Range"), tag: "id", name: "rg" };
      var Expr_cur: Expr<Type> = { a: NUM, tag: "lookup", obj: rgExpr, field: "cur" };
      var Code_cur = codeGenExpr(Expr_cur, env);

      var Expr_stop: Expr<Type> = { a: NUM, tag: "lookup", obj: rgExpr, field: "stop" };
      var Code_stop = codeGenExpr(Expr_stop, env);

      var Expr_step: Expr<Type> = { a: NUM, tag: "lookup", obj: rgExpr, field: "step" };
      var Code_step = codeGenExpr(Expr_step, env);

      // name = cur
      var ass: Stmt<Type> = {
        a: NONE,
        tag: "assignment",
        destruct: makeId(NUM, stmt.name),
        value: Expr_cur,
      };
      var Code_ass = codeGenStmt(ass, env);

      // add step to cur
      var ncur: Expr<Type> = {
        a: NUM,
        tag: "binop",
        op: BinOp.Plus,
        left: Expr_cur,
        right: Expr_step,
      };
      var step: Stmt<Type> = {
        a: NONE,
        tag: "field-assign",
        obj: rgExpr,
        field: "cur",
        value: ncur,
      };
      var Code_step = codeGenStmt(step, env);

      // stop condition cur<step
      var Expr_cond: Expr<Type> = {
        a: BOOL,
        tag: "binop",
        op: BinOp.Gte,
        left: Expr_cur,
        right: Expr_stop,
      };
      var Code_cond = codeGenExpr(Expr_cond, env);

      // if have index
      if (stmt.index) {
        var iass: Stmt<Type> = {
          a: NONE,
          tag: "assignment",
          destruct: makeId(NUM, stmt.index),
          value: { a: NUM, tag: "literal", value: { tag: "num", value: BigInt(0) } },
        };
        var Code_iass = codeGenStmt(iass, env);

        var nid: Expr<Type> = {
          a: NUM,
          tag: "binop",
          op: BinOp.Plus,
          left: { a: NUM, tag: "id", name: stmt.index },
          right: { a: NUM, tag: "literal", value: { tag: "num", value: BigInt(1) } },
        };
        var niass: Stmt<Type> = {
          a: NONE,
          tag: "assignment",
          destruct: makeId(NUM, stmt.index),
          value: nid,
        };
        var Code_idstep = codeGenStmt(niass, env);

        // iterable should be a Range object
        return [
          `
          (i32.const ${envLookup(env, "rg")})
          ${iter.join("\n")}
          (i32.store)
          ${Code_iass.join("\n")}
          (block
            (loop

              (br_if 1 ${Code_cond.join("\n")})

              ${Code_ass.join("\n")}
              ${bodyStmts.join("\n")}
              ${Code_step.join("\n")}
              ${Code_idstep.join("\n")}

              (br 0)
          ))`,
        ];
      }

      // iterable should be a Range object
      return [
        `
        (i32.const ${envLookup(env, "rg")})
        ${iter.join("\n")}
        (i32.store)
        (block
          (loop
            (br_if 1 ${Code_cond.join("\n")})

            ${Code_ass.join("\n")}
            ${bodyStmts.join("\n")}
            ${Code_step.join("\n")}

            (br 0)
        ))`,
      ];
    case "pass":
      return [];
    case "break":
      // break to depth
      return [`(br_if ${stmt.depth} (i32.const 1))`];
    default:
      unhandledTag(stmt);
  }
}

/**
 * Generate assign statements as described by the destructuring term
 * @param destruct Destructuring description of assign targets
 * @param value WASM code literal value for fetching the referenced value. E.g. "(local.get $$myValue)"
 * @param env GlobalEnv
 */
function codeGenDestructure(destruct: Destructure<Type>, value: string, env: GlobalEnv): string[] {
  let assignStmts: string[] = [];

  if (destruct.isDestructured) {
    const objTyp = destruct.valueType;
    if (objTyp.tag === "class") {
      const className = objTyp.name;
      const classFields = env.classes.get(className).values();
      // Collect every assignStmt

      assignStmts = destruct.targets.flatMap(({ target }) => {
        const [offset, _] = classFields.next().value;
        // The WASM code value that we extracted from the object at this current offset
        const addressOffset = offset * 4;
        const fieldValue = [`(i32.add ${value} (i32.const ${addressOffset}))`, `(i32.load)`];

        return codeGenAssignable(target, fieldValue, env);
      });
    } else {
      // Currently assumes that the valueType of our destructure is an object
      throw new Error("Destructuring not supported yet for types other than 'class'");
    }
  } else {
    const target = destruct.targets[0];
    if (!target.ignore) {
      assignStmts = codeGenAssignable(target.target, [value], env);
    }
  }

  return assignStmts;
}

function codeGenAssignable(target: Assignable<Type>, value: string[], env: GlobalEnv): string[] {
  switch (target.tag) {
    case "id": // Variables
      if (env.locals.has(target.name)) {
        return [...value, `(local.set $${target.name})`];
      } else {
        const locationToStore = [`(i32.const ${envLookup(env, target.name)}) ;; ${target.name}`];
        return [...locationToStore, ...value, "(i32.store)"];
      }
    case "lookup": // Field lookup
      const objStmts = codeGenExpr(target.obj, env);
      const objTyp = target.obj.a;
      if (objTyp.tag !== "class") {
        // I don't think this error can happen
        throw new Error(
          "Report this as a bug to the compiler developer, this shouldn't happen " + objTyp.tag
        );
      }
      const className = objTyp.name;
      const [offset, _] = env.classes.get(className).get(target.field);
      return [...objStmts, `(i32.add (i32.const ${offset * 4}))`, ...value, `(i32.store)`];
    case "bracket-lookup":
      console.log(target);
      switch (target.obj.a.tag) {
        case "dict":
          return codeGenExpr(target.obj, env).concat(codeGenDictKeyVal(target.key, value, 10, env));
        case "list":
        default:
          throw new Error("Bracket-assign for types other than dict not implemented");
      }
    default:
      // Force type error if assignable is added without implementation
      // At the very least, there should be a stub
      const err: never = <never>target;
      throw new Error(`Unknown target ${JSON.stringify(err)} (compiler)`);
  }
}

function codeGenInit(init: VarInit<Type>, env: GlobalEnv): Array<string> {
  const value = codeGenLiteral(init.value);
  if (env.locals.has(init.name)) {
    return [...value, `(local.set $${init.name})`];
  } else {
    const locationToStore = [`(i32.const ${envLookup(env, init.name)}) ;; ${init.name}`];
    return locationToStore.concat(value).concat([`(i32.store)`]);
  }
}

function myMemAlloc(name: string, size: number): Array<string> {
  const allocs: Array<string> = [];
  allocs.push(`(i32.load (i32.const 0))`);
  allocs.push(`(local.set ${name}) ;; allocate memory for ${name}`);
  allocs.push(
    `(i32.store (i32.const 0) (i32.add (local.get ${name}) (i32.const ${
      size * 4
    }))) ;; update the heap ptr`
  );
  return allocs;
}

function initNested(nested: Array<string>, env: GlobalEnv): Array<string> {
  // this is where the closure is constructed
  // the accesses of callable variables does not create a closure

  const inits: Array<string> = [];

  nested.forEach((fun) => {
    inits.push(myMemAlloc(`$${fun}_$ref`, 1).join("\n"));
  });

  nested.forEach((fun) => {
    let [idx, nonlocals] = env.funs.get(fun);
    inits.push(myMemAlloc(`$$addr`, nonlocals.length + 1).join("\n"));
    inits.push(`(i32.store (local.get $$addr) (i32.const ${idx})) ;; function idx`);
    nonlocals.forEach((v, i) => {
      inits.push(
        `(i32.store (i32.add (local.get $$addr) (i32.const ${(i + 1) * 4})) (local.get $${v}_$ref))`
      );
    });
    inits.push(`(i32.store (local.get $${fun}_$ref) (local.get $$addr))`);
  });

  return inits;
}

const funPtr = "$funPtr"; // the first extra argument

function initNonlocals(nonlocals: Array<string>): Array<string> {
  const inits: Array<string> = [];
  nonlocals.forEach((v, i) => {
    inits.push(`(i32.load (i32.add (local.get ${funPtr}) (i32.const ${(i + 1) * 4})))`);
    inits.push(`(local.set $${v}_$ref)`);
  });

  return inits;
}

function initRef(refs: Set<string>): Array<string> {
  const inits: Array<string> = [];
  refs.forEach((name) => {
    inits.push(myMemAlloc(`$${name}_$ref`, 1).join("\n"));
    inits.push(`(i32.store (local.get $${name}_$ref) (local.get $${name}))`);
  });

  return inits;
}

function codeGenClosureDef(def: ClosureDef<Type>, env: GlobalEnv): Array<string> {
  const definedVars: Set<string> = new Set();
  definedVars.add("$last");
  definedVars.add("$addr");
  definedVars.add("$destruct");
  definedVars.add("$string_val"); //needed for string operations
  definedVars.add("$string_class"); //needed for strings in class
  definedVars.add("$string_index"); //needed for string index check out of bounds
  definedVars.add("$string_address"); //needed for string indexing
  def.nonlocals.forEach((v) => definedVars.add(`${v}_$ref`)); // nonlocals are reference, ending with '_$ref'
  def.nested.forEach((v) => definedVars.add(`${v}_$ref`)); // nested functions are references of function ptrs, ending with _$ref
  def.inits.forEach((v) => definedVars.add(`${v.name}`));
  def.inits.forEach((v) => definedVars.add(`${v.name}_$ref`));
  def.parameters.forEach((p) => definedVars.add(`${p.name}_$ref`));

  const extraRefs: Set<string> = new Set();
  def.inits.forEach((v) => extraRefs.add(`${v.name}`));
  def.parameters.forEach((p) => extraRefs.add(`${p.name}`));

  definedVars.forEach(env.locals.add, env.locals);
  def.parameters.forEach((p) => env.locals.add(p.name));

  const localDefs = makeLocals(definedVars).join("\n");
  const inits = def.inits
    .map((init) => codeGenInit(init, env))
    .flat()
    .join("\n");
  const refs = initRef(extraRefs).join("\n");
  const nonlocals = initNonlocals(def.nonlocals).join("\n");
  const nested = initNested(def.nested, env).join("\n");

  let params = def.parameters.map((p) => `(param $${p.name} i32)`).join(" ");
  let stmts = def.body
    .map((stmt) => codeGenStmt(stmt, env))
    .flat()
    .join("\n");
  env.locals.clear();

  return [
    `(func $${def.name} (param ${funPtr} i32) ${params} (result i32)
    ${localDefs}
    ${inits}
    ${refs}
    ${nonlocals}
    ${nested}
    ${stmts}
    (i32.const 0)
    (return)
    )`,
  ];
}

function codeGenFunDef(def: FunDef<Type>, env: GlobalEnv): Array<string> {
  var definedVars: Set<string> = new Set();
  def.inits.forEach((v) => definedVars.add(v.name));
  definedVars.add("$last");
  definedVars.add("$destruct");
  definedVars.add("$string_val"); //needed for string operations
  definedVars.add("$string_class"); //needed for strings in class
  definedVars.add("$string_index"); //needed for string index check out of bounds
  definedVars.add("$string_address"); //needed for string indexing
  // def.parameters.forEach(p => definedVars.delete(p.name));
  definedVars.forEach(env.locals.add, env.locals);
  def.parameters.forEach((p) => env.locals.add(p.name));

  const localDefines = makeLocals(definedVars);
  const locals = localDefines.join("\n");
  const inits = def.inits
    .map((init) => codeGenInit(init, env))
    .flat()
    .join("\n");
  var params = def.parameters.map((p) => `(param $${p.name} i32)`).join(" ");
  var stmts = def.body.map((innerStmt) => codeGenStmt(innerStmt, env)).flat();
  var stmtsBody = stmts.join("\n");
  env.locals.clear();
  return [
    `(func $${def.name} ${params} (result i32)
    ${locals}
    ${inits}
    ${stmtsBody}
    (i32.const 0)
    (return))`,
  ];
}

function codeGenClass(cls: Class<Type>, env: GlobalEnv): Array<string> {
  const methods = [...cls.methods];
  methods.forEach((method) => (method.name = `${cls.name}$${method.name}`));
  const result = methods.map((method) => codeGenFunDef(method, env));
  return result.flat();
}

// If concat is 0, then the function generate code for list.copy()
// If concat is 2, then the function generate code for concat.
function codeGenListCopy(concat: number): Array<string> {
  var stmts: Array<string> = [];
  var loopstmts: Array<string> = [];
  var condstmts: Array<string> = [];
  var listType = 10; //temporary list type number
  var header = [4, 8]; //size, bound relative position
  stmts.push(...[`(local.set $$list_cmp)`]); //store first address to local var
  stmts.push(...[`(i32.load (i32.const 0))`, `(local.set $$list_base)`]); //store the starting address for the new list
  if (concat != 1)
    stmts.push(...[`(local.get $$list_base)`, "(i32.const " + listType + ")", "(i32.store)"]); //create a new list with type

  //check if the current index has reached the size of the list
  condstmts.push(
    ...[
      `(local.get $$list_cmp)`,
      `(i32.add (i32.const 4))`,
      `(i32.load)`,
      `(local.get $$list_index)`,
      `(i32.eq)`,
    ]
  );

  //statement for loop through the compared list and add the elements to the new list
  loopstmts.push(
    ...[
      `(local.get $$list_base)`,
      `(i32.add (i32.const 12))`,
      `(local.get $$list_index)`,
      concat == 1 ? `(i32.add (local.get $$list_temp))` : ``,
      `(i32.mul (i32.const 4))`,
      `(i32.add)`,
      `(local.get $$list_cmp)`,
      `(i32.add (i32.const 12))`,
      `(local.get $$list_index)`,
      `(i32.mul (i32.const 4))`,
      `(i32.add)`,
      `(i32.load)`,
      `(i32.store)`,
      `(local.get $$list_index)`,
      `(i32.add (i32.const 1))`,
      `(local.set $$list_index)`,
    ]
  );

  if (concat == 1) {
    stmts.push(
      ...[
        `(local.get $$list_base)`,
        `(i32.add (i32.const 4))`,
        `(i32.load)`,
        `(local.set $$list_temp)`,
      ]
    );
  }

  //while loop structure
  stmts.push(
    ...[
      `(i32.const 0)`,
      `(local.set $$list_index)`,
      `(block`,
      `(loop`,
      `(br_if 1 ${condstmts.join("\n")})`,
      `${loopstmts.join("\n")}`,
      `(br 0)`,
      `)`,
      `)`,
    ]
  );

  //add/modify header info of the list
  header.forEach((addr) => {
    var stmt = null;
    if (concat == 1) {
      stmt = [
        `(local.get $$list_base)`,
        `(i32.add (i32.const ${addr}))`,
        `(local.get $$list_base)`,
        `(i32.add (i32.const ${addr}))`,
        `(i32.load)`,
        `(local.get $$list_cmp)`,
        `(i32.add (i32.const ${addr}))`,
        `(i32.load)`,
        `(i32.add)`,
        `(i32.store)`,
      ];
    } else {
      stmt = [
        `(local.get $$list_base)`,
        `(i32.add (i32.const ${addr}))`,
        `(local.get $$list_cmp)`,
        `(i32.add (i32.const ${addr}))`,
        `(i32.load)`,
        `(i32.store)`,
      ];
    }
    stmts.push(...stmt);
  });

  if (concat == 2) return stmts.concat(codeGenListCopy(1));

  return stmts.concat([
    `(local.get $$list_base)`, // Get address for the object (this is the return value)
    "(i32.const 0)", // Address for our upcoming store instruction
    `(local.get $$list_base)`, // Load the dynamic heap head offset
    `(local.get $$list_cmp)`,
    `(i32.add (i32.const 8))`,
    `(i32.load)`,
    `(i32.mul (i32.const 4))`,
    `(i32.add (i32.const 12))`,
    `(i32.add)`,
    "(i32.store)", // Save the new heap offset
  ]);
}

function codeGenExpr(expr: Expr<Type>, env: GlobalEnv): Array<string> {
  switch (expr.tag) {
    case "builtin1":
      const argTyp = expr.a;
      console.log(argTyp);
      console.log(expr.name);
      const argStmts = codeGenExpr(expr.arg, env);
      var callName = expr.name;
      if (expr.name === "print" && argTyp === NUM) {
<<<<<<< HEAD
        callName = "print_num";
      } else if (expr.name === "print" && argTyp === STRING) {
        callName = "print_str";
=======
        return argStmts.concat([`(call $print_num)`]);
>>>>>>> 361647a9
      } else if (expr.name === "print" && argTyp === BOOL) {
        return argStmts.concat([`(call $print_bool)`]);
      } else if (expr.name === "print" && argTyp === NONE) {
        return argStmts.concat([`(call $print_none)`]);
      }
      return argStmts.concat([...decodeLiteral, `(call $${callName})`, ...encodeLiteral]);
    case "builtin2":
      const leftStmts = codeGenExpr(expr.left, env);
      const rightStmts = codeGenExpr(expr.right, env);
      // we will need to check with the built-in functions team to determine how BigNumbers will interface with the built-in functions
      return [
        ...leftStmts,
        ...decodeLiteral,
        ...rightStmts,
        ...decodeLiteral,
        `(call $${expr.name})`,
        ...encodeLiteral,
      ];
    case "literal":
      return codeGenLiteral(expr.value);
    case "id":
      if (env.locals.has(expr.name)) {
        return [`(local.get $${expr.name})`];
      } else {
        return [`(i32.const ${envLookup(env, expr.name)})`, `(i32.load)`];
      }
    case "binop":
      const lhsStmts = codeGenExpr(expr.left, env);
      const rhsStmts = codeGenExpr(expr.right, env);
<<<<<<< HEAD
      if (typeof expr.left.a !== "undefined" && expr.left.a.tag === "list")
        return [...rhsStmts, ...lhsStmts, ...codeGenListCopy(2)];
      return [...lhsStmts, ...rhsStmts, codeGenBinOp(expr.op)];
=======
      if (expr.op == BinOp.Is) {
        return [...lhsStmts, ...rhsStmts, codeGenBinOp(expr.op), ...encodeLiteral];
      } else {
        return [
          ...lhsStmts,
          ...decodeLiteral,
          ...rhsStmts,
          ...decodeLiteral,
          codeGenBinOp(expr.op),
          ...encodeLiteral,
        ];
      }
>>>>>>> 361647a9
    case "uniop":
      const exprStmts = codeGenExpr(expr.expr, env);
      switch (expr.op) {
        case UniOp.Neg:
          return [...exprStmts, "(call $$bignum_neg)"];
        case UniOp.Not:
          return [`(i32.const 0)`, ...exprStmts, ...decodeLiteral, `(i32.eq)`, ...encodeLiteral];
        default:
          return unreachable(expr);
      }
    case "call":
      var valStmts = expr.arguments.map((arg) => codeGenExpr(arg, env)).flat();
      valStmts.push(`(call $${expr.name})`);
      return valStmts;
    case "call_expr":
      const callExpr: Array<string> = [];
      const nameExpr = expr.name;
      let funName: string;
      if (nameExpr.tag == "id") {
        // until now, all the function variables are wrapped in references
        // the 'id's serves for global functions
        funName = nameExpr.name;
        callExpr.push(`(i32.load (i32.const ${envLookup(env, funName)})) ;; argument for $funPtr`);
        expr.arguments.forEach((arg) => {
          callExpr.push(codeGenExpr(arg, env).join("\n"));
        });
        callExpr.push(
          `(call_indirect (type $callType${
            expr.arguments.length + 1
          }) (i32.load (i32.load (i32.const ${envLookup(env, funName)}))))`
        );
      } else if (nameExpr.tag == "lookup") {
        funName = (nameExpr.obj as any).name;
        callExpr.push(`(i32.load (local.get $${funName})) ;; argument for $funPtr`);
        expr.arguments.forEach((arg) => {
          callExpr.push(codeGenExpr(arg, env).join("\n"));
        });
        callExpr.push(
          `(call_indirect (type $callType${
            expr.arguments.length + 1
          }) (i32.load (i32.load (local.get $${funName}))))`
        );
      } else {
        throw new Error(`Compile Error. Invalid name of tag ${nameExpr.tag}`);
      }
      return callExpr;
    case "construct":
      var stmts: Array<string> = [];
      stmts.push(
        ...[
          "(i32.const 0)", // Address for our upcoming store instruction
          "(i32.load (i32.const 0))", // Load the dynamic heap head offset
          "(local.set $$string_class)",
          "(i32.load (i32.const 0))",
          `(i32.add (i32.const ${env.classes.get(expr.name).size * 4}))`, // Move heap head beyond the k words we just created for fields
          "(i32.store)", // Save the new heap offset
        ]
      );
      env.classes.get(expr.name).forEach(([offset, initVal], field) =>
        stmts.push(
          ...[
            `(local.get $$string_class)`,
            `(i32.add (i32.const ${offset * 4}))`, // Calc field offset from heap offset
            ...codeGenLiteral(initVal), // Initialize field
            "(i32.store)", // Put the default field value on the heap
          ]
        )
      );
      stmts.push(
        ...[
          "(local.get $$string_class)",
          `(call $${expr.name}$__init__)`, // call __init__
          "(drop)",
          "(local.get $$string_class)",
        ]
      );
      return stmts;
    case "method-call":
      var objStmts = codeGenExpr(expr.obj, env);
      var objTyp = expr.obj.a;
      if (objTyp.tag !== "class") {
        // I don't think this error can happen
        throw new Error(
          "Report this as a bug to the compiler developer, this shouldn't happen " + objTyp.tag
        );
      }
      var className = objTyp.name;
      var argsStmts = expr.arguments.map((arg) => codeGenExpr(arg, env)).flat();
      return [...objStmts, ...argsStmts, `(call $${className}$${expr.method})`];
    case "lookup":
      var objStmts = codeGenExpr(expr.obj, env);
      var objTyp = expr.obj.a;
      if (objTyp.tag !== "class") {
        // I don't think this error can happen
        throw new Error(
          "Report this as a bug to the compiler developer, this shouldn't happen " + objTyp.tag
        );
      }
      var className = objTyp.name;
      var [offset, _] = env.classes.get(className).get(expr.field);
      return [...objStmts, `(i32.add (i32.const ${offset * 4}))`, `(i32.load)`];
    case "dict":
      let dictStmts: Array<string> = [];
      //Allocate memory on the heap for hashtable. Currently size is 10
      //It finally pushes address of dict on stack, ie the return value
      dictStmts = dictStmts.concat(codeGenDictAlloc(10, env, expr.entries.length));
      expr.entries.forEach((keyval) => {
        const value = codeGenExpr(keyval[1], env);
        dictStmts = dictStmts.concat(codeGenDictKeyVal(keyval[0], value, 10, env));
      });
      return dictStmts;
    case "list-expr":
      var stmts: Array<string> = [];
      var listType = 10;
      var listSize = expr.contents.length;
      var listBound = (expr.contents.length + 10) * 2;
      let listHeader = [listType, listSize, listBound];
      var listindex = 0;
      expr.contents
        .slice()
        .reverse()
        .forEach((lexpr) => {
          stmts.push(...[...codeGenExpr(lexpr, env)]);
        });

      listHeader.forEach((val) => {
        stmts.push(
          ...[
            `(i32.load (i32.const 0))`,
            `(i32.add (i32.const ${listindex * 4}))`,
            "(i32.const " + val + ")",
            "(i32.store)",
          ]
        );
        listindex += 1;
      });

      expr.contents.forEach((lexpr) => {
        stmts.push(
          ...[
            `(local.set $$list_temp)`,
            `(i32.load (i32.const 0))`,
            `(i32.add (i32.const ${listindex * 4}))`,
            `(local.get $$list_temp)`,
            "(i32.store)",
          ]
        );
        listindex += 1;
      });

      //Move heap head to the end of the list and return list address
      return stmts.concat([
        "(i32.load (i32.const 0))",
        "(i32.const 0)",
        "(i32.load (i32.const 0))",
        `(i32.add (i32.const ${(listBound + 3) * 4}))`,
        "(i32.store)",
      ]);

    case "bracket-lookup":
      switch (expr.obj.a.tag) {
        case "dict":
          return codeGenDictBracketLookup(expr.obj, expr.key, 10, env);
        case "string":
          var brObjStmts = codeGenExpr(expr.obj, env);
          var brKeyStmts = codeGenExpr(expr.key, env);
          var brStmts = [];
          brStmts.push(
            ...[
              `${brObjStmts.join("\n")}`, //Load the string object to be indexed
              `(local.set $$string_address)`,
              `${brKeyStmts.join("\n")}`, //Gets the index
              `(local.set $$string_index)`,
              `(local.get $$string_index)`,
              `(i32.const 0)(i32.lt_s)`, //check for negative index
              `(if (then (local.get $$string_address)(i32.load)(i32.add (i32.const 1))(local.get $$string_index)(i32.add)(local.set $$string_index)))`, //if -ve, we do length + index
              `(local.get $$string_index)(local.get $$string_address)(i32.load)(i32.gt_s)`, //Check for +ve index out of bounds
              `(local.get $$string_index)(i32.const 0)(i32.lt_s)`, //Check for -ve index out of bounds
              `(i32.or)`, // Check if string index is within bounds, i.e, b/w 0 and string_length
              `(if (then (i32.const -1)(call $print_str)(drop)))`, //Check if string index is out of bounds
              `(local.get $$string_address)`,
              `(i32.add (i32.mul (i32.const 4)(local.get $$string_index)))`, //Add the index * 4 value to the address
              `(i32.add (i32.const 4))`, //Adding 4 since string length is at first index
              `(i32.load)`, //Load the ASCII value of the string index
              `(local.set $$string_val)`, //store value in temp variable
              `(i32.load (i32.const 0))`, //load value at 0
              `(i32.const 0)`, //Length of string is 1
              `(i32.store)`, //Store length of string in the first position
              `(i32.load (i32.const 0))`, //Load latest free memory
              `(i32.add (i32.const 4))`, //Add 4 since we have stored string length at beginning
              `(local.get $$string_val)`, //load value in temp variable
              "(i32.store)", //Store the ASCII value in the new address
            ]
          );
          brStmts.push(
            ...[
              "(i32.load (i32.const 0))", // Get address for the indexed character of the string
              "(i32.const 0)", // Address for our upcoming store instruction
              "(i32.load (i32.const 0))", // Load the dynamic heap head offset
              `(i32.add (i32.const 8))`, // Move heap head beyond the string length
              "(i32.store)", // Save the new heap offset
            ]
          );
          return brStmts;
        case "list":
          var objStmts = codeGenExpr(expr.obj, env);
          //This should eval to a number
          //Multiply it by 4 to use as offset in memory
          var keyStmts = codeGenExpr(expr.key, env);
          //Add 3 to keyStmts to jump over type + size + bound
          //Add that to objStmts base address
          //Load from there
          return objStmts.concat(
            //TODO check for IndexOutOfBounds
            //Coordinate with error group
            /*
            [
              `(i32.add (i32.4)) ;; retrieve list size`,
              `(i32.load)`,
            // size > index
            ],
              keyStmts,
            [
              `(i32.gt_s) ;; compare list size > index`
              `(if (then (call $error)) (else (nop))) ;; call IndexOutOfBounds`
            ],
              objStmts, //reload list base addr & key stmts?
            */
            keyStmts,
            [
              `(i32.mul (i32.const 4))`,
              `(i32.add (i32.const 12)) ;; move past type, size, bound`,
              `(i32.add) ;; retrieve element location`,
              `(i32.load) ;; load list element`,
            ]
          );
        default:
          throw new Error("Code gen for bracket-lookup for types other than dict not implemented");
      }
    default:
      unhandledTag(expr);
  }
}

<<<<<<< HEAD
function codeGenDictAlloc(hashtableSize: number, env: GlobalEnv, entries: number): Array<string> {
  let dictAllocStmts: Array<string> = [];
  //Ideally this loop should be replaced by call to allocator API to allocate hashtablesize entries on heap.
  for (let i = 0; i < hashtableSize; i++) {
    dictAllocStmts.push(
      ...[
        `(i32.load (i32.const 0))`, // Load the dynamic heap head offset
        `(i32.add (i32.const ${i * 4}))`, // Calc hash table entry offset from heap offset
        ...codeGenLiteral({ tag: "none" }, env), // CodeGen for "none" literal
        "(i32.store)", // Initialize to none
      ]
    );
  }
  //Push the base address of dict on the stack to be consumed by each of the key:val pair initialization
  for (let i = 0; i < entries; i++) {
    dictAllocStmts = dictAllocStmts.concat(["(i32.load (i32.const 0))"]);
  }
  return dictAllocStmts.concat([
    "(i32.load (i32.const 0))", // Get address for the dict (this is the return value)
    "(i32.const 0)", // Address for our upcoming store instruction
    "(i32.load (i32.const 0))", // Load the dynamic heap head offset
    `(i32.add (i32.const ${hashtableSize * 4}))`, // Increment heap offset according to hashtable size
    "(i32.store)", // Save the new heap offset
  ]);
}

function allocateStringMemory(string_val: string): Array<string> {
  const stmts = [];
  var i = 1;
  //Storing the length of the string at the beginning
  stmts.push(
    ...[
      `(i32.load (i32.const 0))`, // Load the dynamic heap head offset
      `(i32.const ${string_val.length - 1})`, // Store ASCII value for 0 (end of string)
      "(i32.store)", // Store the ASCII value 0 in the new address
    ]
  );
  while (i != string_val.length + 1) {
    const char_ascii = string_val.charCodeAt(i - 1);
    stmts.push(
      ...[
        `(i32.load (i32.const 0))`, // Load the dynamic heap head offset
        `(i32.add (i32.const ${i * 4}))`, // Calc string index offset from heap offset
        `(i32.const ${char_ascii})`, // Store the ASCII value of the string index
        "(i32.store)", // Store the ASCII value in the new address
      ]
    );
    i += 1;
  }
  return stmts.concat([
    "(i32.load (i32.const 0))", // Get address for the first character of the string
    "(i32.const 0)", // Address for our upcoming store instruction
    "(i32.load (i32.const 0))", // Load the dynamic heap head offset
    `(i32.add (i32.const ${(string_val.length + 1) * 4}))`, // Move heap head beyond the string length + 1(len at beginning)
    "(i32.store)", // Save the new heap offset
  ]);
}

function codeGenDictBracketLookup(
  obj: Expr<Type>,
  key: Expr<Type>,
  hashtableSize: number,
  env: GlobalEnv
): Array<string> {
  let dictKeyValStmts: Array<string> = [];
  dictKeyValStmts = dictKeyValStmts.concat(codeGenExpr(obj, env));
  dictKeyValStmts = dictKeyValStmts.concat(codeGenExpr(key, env));
  dictKeyValStmts = dictKeyValStmts.concat([
    `(i32.const ${hashtableSize})`,
    "(call $ha$htable$Lookup)",
  ]);
  return dictKeyValStmts.concat(["i32.load"]);
}

//Assumes that base address of dict is pushed onto the stack already
function codeGenDictKeyVal(
  key: Expr<Type>,
  val: string[],
  hashtableSize: number,
  env: GlobalEnv
): Array<string> {
  let dictKeyValStmts: Array<string> = [];
  dictKeyValStmts = dictKeyValStmts.concat(codeGenExpr(key, env));
  dictKeyValStmts = dictKeyValStmts.concat(val);
  dictKeyValStmts = dictKeyValStmts.concat([
    `(i32.const ${hashtableSize})`,
    "(call $ha$htable$Update)",
  ]);
  return dictKeyValStmts;
}

function dictUtilFuns(): Array<string> {
  let dictFunStmts: Array<string> = [];
  dictFunStmts.push(
    ...[
      "(func $ha$htable$CreateEntry (param $key i32) (param $val i32)",
      "(i32.load (i32.const 0))", // Loading the address of first empty space
      "(local.get $key)",
      "(i32.store)", // Dumping tag
      "(i32.load (i32.const 0))", // Loading the address of first empty space
      "(i32.const 4)",
      "(i32.add)", // Moving to the next block
      "(local.get $val)",
      "(i32.store)", // Dumping value
      "(i32.load (i32.const 0))", // Loading the address of first empty space
      "(i32.const 8)",
      "(i32.add)", // Moving to the next block
      "(i32.const 0)", //None
      "(i32.store)", // Dumping None in the next
      "(return))",
      "",
    ]
  );

  //This function returns a memory address for the value of a key. It returns -1 if not found.
  dictFunStmts.push(
    ...[
      "(func $ha$htable$Lookup (param $baseAddr i32) (param $key i32) (param $hashtablesize i32) (result i32)",
      "(local $nodePtr i32)", // Local variable to store the address of nodes in linkedList
      "(local $tagHitFlag i32)", // Local bool variable to indicate whether tag is hit
      "(local $returnVal i32)",
      "(i32.const -1)",
      "(local.set $returnVal)", // Initialize returnVal to -1
      "(i32.const 0)",
      "(local.set $tagHitFlag)", // Initialize tagHitFlag to False
      "(local.get $baseAddr)",
      "(local.get $key)",
      "(local.get $hashtablesize)",
      "(i32.rem_s)", //Compute hash
      "(i32.mul (i32.const 4))", //Multiply by 4 for memory offset
      "(i32.add)", //Reaching the proper bucket. Call this bucketAddress
      "(i32.load)",
      "(local.set $nodePtr)",
      "(local.get $nodePtr)",
      "(i32.const 0)", //None
      "(i32.eq)",
      "(if",
      "(then", // if the literal in bucketAddress is None
      "(i32.const -1)",
      "(local.set $returnVal)", // Initialize returnVal to -1
      ")", //close then
      "(else",
      "(block",
      "(loop", // While loop till we find a node whose next is None
      "(local.get $nodePtr)",
      "(i32.load)", // Traversing to head of next node
      "(i32.const 0)", //None
      "(i32.ne)", // If nodePtr not None
      "(if",
      "(then",
      "(local.get $nodePtr)",
      "(i32.load)", //Loading head of linkedList
      "(local.get $key)",
      "(i32.eq)", // if tag is same as the provided one
      "(if",
      "(then",
      "(local.get $nodePtr)",
      "(i32.const 4)",
      "(i32.add)", // Value
      "(local.set $returnVal)",
      "(i32.const 1)",
      "(local.set $tagHitFlag)", // Set tagHitFlag to True
      ")", // closing then
      ")", // closing if
      "(local.get $nodePtr)",
      "(i32.const 8)",
      "(i32.add)", // Next pointer
      "(i32.load)",
      "(local.set $nodePtr)",
      ")", // Closing then
      ")", // Closing if
      "(br_if 0", // Opening br_if
      "(local.get $nodePtr)",
      "(i32.const 0)", //None
      "(i32.ne)", // If nodePtr not None
      "(local.get $tagHitFlag)",
      "(i32.eqz)",
      "(i32.and)",
      ")", // Closing br_if
      "(br 1)",
      ")", // Closing loop
      ")", // Closing Block
      ")", //close else
      ")", // close if
      "(local.get $returnVal)",
      "(return))",
      "",
    ]
  );

  dictFunStmts.push(
    ...[
      "(func $ha$htable$Update (param $baseAddr i32) (param $key i32) (param $val i32) (param $hashtablesize i32)",
      "(local $nodePtr i32)", // Local variable to store the address of nodes in linkedList
      "(local $tagHitFlag i32)", // Local bool variable to indicate whether tag is hit
      "(i32.const 0)",
      "(local.set $tagHitFlag)", // Initialize tagHitFlag to False
      "(local.get $baseAddr)",
      "(local.get $key)",
      "(local.get $hashtablesize)",
      "(i32.rem_s)", //Compute hash
      "(i32.mul (i32.const 4))", //Multiply by 4 for memory offset
      "(i32.add)", //Reaching the proper bucket. Call this bucketAddress
      "(i32.load)",
      "(i32.const 0)", //None
      "(i32.eq)",
      "(if",
      "(then", // if the literal in bucketAddress is None
      "(local.get $key)",
      "(local.get $val)",
      "(call $ha$htable$CreateEntry)", //create node
      "(local.get $baseAddr)", // Recomputing the bucketAddress to update it.
      "(local.get $key)",
      "(local.get $hashtablesize)",
      "(i32.rem_s)", //Compute hash
      "(i32.mul (i32.const 4))", //Multiply by 4 for memory offset
      "(i32.add)", //Recomputed bucketAddress
      "(i32.load (i32.const 0))",
      "(i32.store)", //Updated the bucketAddress pointing towards first element.
      "(i32.const 0)",
      "(i32.load (i32.const 0))",
      "(i32.const 12)",
      "(i32.add)",
      "(i32.store)", // Updating the empty space address in first block
      ")", // Closing then
      "(else", // Opening else
      "(local.get $baseAddr)", // Recomputing the bucketAddress to follow the linkedList.
      "(local.get $key)",
      "(local.get $hashtablesize)",
      "(i32.rem_s)", //Compute hash
      "(i32.mul (i32.const 4))", //Multiply by 4 for memory offset
      "(i32.add)", //Recomputed bucketAddress
      "(i32.load)", //Loading head of linkedList
      "(i32.load)", //Loading the tag of head
      "(local.get $key)",
      "(i32.eq)",
      "(if", // if tag is same as the provided one
      "(then",
      "(local.get $baseAddr)", // Recomputing the bucketAddress to follow the linkedList.
      "(local.get $key)",
      "(local.get $hashtablesize)",
      "(i32.rem_s)", //Compute hash
      "(i32.mul (i32.const 4))", //Multiply by 4 for memory offset
      "(i32.add)", //Recomputed bucketAddress
      "(i32.load)", //Loading head of linkedList
      "(i32.const 4)",
      "(i32.add)", // Value
      "(local.get $val)",
      "(i32.store)", // Updating the value
      "(i32.const 1)",
      "(local.set $tagHitFlag)", // Set tagHitFlag to True
      ")", // closing then
      ")", // closing if
      "(local.get $baseAddr)", // Recomputing the bucketAddress to follow the linkedList.
      "(local.get $key)",
      "(local.get $hashtablesize)",
      "(i32.rem_s)", //Compute hash
      "(i32.mul (i32.const 4))", //Multiply by 4 for memory offset
      "(i32.add)", //Recomputed bucketAddress
      "(i32.load)", //Loading head of linkedList
      "(i32.const 8)",
      "(i32.add)", // Next pointer
      "(local.set $nodePtr)",
      "(block",
      "(loop", // While loop till we find a node whose next is None
      "(local.get $nodePtr)",
      "(i32.load)", // Traversing to head of next node
      "(i32.const 0)", //None
      "(i32.ne)", // If nodePtr not None
      "(if",
      "(then",
      "(local.get $nodePtr)",
      "(i32.load)", //Loading head of linkedList
      "(i32.load)", //Loading the tag of head
      "(local.get $key)",
      "(i32.eq)", // if tag is same as the provided one
      "(if",
      "(then",
      "(local.get $nodePtr)",
      "(i32.load)", //Loading head of linkedList
      "(i32.const 4)",
      "(i32.add)", // Value
      "(local.get $val)",
      "(i32.store)", // Updating the value
      "(i32.const 1)",
      "(local.set $tagHitFlag)", // Set tagHitFlag to True
      ")", // closing then
      ")", // closing if
      "(local.get $nodePtr)",
      "(i32.load)", //Loading head of linkedList
      "(i32.const 8)",
      "(i32.add)", // Next pointer
      "(local.set $nodePtr)",
      ")", // Closing then
      ")", // Closing if
      "(br_if 0", // Opening br_if
      "(local.get $nodePtr)",
      "(i32.load)", // Traversing to head of next node
      "(i32.const 0)", //None
      "(i32.ne)", // If nodePtr not None
      ")", // Closing br_if
      "(br 1)",
      ")", // Closing loop
      ")", // Closing Block
      "(local.get $tagHitFlag)",
      "(i32.const 0)",
      "(i32.eq)", // Add a new node only if tag hit is false.
      "(if",
      "(then",
      "(local.get $key)",
      "(local.get $val)",
      "(call $ha$htable$CreateEntry)", //create node
      "(local.get $nodePtr)", // Get the address of "next" block in node, whose next is None.
      "(i32.load (i32.const 0))",
      "(i32.store)", // Updated the next pointing towards first element of new node.
      "(i32.const 0)",
      "(i32.load (i32.const 0))",
      "(i32.const 12)",
      "(i32.add)",
      "(i32.store)", // Updating the empty space address in first block
      ")", // Closing then inside else
      ")", // Closing if inside else
      ")", // Closing else
      ")", // Closing if
      "(return))", //
    ]
  );
  return dictFunStmts;
}

function codeGenLiteral(literal: Literal, env: GlobalEnv): Array<string> {
  switch (literal.tag) {
    case "num":
      return ["(i32.const " + literal.value + ")"];
    case "string":
      return allocateStringMemory(literal.value);
=======
function codeGenBigInt(num: bigint): Array<string> {
  const WORD_SIZE = 4;
  const mask = BigInt(0x7fffffff);
  var sign = 1;
  var size = 0;
  // fields ? [(0, sign), (1, size)]
  if (num < 0n) {
    sign = 0;
    num *= -1n;
  }
  var words: bigint[] = [];
  do {
    words.push(num & mask);
    num >>= 31n;
    size += 1;
  } while (num > 0n);
  // size MUST be > 0
  var alloc = [
    // eventually we will be able to call something like alloc(size+2)
    "(i32.load (i32.const 0))", // Load dynamic heap head offset
    `(i32.add (i32.const ${0 * WORD_SIZE}))`, // add space for sign field
    `(i32.const ${sign})`,
    "(i32.store)", // store sign val
    "(i32.load (i32.const 0))", // Load dynamic heap head offset
    `(i32.add (i32.const ${1 * WORD_SIZE}))`, // move offset another 4 for size
    `(i32.const ${size})`, // size is only 32 bits :(
    "(i32.store)", // store size
  ];
  words.forEach((w, i) => {
    alloc = alloc.concat([
      "(i32.load (i32.const 0))", // Load dynamic heap head offset
      `(i32.add (i32.const ${(2 + i) * WORD_SIZE}))`, // advance pointer
      `(i32.const ${w})`,
      ...encodeLiteral,
      "(i32.store)", // store
    ]);
  });
  alloc = alloc.concat([
    "(i32.const 0)", // where will we store the updated heap offset
    "(i32.load (i32.const 0))", // Load dynamic heap head offset
    `(i32.add (i32.const ${(2 + size) * WORD_SIZE}))`, // this is how much space we need
    "(i32.store)", // store new offset
    "(i32.load (i32.const 0))", // reload offset
    `(i32.sub (i32.const ${(2 + size) * WORD_SIZE}))`, // this is the addr for the number
  ]);
  console.log(words, size, sign);
  return alloc;
}

function codeGenLiteral(literal: Literal): Array<string> {
  switch (literal.tag) {
    case "num":
      if (literal.value <= INT_LITERAL_MAX && literal.value >= INT_LITERAL_MIN) {
        return [`(i32.const ${literal.value})`, ...encodeLiteral];
      } else {
        return codeGenBigInt(literal.value);
      }
>>>>>>> 361647a9
    case "bool":
      return [`(i32.const ${Number(literal.value)})`, ...encodeLiteral];
    case "none":
      return [`(i32.const 0)`];
    default:
      unhandledTag(literal);
  }
}

function codeGenBinOp(op: BinOp): string {
  switch (op) {
    case BinOp.Plus:
      return "(i32.add)";
    case BinOp.Minus:
      return "(i32.sub)";
    case BinOp.Mul:
      return "(i32.mul)";
    case BinOp.IDiv:
      return "(i32.div_s)";
    case BinOp.Mod:
      return "(i32.rem_s)";
    case BinOp.Eq:
      return "(i32.eq)";
    case BinOp.Neq:
      return "(i32.ne)";
    case BinOp.Lte:
      return "(i32.le_s)";
    case BinOp.Gte:
      return "(i32.ge_s)";
    case BinOp.Lt:
      return "(i32.lt_s)";
    case BinOp.Gt:
      return "(i32.gt_s)";
    case BinOp.Is:
      return "(i32.eq)";
    case BinOp.And:
      return "(i32.and)";
    case BinOp.Or:
      return "(i32.or)";
  }
}<|MERGE_RESOLUTION|>--- conflicted
+++ resolved
@@ -457,7 +457,6 @@
       const [offset, _] = env.classes.get(className).get(target.field);
       return [...objStmts, `(i32.add (i32.const ${offset * 4}))`, ...value, `(i32.store)`];
     case "bracket-lookup":
-      console.log(target);
       switch (target.obj.a.tag) {
         case "dict":
           return codeGenExpr(target.obj, env).concat(codeGenDictKeyVal(target.key, value, 10, env));
@@ -760,13 +759,9 @@
       const argStmts = codeGenExpr(expr.arg, env);
       var callName = expr.name;
       if (expr.name === "print" && argTyp === NUM) {
-<<<<<<< HEAD
         callName = "print_num";
       } else if (expr.name === "print" && argTyp === STRING) {
         callName = "print_str";
-=======
-        return argStmts.concat([`(call $print_num)`]);
->>>>>>> 361647a9
       } else if (expr.name === "print" && argTyp === BOOL) {
         return argStmts.concat([`(call $print_bool)`]);
       } else if (expr.name === "print" && argTyp === NONE) {
@@ -796,12 +791,10 @@
     case "binop":
       const lhsStmts = codeGenExpr(expr.left, env);
       const rhsStmts = codeGenExpr(expr.right, env);
-<<<<<<< HEAD
-      if (typeof expr.left.a !== "undefined" && expr.left.a.tag === "list")
+      if (typeof expr.left.a !== "undefined" && expr.left.a.tag === "list") {
         return [...rhsStmts, ...lhsStmts, ...codeGenListCopy(2)];
-      return [...lhsStmts, ...rhsStmts, codeGenBinOp(expr.op)];
-=======
-      if (expr.op == BinOp.Is) {
+      }
+      else if (expr.op == BinOp.Is) {
         return [...lhsStmts, ...rhsStmts, codeGenBinOp(expr.op), ...encodeLiteral];
       } else {
         return [
@@ -813,7 +806,6 @@
           ...encodeLiteral,
         ];
       }
->>>>>>> 361647a9
     case "uniop":
       const exprStmts = codeGenExpr(expr.expr, env);
       switch (expr.op) {
@@ -1058,7 +1050,6 @@
   }
 }
 
-<<<<<<< HEAD
 function codeGenDictAlloc(hashtableSize: number, env: GlobalEnv, entries: number): Array<string> {
   let dictAllocStmts: Array<string> = [];
   //Ideally this loop should be replaced by call to allocator API to allocate hashtablesize entries on heap.
@@ -1067,7 +1058,7 @@
       ...[
         `(i32.load (i32.const 0))`, // Load the dynamic heap head offset
         `(i32.add (i32.const ${i * 4}))`, // Calc hash table entry offset from heap offset
-        ...codeGenLiteral({ tag: "none" }, env), // CodeGen for "none" literal
+        ...codeGenLiteral({ tag: "none" }), // CodeGen for "none" literal
         "(i32.store)", // Initialize to none
       ]
     );
@@ -1389,13 +1380,6 @@
   return dictFunStmts;
 }
 
-function codeGenLiteral(literal: Literal, env: GlobalEnv): Array<string> {
-  switch (literal.tag) {
-    case "num":
-      return ["(i32.const " + literal.value + ")"];
-    case "string":
-      return allocateStringMemory(literal.value);
-=======
 function codeGenBigInt(num: bigint): Array<string> {
   const WORD_SIZE = 4;
   const mask = BigInt(0x7fffffff);
@@ -1447,13 +1431,14 @@
 
 function codeGenLiteral(literal: Literal): Array<string> {
   switch (literal.tag) {
+    case "string":
+      return allocateStringMemory(literal.value);
     case "num":
       if (literal.value <= INT_LITERAL_MAX && literal.value >= INT_LITERAL_MIN) {
         return [`(i32.const ${literal.value})`, ...encodeLiteral];
       } else {
         return codeGenBigInt(literal.value);
       }
->>>>>>> 361647a9
     case "bool":
       return [`(i32.const ${Number(literal.value)})`, ...encodeLiteral];
     case "none":
