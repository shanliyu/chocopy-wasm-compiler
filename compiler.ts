<<<<<<< HEAD
import {
  Stmt,
  Expr,
  UniOp,
  BinOp,
  Type,
  Program,
  Literal,
  FunDef,
  VarInit,
  Class,
  Assignable,
  Destructure,
} from "./ast";
import { NUM, BOOL, NONE, unhandledTag, unreachable } from "./utils";
=======
import { Stmt, Expr, UniOp, BinOp, Type, Program, Literal, FunDef, VarInit, Class } from "./ast";
import { NUM, BOOL, STRING, NONE, unhandledTag, unreachable } from "./utils";
>>>>>>> 7134fc95
import * as BaseException from "./error";

// https://learnxinyminutes.com/docs/wasm/

// Numbers are offsets into global memory
export type GlobalEnv = {
  globals: Map<string, number>;
  classes: Map<string, Map<string, [number, Literal]>>;
  locals: Set<string>;
  offset: number;
};

export const emptyEnv: GlobalEnv = {
  globals: new Map(),
  classes: new Map(),
  locals: new Set(),
  offset: 0,
};

export function augmentEnv(env: GlobalEnv, prog: Program<Type>): GlobalEnv {
  const newGlobals = new Map(env.globals);
  const newClasses = new Map(env.classes);

  var newOffset = env.offset;
  prog.inits.forEach((v) => {
    newGlobals.set(v.name, newOffset);
    newOffset += 1;
  });
  prog.classes.forEach((cls) => {
    const classFields = new Map();
    cls.fields.forEach((field, i) => classFields.set(field.name, [i, field.value]));
    newClasses.set(cls.name, classFields);
  });
  return {
    globals: newGlobals,
    classes: newClasses,
    locals: env.locals,
    offset: newOffset,
  };
}

type CompileResult = {
  functions: string;
  mainSource: string;
  newEnv: GlobalEnv;
};

// export function getLocals(ast : Array<Stmt>) : Set<string> {
//   const definedVars : Set<string> = new Set();
//   ast.forEach(s => {
//     switch(s.tag) {
//       case "define":
//         definedVars.add(s.name);
//         break;
//     }
//   });
//   return definedVars;
// }

export function makeLocals(locals: Set<string>): Array<string> {
  const localDefines: Array<string> = [];
  locals.forEach((v) => {
    localDefines.push(`(local $${v} i32)`);
  });
  return localDefines;
}

export function compile(ast: Program<Type>, env: GlobalEnv): CompileResult {
  const withDefines = augmentEnv(env, ast);

  const definedVars: Set<string> = new Set(); //getLocals(ast);
  definedVars.add("$last");
<<<<<<< HEAD
  definedVars.add("$destruct");
=======
  definedVars.add("$string_val"); //needed for string operations
  definedVars.add("$string_class"); //needed for strings in class
  definedVars.add("$string_index"); //needed for string index check out of bounds
>>>>>>> 7134fc95
  definedVars.forEach(env.locals.add, env.locals);
  const localDefines = makeLocals(definedVars);
  const funs: Array<string> = [];
  ast.funs.forEach((f) => {
    funs.push(codeGenDef(f, withDefines).join("\n"));
  });
  const classes: Array<string> = ast.classes.map((cls) => codeGenClass(cls, withDefines)).flat();
  const allFuns = funs.concat(classes).join("\n\n");
  // const stmts = ast.filter((stmt) => stmt.tag !== "fun");
  const inits = ast.inits.map((init) => codeGenInit(init, withDefines)).flat();
  const commandGroups = ast.stmts.map((stmt) => codeGenStmt(stmt, withDefines));
  const commands = localDefines.concat(inits.concat(...commandGroups));
  withDefines.locals.clear();
  return {
    functions: allFuns,
    mainSource: commands.join("\n"),
    newEnv: withDefines,
  };
}

function envLookup(env: GlobalEnv, name: string): number {
  if (!env.globals.has(name)) {
    console.log("Could not find " + name + " in ", env);
    throw new Error("Could not find name " + name);
  }
  return env.globals.get(name) * 4; // 4-byte values
}

function codeGenStmt(stmt: Stmt<Type>, env: GlobalEnv): Array<string> {
  switch (stmt.tag) {
    // case "fun":
    //   const definedVars = getLocals(stmt.body);
    //   definedVars.add("$last");
    //   stmt.parameters.forEach(p => definedVars.delete(p.name));
    //   definedVars.forEach(env.locals.add, env.locals);
    //   stmt.parameters.forEach(p => env.locals.add(p.name));

    //   const localDefines = makeLocals(definedVars);
    //   const locals = localDefines.join("\n");
    //   var params = stmt.parameters.map(p => `(param $${p.name} i32)`).join(" ");
    //   var stmts = stmt.body.map((innerStmt) => codeGenStmt(innerStmt, env)).flat();
    //   var stmtsBody = stmts.join("\n");
    //   env.locals.clear();
    //   return [`(func $${stmt.name} ${params} (result i32)
    //     ${locals}
    //     ${stmtsBody}
    //     (i32.const 0)
    //     (return))`];
    case "return":
      var valStmts = codeGenExpr(stmt.value, env);
      valStmts.push("return");
      return valStmts;
    case "assignment":
      const valueCode = codeGenExpr(stmt.value, env);
      const getValue = "(local.get $$destruct)";

      return [
        ...valueCode,
        "local.set $$destruct",
        ...codeGenDestructure(stmt.destruct, getValue, env),
      ];
    case "expr":
      var exprStmts = codeGenExpr(stmt.expr, env);
      return exprStmts.concat([`(local.set $$last)`]);
    case "if":
      var condExpr = codeGenExpr(stmt.cond, env);
      var thnStmts = stmt.thn.map((innerStmt) => codeGenStmt(innerStmt, env)).flat();
      var elsStmts = stmt.els.map((innerStmt) => codeGenStmt(innerStmt, env)).flat();
      return [
        `${condExpr.join("\n")} \n (if (then ${thnStmts.join("\n")}) (else ${elsStmts.join(
          "\n"
        )}))`,
      ];
    case "while":
      var wcondExpr = codeGenExpr(stmt.cond, env);
      var bodyStmts = stmt.body.map((innerStmt) => codeGenStmt(innerStmt, env)).flat();
      return [
        `(block (loop (br_if 1 ${wcondExpr.join("\n")}\n(i32.eqz)) ${bodyStmts.join(
          "\n"
        )} (br 0) ))`,
      ];
    case "pass":
      return [];
    default:
      unhandledTag(stmt);
  }
}

/**
 * Generate assign statements as described by the destructuring term
 * @param destruct Destructuring description of assign targets
 * @param value WASM code literal value for fetching the referenced value. E.g. "(local.get $$myValue)"
 * @param env GlobalEnv
 */
function codeGenDestructure(destruct: Destructure<Type>, value: string, env: GlobalEnv): string[] {
  let assignStmts: string[] = [];

  if (destruct.isDestructured) {
    const objTyp = destruct.valueType;
    if (objTyp.tag === "class") {
      const className = objTyp.name;
      const classFields = env.classes.get(className).values();
      // Collect every assignStmt

      assignStmts = destruct.targets.flatMap(({ target }) => {
        const [offset, _] = classFields.next().value;
        // The WASM code value that we extracted from the object at this current offset
        const addressOffset = offset * 4;
        const fieldValue = [`(i32.add ${value} (i32.const ${addressOffset}))`, `(i32.load)`];

        return codeGenAssignable(target, fieldValue, env);
      });
    } else {
      // Currently assumes that the valueType of our destructure is an object
      throw new Error("Destructuring not supported yet for types other than 'class'");
    }
  } else {
    const target = destruct.targets[0];
    if (!target.ignore) {
      assignStmts = codeGenAssignable(target.target, [value], env);
    }
  }

  return assignStmts;
}

function codeGenAssignable(target: Assignable<Type>, value: string[], env: GlobalEnv): string[] {
  switch (target.tag) {
    case "id": // Variables
      if (env.locals.has(target.name)) {
        return [...value, `(local.set $${target.name})`];
      } else {
        const locationToStore = [`(i32.const ${envLookup(env, target.name)}) ;; ${target.name}`];
        return [...locationToStore, ...value, "(i32.store)"];
      }
    case "lookup": // Field lookup
      const objStmts = codeGenExpr(target.obj, env);
      const objTyp = target.obj.a;
      if (objTyp.tag !== "class") {
        // I don't think this error can happen
        throw new Error(
          "Report this as a bug to the compiler developer, this shouldn't happen " + objTyp.tag
        );
      }
      const className = objTyp.name;
      const [offset, _] = env.classes.get(className).get(target.field);
      return [...objStmts, `(i32.add (i32.const ${offset * 4}))`, ...value, `(i32.store)`];
    default:
      // Force type error if assignable is added without implementation
      // At the very least, there should be a stub
      const err: never = target;
      throw new Error(`Unknown target ${JSON.stringify(err)} (compiler)`);
  }
}

function codeGenInit(init: VarInit<Type>, env: GlobalEnv): Array<string> {
  const value = codeGenLiteral(init.value, env);
  if (env.locals.has(init.name)) {
    return [...value, `(local.set $${init.name})`];
  } else {
    const locationToStore = [`(i32.const ${envLookup(env, init.name)}) ;; ${init.name}`];
    return locationToStore.concat(value).concat([`(i32.store)`]);
  }
}

function codeGenDef(def: FunDef<Type>, env: GlobalEnv): Array<string> {
  var definedVars: Set<string> = new Set();
  def.inits.forEach((v) => definedVars.add(v.name));
  definedVars.add("$last");
<<<<<<< HEAD
  definedVars.add("$destruct");
=======
  definedVars.add("$string_val"); //needed for string operations
  definedVars.add("$string_class"); //needed for strings in class
  definedVars.add("$string_index"); //needed for string index check out of bounds
>>>>>>> 7134fc95
  // def.parameters.forEach(p => definedVars.delete(p.name));
  definedVars.forEach(env.locals.add, env.locals);
  def.parameters.forEach((p) => env.locals.add(p.name));

  const localDefines = makeLocals(definedVars);
  const locals = localDefines.join("\n");
  const inits = def.inits
    .map((init) => codeGenInit(init, env))
    .flat()
    .join("\n");
  var params = def.parameters.map((p) => `(param $${p.name} i32)`).join(" ");
  var stmts = def.body.map((innerStmt) => codeGenStmt(innerStmt, env)).flat();
  var stmtsBody = stmts.join("\n");
  env.locals.clear();
  return [
    `(func $${def.name} ${params} (result i32)
    ${locals}
    ${inits}
    ${stmtsBody}
    (i32.const 0)
    (return))`,
  ];
}

function codeGenClass(cls: Class<Type>, env: GlobalEnv): Array<string> {
  const methods = [...cls.methods];
  methods.forEach((method) => (method.name = `${cls.name}$${method.name}`));
  const result = methods.map((method) => codeGenDef(method, env));
  return result.flat();
}

function codeGenExpr(expr: Expr<Type>, env: GlobalEnv): Array<string> {
  switch (expr.tag) {
    case "builtin1":
      const argTyp = expr.a;
      const argStmts = codeGenExpr(expr.arg, env);
      var callName = expr.name;
      if (expr.name === "print" && argTyp === NUM) {
        callName = "print_num";
      } else if (expr.name === "print" && argTyp === STRING) {
        callName = "print_str";
      } else if (expr.name === "print" && argTyp === BOOL) {
        callName = "print_bool";
      } else if (expr.name === "print" && argTyp === NONE) {
        callName = "print_none";
      }
      return argStmts.concat([`(call $${callName})`]);
    case "builtin2":
      const leftStmts = codeGenExpr(expr.left, env);
      const rightStmts = codeGenExpr(expr.right, env);
      return [...leftStmts, ...rightStmts, `(call $${expr.name})`];
    case "literal":
      return codeGenLiteral(expr.value, env);
    case "id":
      if (env.locals.has(expr.name)) {
        return [`(local.get $${expr.name})`];
      } else {
        return [`(i32.const ${envLookup(env, expr.name)})`, `(i32.load)`];
      }
    case "binop":
      const lhsStmts = codeGenExpr(expr.left, env);
      const rhsStmts = codeGenExpr(expr.right, env);
      return [...lhsStmts, ...rhsStmts, codeGenBinOp(expr.op)];
    case "uniop":
      const exprStmts = codeGenExpr(expr.expr, env);
      switch (expr.op) {
        case UniOp.Neg:
          return [`(i32.const 0)`, ...exprStmts, `(i32.sub)`];
        case UniOp.Not:
          return [`(i32.const 0)`, ...exprStmts, `(i32.eq)`];
        default:
          return unreachable(expr);
      }
    case "call":
      var valStmts = expr.arguments.map((arg) => codeGenExpr(arg, env)).flat();
      valStmts.push(`(call $${expr.name})`);
      return valStmts;
    case "construct":
      var stmts: Array<string> = [];
      stmts.push(
        ...[
          "(i32.const 0)", // Address for our upcoming store instruction
          "(i32.load (i32.const 0))", // Load the dynamic heap head offset
          "(local.set $$string_class)",
          "(i32.load (i32.const 0))",
          `(i32.add (i32.const ${env.classes.get(expr.name).size * 4}))`, // Move heap head beyond the two words we just created for fields
          "(i32.store)", // Save the new heap offset
        ]
      );
      env.classes.get(expr.name).forEach(([offset, initVal], field) =>
        stmts.push(
          ...[
            `(local.get $$string_class)`,
            `(i32.add (i32.const ${offset * 4}))`, // Calc field offset from heap offset
            ...codeGenLiteral(initVal, env), // Initialize field
            "(i32.store)", // Put the default field value on the heap
          ]
        )
      );
      stmts.push(
        ...[
          "(local.get $$string_class)",
          `(call $${expr.name}$__init__)`, // call __init__
          "(drop)",
          "(local.get $$string_class)",
        ]
      );
      return stmts;
    case "method-call":
      var objStmts = codeGenExpr(expr.obj, env);
      var objTyp = expr.obj.a;
      if (objTyp.tag !== "class") {
        // I don't think this error can happen
        throw new Error(
          "Report this as a bug to the compiler developer, this shouldn't happen " + objTyp.tag
        );
      }
      var className = objTyp.name;
      var argsStmts = expr.arguments.map((arg) => codeGenExpr(arg, env)).flat();
      return [...objStmts, ...argsStmts, `(call $${className}$${expr.method})`];
    case "lookup":
      var objStmts = codeGenExpr(expr.obj, env);
      var objTyp = expr.obj.a;
      if (objTyp.tag !== "class") {
        // I don't think this error can happen
        throw new Error(
          "Report this as a bug to the compiler developer, this shouldn't happen " + objTyp.tag
        );
      }
      var className = objTyp.name;
      var [offset, _] = env.classes.get(className).get(expr.field);
      return [...objStmts, `(i32.add (i32.const ${offset * 4}))`, `(i32.load)`];
    case "bracket-lookup":
      if (expr.a.tag == "string") {
        var brObjStmts = codeGenExpr(expr.obj, env);
        var brKeyStmts = codeGenExpr(expr.key, env);
        var brStmts = [];
        //First check whether index is out of bounds, if so, throw error by going to print_str. Then index the string.
        brStmts.push(
          ...[
            `${brObjStmts.join("\n")}`, //Load the string object to be indexed
            `(local.set $$string_index)`,
            `${brKeyStmts.join("\n")}`, //Add the index * 4 value to the address
            `(local.get $$string_index)(i32.load)(i32.gt_s)`,
            `(if (then (i32.const -1)(call $print_str)(drop)))`, //Check if string index is out of bounds
            `(local.get $$string_index)`,
            `(i32.add (i32.mul (i32.const 4)${brKeyStmts.join("\n")}))`, //Add the index * 4 value to the address
            `(i32.add (i32.const 4))`, //Adding 4 since string length is at first index
            `(i32.load)`, //Load the ASCII value of the string index
            `(local.set $$string_val)`, //store value in temp variable
            `(i32.load (i32.const 0))`, //load value at 0
            `(i32.const 0)`, //Length of string is 1, but store as 4 for easier checking
            `(i32.store)`, //Store length of string in the first position
            `(i32.load (i32.const 0))`, //Load latest free memory
            `(i32.add (i32.const 4))`, //Add 4 since we have stored string length at beginning
            `(local.get $$string_val)`, //load value in temp variable
            "(i32.store)", //Store the ASCII value in the new address
          ]
        );
        //At end of string, we store ASCII value 0 which represents null
        brStmts.push(
          ...[
            `(i32.load (i32.const 0))`, // Load the dynamic heap head offset
            `(i32.add (i32.const 8))`, // Calc string index offset from heap offset
            `(i32.const 0)`, // Store ASCII value for 0 (end of string)
            "(i32.store)", // Store the ASCII value 0 in the new address
          ]
        );
        brStmts.push(
          ...[
            "(i32.load (i32.const 0))", // Get address for the indexed character of the string
            "(i32.const 0)", // Address for our upcoming store instruction
            "(i32.load (i32.const 0))", // Load the dynamic heap head offset
            `(i32.add (i32.const 12))`, // Move heap head beyond the string length
            "(i32.store)", // Save the new heap offset
          ]
        );
        return brStmts;
      }
      break;
    default:
      unhandledTag(expr);
  }
}

function allocateStringMemory(string_val: string): Array<string> {
  const stmts = [];
  var i = 1;
  //Storing the length of the string at the beginning
  stmts.push(
    ...[
      `(i32.load (i32.const 0))`, // Load the dynamic heap head offset
      `(i32.const ${string_val.length - 1})`, // Store ASCII value for 0 (end of string)
      "(i32.store)", // Store the ASCII value 0 in the new address
    ]
  );
  while (i != string_val.length + 1) {
    const char_ascii = string_val.charCodeAt(i - 1);
    stmts.push(
      ...[
        `(i32.load (i32.const 0))`, // Load the dynamic heap head offset
        `(i32.add (i32.const ${i * 4}))`, // Calc string index offset from heap offset
        `(i32.const ${char_ascii})`, // Store the ASCII value of the string index
        "(i32.store)", // Store the ASCII value in the new address
      ]
    );
    i += 1;
  }
  //At end of string, we store ASCII value 0 which represents null
  stmts.push(
    ...[
      `(i32.load (i32.const 0))`, // Load the dynamic heap head offset
      `(i32.add (i32.const ${i * 4}))`, // Calc string index offset from heap offset
      `(i32.const 0)`, // Store ASCII value for 0 (end of string)
      "(i32.store)", // Store the ASCII value 0 in the new address
    ]
  );
  return stmts.concat([
    "(i32.load (i32.const 0))", // Get address for the first character of the string
    "(i32.const 0)", // Address for our upcoming store instruction
    "(i32.load (i32.const 0))", // Load the dynamic heap head offset
    `(i32.add (i32.const ${(string_val.length + 2) * 4}))`, // Move heap head beyond the string length
    "(i32.store)", // Save the new heap offset
  ]);
}

function codeGenLiteral(literal: Literal, env: GlobalEnv): Array<string> {
  switch (literal.tag) {
    case "num":
      return ["(i32.const " + literal.value + ")"];
    case "string":
      return allocateStringMemory(literal.value);
    case "bool":
      return [`(i32.const ${Number(literal.value)})`];
    case "none":
      return [`(i32.const 0)`];
    default:
      unhandledTag(literal);
  }
}

function codeGenBinOp(op: BinOp): string {
  switch (op) {
    case BinOp.Plus:
      return "(i32.add)";
    case BinOp.Minus:
      return "(i32.sub)";
    case BinOp.Mul:
      return "(i32.mul)";
    case BinOp.IDiv:
      return "(i32.div_s)";
    case BinOp.Mod:
      return "(i32.rem_s)";
    case BinOp.Eq:
      return "(i32.eq)";
    case BinOp.Neq:
      return "(i32.ne)";
    case BinOp.Lte:
      return "(i32.le_s)";
    case BinOp.Gte:
      return "(i32.ge_s)";
    case BinOp.Lt:
      return "(i32.lt_s)";
    case BinOp.Gt:
      return "(i32.gt_s)";
    case BinOp.Is:
      return "(i32.eq)";
    case BinOp.And:
      return "(i32.and)";
    case BinOp.Or:
      return "(i32.or)";
  }
}<|MERGE_RESOLUTION|>--- conflicted
+++ resolved
@@ -1,4 +1,3 @@
-<<<<<<< HEAD
 import {
   Stmt,
   Expr,
@@ -13,11 +12,7 @@
   Assignable,
   Destructure,
 } from "./ast";
-import { NUM, BOOL, NONE, unhandledTag, unreachable } from "./utils";
-=======
-import { Stmt, Expr, UniOp, BinOp, Type, Program, Literal, FunDef, VarInit, Class } from "./ast";
 import { NUM, BOOL, STRING, NONE, unhandledTag, unreachable } from "./utils";
->>>>>>> 7134fc95
 import * as BaseException from "./error";
 
 // https://learnxinyminutes.com/docs/wasm/
@@ -90,13 +85,10 @@
 
   const definedVars: Set<string> = new Set(); //getLocals(ast);
   definedVars.add("$last");
-<<<<<<< HEAD
   definedVars.add("$destruct");
-=======
   definedVars.add("$string_val"); //needed for string operations
   definedVars.add("$string_class"); //needed for strings in class
   definedVars.add("$string_index"); //needed for string index check out of bounds
->>>>>>> 7134fc95
   definedVars.forEach(env.locals.add, env.locals);
   const localDefines = makeLocals(definedVars);
   const funs: Array<string> = [];
@@ -266,13 +258,10 @@
   var definedVars: Set<string> = new Set();
   def.inits.forEach((v) => definedVars.add(v.name));
   definedVars.add("$last");
-<<<<<<< HEAD
   definedVars.add("$destruct");
-=======
   definedVars.add("$string_val"); //needed for string operations
   definedVars.add("$string_class"); //needed for strings in class
   definedVars.add("$string_index"); //needed for string index check out of bounds
->>>>>>> 7134fc95
   // def.parameters.forEach(p => definedVars.delete(p.name));
   definedVars.forEach(env.locals.add, env.locals);
   def.parameters.forEach((p) => env.locals.add(p.name));
