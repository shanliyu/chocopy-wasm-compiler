<<<<<<< HEAD
import { Stmt, Expr, UniOp, BinOp, Type, Program, Literal, FunDef, VarInit, Class, Assignable, Destructure } from "./ast";
import { NUM, BOOL, NONE } from "./utils";
=======
import { Stmt, Expr, UniOp, BinOp, Type, Program, Literal, FunDef, VarInit, Class } from "./ast";
import { NUM, BOOL, NONE, unhandledTag, unreachable } from "./utils";
>>>>>>> 0fab7ded
import * as BaseException from "./error";

// https://learnxinyminutes.com/docs/wasm/

// Numbers are offsets into global memory
export type GlobalEnv = {
  globals: Map<string, number>;
  classes: Map<string, Map<string, [number, Literal]>>;
  locals: Set<string>;
  offset: number;
};

export const emptyEnv: GlobalEnv = {
  globals: new Map(),
  classes: new Map(),
  locals: new Set(),
  offset: 0,
};

export function augmentEnv(env: GlobalEnv, prog: Program<Type>): GlobalEnv {
  const newGlobals = new Map(env.globals);
  const newClasses = new Map(env.classes);

  var newOffset = env.offset;
  prog.inits.forEach((v) => {
    newGlobals.set(v.name, newOffset);
    newOffset += 1;
  });
  prog.classes.forEach((cls) => {
    const classFields = new Map();
    cls.fields.forEach((field, i) => classFields.set(field.name, [i, field.value]));
    newClasses.set(cls.name, classFields);
  });
  return {
    globals: newGlobals,
    classes: newClasses,
    locals: env.locals,
    offset: newOffset,
  };
}

type CompileResult = {
  functions: string;
  mainSource: string;
  newEnv: GlobalEnv;
};

// export function getLocals(ast : Array<Stmt>) : Set<string> {
//   const definedVars : Set<string> = new Set();
//   ast.forEach(s => {
//     switch(s.tag) {
//       case "define":
//         definedVars.add(s.name);
//         break;
//     }
//   });
//   return definedVars;
// }

export function makeLocals(locals: Set<string>): Array<string> {
  const localDefines: Array<string> = [];
  locals.forEach((v) => {
    localDefines.push(`(local $${v} i32)`);
  });
  return localDefines;
}

export function compile(ast: Program<Type>, env: GlobalEnv): CompileResult {
  const withDefines = augmentEnv(env, ast);

  const definedVars: Set<string> = new Set(); //getLocals(ast);
  definedVars.add("$last");
  definedVars.add("$destruct");
  definedVars.forEach(env.locals.add, env.locals);
  const localDefines = makeLocals(definedVars);
  const funs: Array<string> = [];
  ast.funs.forEach((f) => {
    funs.push(codeGenDef(f, withDefines).join("\n"));
  });
  const classes: Array<string> = ast.classes.map((cls) => codeGenClass(cls, withDefines)).flat();
  const allFuns = funs.concat(classes).join("\n\n");
  // const stmts = ast.filter((stmt) => stmt.tag !== "fun");
  const inits = ast.inits.map((init) => codeGenInit(init, withDefines)).flat();
  const commandGroups = ast.stmts.map((stmt) => codeGenStmt(stmt, withDefines));
  const commands = localDefines.concat(inits.concat(...commandGroups));
  withDefines.locals.clear();
  return {
    functions: allFuns,
    mainSource: commands.join("\n"),
    newEnv: withDefines,
  };
}

function envLookup(env: GlobalEnv, name: string): number {
  if (!env.globals.has(name)) {
    console.log("Could not find " + name + " in ", env);
    throw new Error("Could not find name " + name);
  }
  return env.globals.get(name) * 4; // 4-byte values
}

function codeGenStmt(stmt: Stmt<Type>, env: GlobalEnv): Array<string> {
  switch (stmt.tag) {
    // case "fun":
    //   const definedVars = getLocals(stmt.body);
    //   definedVars.add("$last");
    //   stmt.parameters.forEach(p => definedVars.delete(p.name));
    //   definedVars.forEach(env.locals.add, env.locals);
    //   stmt.parameters.forEach(p => env.locals.add(p.name));

    //   const localDefines = makeLocals(definedVars);
    //   const locals = localDefines.join("\n");
    //   var params = stmt.parameters.map(p => `(param $${p.name} i32)`).join(" ");
    //   var stmts = stmt.body.map((innerStmt) => codeGenStmt(innerStmt, env)).flat();
    //   var stmtsBody = stmts.join("\n");
    //   env.locals.clear();
    //   return [`(func $${stmt.name} ${params} (result i32)
    //     ${locals}
    //     ${stmtsBody}
    //     (i32.const 0)
    //     (return))`];
    case "return":
      var valStmts = codeGenExpr(stmt.value, env);
      valStmts.push("return");
      return valStmts;
    case "assignment":
<<<<<<< HEAD
      const valueCode = codeGenExpr(stmt.value, env);
      const getValue = "(local.get $$destruct)"
    
      return [
        ...valueCode,
        "local.set $$destruct",
        ...codeGenDestructure(stmt.destruct, getValue, env),
      ]    
=======
      throw new Error("Destructured assignment not implemented");
    case "assign":
      var valStmts = codeGenExpr(stmt.value, env);
      if (env.locals.has(stmt.name)) {
        return valStmts.concat([`(local.set $${stmt.name})`]);
      } else {
        const locationToStore = [`(i32.const ${envLookup(env, stmt.name)}) ;; ${stmt.name}`];
        return locationToStore.concat(valStmts).concat([`(i32.store)`]);
      }
>>>>>>> 0fab7ded
    case "expr":
      var exprStmts = codeGenExpr(stmt.expr, env);
      return exprStmts.concat([`(local.set $$last)`]);
    case "if":
      var condExpr = codeGenExpr(stmt.cond, env);
      var thnStmts = stmt.thn.map((innerStmt) => codeGenStmt(innerStmt, env)).flat();
      var elsStmts = stmt.els.map((innerStmt) => codeGenStmt(innerStmt, env)).flat();
      return [
        `${condExpr.join("\n")} \n (if (then ${thnStmts.join("\n")}) (else ${elsStmts.join(
          "\n"
        )}))`,
      ];
    case "while":
      var wcondExpr = codeGenExpr(stmt.cond, env);
      var bodyStmts = stmt.body.map((innerStmt) => codeGenStmt(innerStmt, env)).flat();
      return [`(block (loop  ${bodyStmts.join("\n")} (br_if 0 ${wcondExpr.join("\n")}) (br 1) ))`];
    case "pass":
      return [];
<<<<<<< HEAD
  }
}

/**
 * Generate assign statements as described by the destructuring term
 * @param destruct Destructuring description of assign targets
 * @param value WASM code literal value for fetching the referenced value. E.g. "(local.get $$myValue)"
 * @param env GlobalEnv
 */
function codeGenDestructure(destruct: Destructure<Type>, value: string, env: GlobalEnv): string[] {  
  let assignStmts: string[] = [];

  if (destruct.isDestructured) {
    throw new Error("Destructuring not yet supported in compiler")
  } else {
    const target = destruct.targets[0];
    if (!target.ignore) {
      assignStmts = codeGenAssignable(target.target, value, env)
    }
  }

  return assignStmts;
}

function codeGenAssignable(target: Assignable<Type>, value: string, env: GlobalEnv): string[] {
  switch (target.tag) {
    case "id": // Variables
      if (env.locals.has(target.name)) {
        return [value, `(local.set $${target.name})`]; 
      } else {
        const locationToStore = [`(i32.const ${envLookup(env, target.name)}) ;; ${target.name}`];
        return [
          ...locationToStore,
          value,
          "(i32.store)"
        ]
      }
    case "lookup": // Field lookup
      const objStmts = codeGenExpr(target.obj, env);
      const objTyp = target.obj.a;
      if (objTyp.tag !== "class") { // I don't think this error can happen
        throw new Error("Report this as a bug to the compiler developer, this shouldn't happen " + objTyp.tag);
      }
      const className = objTyp.name;
      const [offset, _] = env.classes.get(className).get(target.field);
      return [
        ...objStmts,
        `(i32.add (i32.const ${offset * 4}))`,
        value,
        `(i32.store)`
      ];
    default:
      // Force type error if assignable is added without implementation
      // At the very least, there should be a stub
      const err: never = target;
      throw new Error(`Unknown target ${JSON.stringify(err)} (compiler)`)
=======
    case "field-assign":
      var objStmts = codeGenExpr(stmt.obj, env);
      var objTyp = stmt.obj.a;
      if (objTyp.tag !== "class") {
        // I don't think this error can happen
        throw new Error(
          "Report this as a bug to the compiler developer, this shouldn't happen " + objTyp.tag
        );
      }
      var className = objTyp.name;
      var [offset, _] = env.classes.get(className).get(stmt.field);
      var valStmts = codeGenExpr(stmt.value, env);
      return [...objStmts, `(i32.add (i32.const ${offset * 4}))`, ...valStmts, `(i32.store)`];
    default:
      unhandledTag(stmt);
>>>>>>> 0fab7ded
  }
}

function codeGenInit(init: VarInit<Type>, env: GlobalEnv): Array<string> {
  const value = codeGenLiteral(init.value);
  if (env.locals.has(init.name)) {
    return [...value, `(local.set $${init.name})`];
  } else {
    const locationToStore = [`(i32.const ${envLookup(env, init.name)}) ;; ${init.name}`];
    return locationToStore.concat(value).concat([`(i32.store)`]);
  }
}

function codeGenDef(def: FunDef<Type>, env: GlobalEnv): Array<string> {
  var definedVars: Set<string> = new Set();
  def.inits.forEach((v) => definedVars.add(v.name));
  definedVars.add("$last");
  definedVars.add("$destruct");
  // def.parameters.forEach(p => definedVars.delete(p.name));
  definedVars.forEach(env.locals.add, env.locals);
  def.parameters.forEach((p) => env.locals.add(p.name));

  const localDefines = makeLocals(definedVars);
  const locals = localDefines.join("\n");
  const inits = def.inits
    .map((init) => codeGenInit(init, env))
    .flat()
    .join("\n");
  var params = def.parameters.map((p) => `(param $${p.name} i32)`).join(" ");
  var stmts = def.body.map((innerStmt) => codeGenStmt(innerStmt, env)).flat();
  var stmtsBody = stmts.join("\n");
  env.locals.clear();
  return [
    `(func $${def.name} ${params} (result i32)
    ${locals}
    ${inits}
    ${stmtsBody}
    (i32.const 0)
    (return))`,
  ];
}

function codeGenClass(cls: Class<Type>, env: GlobalEnv): Array<string> {
  const methods = [...cls.methods];
  methods.forEach((method) => (method.name = `${cls.name}$${method.name}`));
  const result = methods.map((method) => codeGenDef(method, env));
  return result.flat();
}

function codeGenExpr(expr: Expr<Type>, env: GlobalEnv): Array<string> {
  switch (expr.tag) {
    case "builtin1":
      const argTyp = expr.a;
      const argStmts = codeGenExpr(expr.arg, env);
      var callName = expr.name;
      if (expr.name === "print" && argTyp === NUM) {
        callName = "print_num";
      } else if (expr.name === "print" && argTyp === BOOL) {
        callName = "print_bool";
      } else if (expr.name === "print" && argTyp === NONE) {
        callName = "print_none";
      }
      return argStmts.concat([`(call $${callName})`]);
    case "builtin2":
      const leftStmts = codeGenExpr(expr.left, env);
      const rightStmts = codeGenExpr(expr.right, env);
      return [...leftStmts, ...rightStmts, `(call $${expr.name})`];
    case "literal":
      return codeGenLiteral(expr.value);
    case "id":
      if (env.locals.has(expr.name)) {
        return [`(local.get $${expr.name})`];
      } else {
        return [`(i32.const ${envLookup(env, expr.name)})`, `(i32.load)`];
      }
    case "binop":
      const lhsStmts = codeGenExpr(expr.left, env);
      const rhsStmts = codeGenExpr(expr.right, env);
      return [...lhsStmts, ...rhsStmts, codeGenBinOp(expr.op)];
    case "uniop":
      const exprStmts = codeGenExpr(expr.expr, env);
      switch (expr.op) {
        case UniOp.Neg:
          return [`(i32.const 0)`, ...exprStmts, `(i32.sub)`];
        case UniOp.Not:
          return [`(i32.const 0)`, ...exprStmts, `(i32.eq)`];
        default:
          return unreachable(expr);
      }
    case "call":
      var valStmts = expr.arguments.map((arg) => codeGenExpr(arg, env)).flat();
      valStmts.push(`(call $${expr.name})`);
      return valStmts;
    case "construct":
      var stmts: Array<string> = [];
      env.classes.get(expr.name).forEach(([offset, initVal], field) =>
        stmts.push(
          ...[
            `(i32.load (i32.const 0))`, // Load the dynamic heap head offset
            `(i32.add (i32.const ${offset * 4}))`, // Calc field offset from heap offset
            ...codeGenLiteral(initVal), // Initialize field
            "(i32.store)", // Put the default field value on the heap
          ]
        )
      );
      return stmts.concat([
        "(i32.load (i32.const 0))", // Get address for the object (this is the return value)
        "(i32.load (i32.const 0))", // Get address for the object (this is the return value)
        "(i32.const 0)", // Address for our upcoming store instruction
        "(i32.load (i32.const 0))", // Load the dynamic heap head offset
        `(i32.add (i32.const ${env.classes.get(expr.name).size * 4}))`, // Move heap head beyond the two words we just created for fields
        "(i32.store)", // Save the new heap offset
        `(call $${expr.name}$__init__)`, // call __init__
        "(drop)",
      ]);
    case "method-call":
      var objStmts = codeGenExpr(expr.obj, env);
      var objTyp = expr.obj.a;
      if (objTyp.tag !== "class") {
        // I don't think this error can happen
        throw new Error(
          "Report this as a bug to the compiler developer, this shouldn't happen " + objTyp.tag
        );
      }
      var className = objTyp.name;
      var argsStmts = expr.arguments.map((arg) => codeGenExpr(arg, env)).flat();
      return [...objStmts, ...argsStmts, `(call $${className}$${expr.method})`];
    case "lookup":
      var objStmts = codeGenExpr(expr.obj, env);
      var objTyp = expr.obj.a;
      if (objTyp.tag !== "class") {
        // I don't think this error can happen
        throw new Error(
          "Report this as a bug to the compiler developer, this shouldn't happen " + objTyp.tag
        );
      }
      var className = objTyp.name;
      var [offset, _] = env.classes.get(className).get(expr.field);
      return [...objStmts, `(i32.add (i32.const ${offset * 4}))`, `(i32.load)`];
    default:
      unhandledTag(expr);
  }
}

function codeGenLiteral(literal: Literal): Array<string> {
  switch (literal.tag) {
    case "num":
      return ["(i32.const " + literal.value + ")"];
    case "bool":
      return [`(i32.const ${Number(literal.value)})`];
    case "none":
      return [`(i32.const 0)`];
    default:
      unhandledTag(literal);
  }
}

function codeGenBinOp(op: BinOp): string {
  switch (op) {
    case BinOp.Plus:
      return "(i32.add)";
    case BinOp.Minus:
      return "(i32.sub)";
    case BinOp.Mul:
      return "(i32.mul)";
    case BinOp.IDiv:
      return "(i32.div_s)";
    case BinOp.Mod:
      return "(i32.rem_s)";
    case BinOp.Eq:
      return "(i32.eq)";
    case BinOp.Neq:
      return "(i32.ne)";
    case BinOp.Lte:
      return "(i32.le_s)";
    case BinOp.Gte:
      return "(i32.ge_s)";
    case BinOp.Lt:
      return "(i32.lt_s)";
    case BinOp.Gt:
      return "(i32.gt_s)";
    case BinOp.Is:
      return "(i32.eq)";
    case BinOp.And:
      return "(i32.and)";
    case BinOp.Or:
      return "(i32.or)";
  }
}<|MERGE_RESOLUTION|>--- conflicted
+++ resolved
@@ -1,10 +1,18 @@
-<<<<<<< HEAD
-import { Stmt, Expr, UniOp, BinOp, Type, Program, Literal, FunDef, VarInit, Class, Assignable, Destructure } from "./ast";
-import { NUM, BOOL, NONE } from "./utils";
-=======
-import { Stmt, Expr, UniOp, BinOp, Type, Program, Literal, FunDef, VarInit, Class } from "./ast";
+import {
+  Stmt,
+  Expr,
+  UniOp,
+  BinOp,
+  Type,
+  Program,
+  Literal,
+  FunDef,
+  VarInit,
+  Class,
+  Assignable,
+  Destructure,
+} from "./ast";
 import { NUM, BOOL, NONE, unhandledTag, unreachable } from "./utils";
->>>>>>> 0fab7ded
 import * as BaseException from "./error";
 
 // https://learnxinyminutes.com/docs/wasm/
@@ -131,26 +139,14 @@
       valStmts.push("return");
       return valStmts;
     case "assignment":
-<<<<<<< HEAD
       const valueCode = codeGenExpr(stmt.value, env);
-      const getValue = "(local.get $$destruct)"
-    
+      const getValue = "(local.get $$destruct)";
+
       return [
         ...valueCode,
         "local.set $$destruct",
         ...codeGenDestructure(stmt.destruct, getValue, env),
-      ]    
-=======
-      throw new Error("Destructured assignment not implemented");
-    case "assign":
-      var valStmts = codeGenExpr(stmt.value, env);
-      if (env.locals.has(stmt.name)) {
-        return valStmts.concat([`(local.set $${stmt.name})`]);
-      } else {
-        const locationToStore = [`(i32.const ${envLookup(env, stmt.name)}) ;; ${stmt.name}`];
-        return locationToStore.concat(valStmts).concat([`(i32.store)`]);
-      }
->>>>>>> 0fab7ded
+      ];
     case "expr":
       var exprStmts = codeGenExpr(stmt.expr, env);
       return exprStmts.concat([`(local.set $$last)`]);
@@ -169,7 +165,8 @@
       return [`(block (loop  ${bodyStmts.join("\n")} (br_if 0 ${wcondExpr.join("\n")}) (br 1) ))`];
     case "pass":
       return [];
-<<<<<<< HEAD
+    default:
+      unhandledTag(stmt);
   }
 }
 
@@ -179,15 +176,15 @@
  * @param value WASM code literal value for fetching the referenced value. E.g. "(local.get $$myValue)"
  * @param env GlobalEnv
  */
-function codeGenDestructure(destruct: Destructure<Type>, value: string, env: GlobalEnv): string[] {  
+function codeGenDestructure(destruct: Destructure<Type>, value: string, env: GlobalEnv): string[] {
   let assignStmts: string[] = [];
 
   if (destruct.isDestructured) {
-    throw new Error("Destructuring not yet supported in compiler")
+    throw new Error("Destructuring not yet supported in compiler");
   } else {
     const target = destruct.targets[0];
     if (!target.ignore) {
-      assignStmts = codeGenAssignable(target.target, value, env)
+      assignStmts = codeGenAssignable(target.target, value, env);
     }
   }
 
@@ -198,51 +195,28 @@
   switch (target.tag) {
     case "id": // Variables
       if (env.locals.has(target.name)) {
-        return [value, `(local.set $${target.name})`]; 
+        return [value, `(local.set $${target.name})`];
       } else {
         const locationToStore = [`(i32.const ${envLookup(env, target.name)}) ;; ${target.name}`];
-        return [
-          ...locationToStore,
-          value,
-          "(i32.store)"
-        ]
+        return [...locationToStore, value, "(i32.store)"];
       }
     case "lookup": // Field lookup
       const objStmts = codeGenExpr(target.obj, env);
       const objTyp = target.obj.a;
-      if (objTyp.tag !== "class") { // I don't think this error can happen
-        throw new Error("Report this as a bug to the compiler developer, this shouldn't happen " + objTyp.tag);
-      }
-      const className = objTyp.name;
-      const [offset, _] = env.classes.get(className).get(target.field);
-      return [
-        ...objStmts,
-        `(i32.add (i32.const ${offset * 4}))`,
-        value,
-        `(i32.store)`
-      ];
-    default:
-      // Force type error if assignable is added without implementation
-      // At the very least, there should be a stub
-      const err: never = target;
-      throw new Error(`Unknown target ${JSON.stringify(err)} (compiler)`)
-=======
-    case "field-assign":
-      var objStmts = codeGenExpr(stmt.obj, env);
-      var objTyp = stmt.obj.a;
       if (objTyp.tag !== "class") {
         // I don't think this error can happen
         throw new Error(
           "Report this as a bug to the compiler developer, this shouldn't happen " + objTyp.tag
         );
       }
-      var className = objTyp.name;
-      var [offset, _] = env.classes.get(className).get(stmt.field);
-      var valStmts = codeGenExpr(stmt.value, env);
-      return [...objStmts, `(i32.add (i32.const ${offset * 4}))`, ...valStmts, `(i32.store)`];
+      const className = objTyp.name;
+      const [offset, _] = env.classes.get(className).get(target.field);
+      return [...objStmts, `(i32.add (i32.const ${offset * 4}))`, value, `(i32.store)`];
     default:
-      unhandledTag(stmt);
->>>>>>> 0fab7ded
+      // Force type error if assignable is added without implementation
+      // At the very least, there should be a stub
+      const err: never = target;
+      throw new Error(`Unknown target ${JSON.stringify(err)} (compiler)`);
   }
 }
 
