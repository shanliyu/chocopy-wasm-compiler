--- conflicted
+++ resolved
@@ -1359,16 +1359,6 @@
           stmts.push(...[...codeGenExpr(lexpr, env)]);
         });
 
-<<<<<<< HEAD
-      stmts.push(
-        ...[
-          `(i32.const ${TAG_LIST})    ;; heap-tag: list`,
-          `(i32.const ${(listBound + 3) * 4})`, // load capacty
-          `(i32.mul (i32.const 4))`, // new_cap = cap * 4 + 12
-          `(i32.add (i32.const 12))`,
-          `(call $$gcalloc)`,
-          `(local.set $$list_base)`,
-=======
       // NOTE(alex:mm) $$allocPointer clobbered by recurse codegen
       //   Should be fine in this context
       stmts.push(
@@ -1377,18 +1367,13 @@
           `(i32.const ${(listBound + 3) * 4})`,
           `(call $$gcalloc)`,
           `(local.set $$allocPointer)`,
->>>>>>> 53b2f0cf
         ]
       );
 
       listHeader.forEach((val) => {
         stmts.push(
           ...[
-<<<<<<< HEAD
-            `(local.get $$list_base)`,
-=======
             `(local.get $$allocPointer)`,
->>>>>>> 53b2f0cf
             `(i32.add (i32.const ${listindex * 4}))`,
             "(i32.const " + val + ")",
             "(i32.store)",
@@ -1401,11 +1386,7 @@
         stmts.push(
           ...[
             `(local.set $$list_temp)`,
-<<<<<<< HEAD
-            `(local.get $$list_base)`,
-=======
             `(local.get $$allocPointer)`,
->>>>>>> 53b2f0cf
             `(i32.add (i32.const ${listindex * 4}))`,
             `(local.get $$list_temp)`,
             "(i32.store)",
@@ -1415,14 +1396,9 @@
       });
 
       //Move heap head to the end of the list and return list address
-<<<<<<< HEAD
-      return stmts.concat([`(local.get $$list_base)`]);
+      return stmts.concat([`(local.get $$allocPointer)`]);
     case "tuple-expr":
       return codeGenTupleAlloc(expr, env);
-=======
-      return stmts.concat([`(local.get $$allocPointer)`]);
-
->>>>>>> 53b2f0cf
     case "bracket-lookup":
       switch (expr.obj.a[0].tag) {
         case "dict":
