import { Stmt, Expr, UniOp, BinOp, Type, Program, Literal, FunDef, VarInit, Class } from "./ast";
import { NUM, BOOL, NONE, unhandledTag, unreachable } from "./utils";
import * as BaseException from "./error";

// https://learnxinyminutes.com/docs/wasm/

// Numbers are offsets into global memory
export type GlobalEnv = {
  globals: Map<string, number>;
  classes: Map<string, Map<string, [number, Literal]>>;
  locals: Set<string>;
  offset: number;
};

export const emptyEnv: GlobalEnv = {
  globals: new Map(),
  classes: new Map(),
  locals: new Set(),
  offset: 0,
};

export function augmentEnv(env: GlobalEnv, prog: Program<Type>): GlobalEnv {
  const newGlobals = new Map(env.globals);
  const newClasses = new Map(env.classes);

  var newOffset = env.offset;
  prog.inits.forEach((v) => {
    newGlobals.set(v.name, newOffset);
    newOffset += 1;
  });
  prog.classes.forEach((cls) => {
    const classFields = new Map();
    cls.fields.forEach((field, i) => classFields.set(field.name, [i, field.value]));
    newClasses.set(cls.name, classFields);
  });
  return {
    globals: newGlobals,
    classes: newClasses,
    locals: env.locals,
    offset: newOffset,
  };
}

type CompileResult = {
  functions: string;
  mainSource: string;
  newEnv: GlobalEnv;
};

// export function getLocals(ast : Array<Stmt>) : Set<string> {
//   const definedVars : Set<string> = new Set();
//   ast.forEach(s => {
//     switch(s.tag) {
//       case "define":
//         definedVars.add(s.name);
//         break;
//     }
//   });
//   return definedVars;
// }

export function makeLocals(locals: Set<string>): Array<string> {
  const localDefines: Array<string> = [];
  locals.forEach((v) => {
    localDefines.push(`(local $${v} i32)`);
  });
  return localDefines;
}

export function compile(ast: Program<Type>, env: GlobalEnv): CompileResult {
  const withDefines = augmentEnv(env, ast);

  const definedVars: Set<string> = new Set(); //getLocals(ast);
  definedVars.add("$last");
  definedVars.forEach(env.locals.add, env.locals);
  const localDefines = makeLocals(definedVars);
  const funs: Array<string> = [];
  ast.funs.forEach((f) => {
    funs.push(codeGenDef(f, withDefines).join("\n"));
  });
  const classes: Array<string> = ast.classes.map((cls) => codeGenClass(cls, withDefines)).flat();
  const allFuns = funs.concat(classes).join("\n\n");
  // const stmts = ast.filter((stmt) => stmt.tag !== "fun");
  const inits = ast.inits.map((init) => codeGenInit(init, withDefines)).flat();
  const commandGroups = ast.stmts.map((stmt) => codeGenStmt(stmt, withDefines));
  const commands = localDefines.concat(inits.concat(...commandGroups));
  withDefines.locals.clear();
  return {
    functions: allFuns,
    mainSource: commands.join("\n"),
    newEnv: withDefines,
  };
}

<<<<<<< HEAD
function envLookup(env : GlobalEnv, name : string) : number {
  //if(!env.globals.has(name)) { console.log("Could not find " + name + " in ", env); throw new Error("Could not find name " + name); }
  if(!env.globals.has(name)) { console.log("Could not find " + name + " in ", env); throw new BaseException.NameError(name); }
  return (env.globals.get(name) * 4); // 4-byte values
=======
function envLookup(env: GlobalEnv, name: string): number {
  if (!env.globals.has(name)) {
    console.log("Could not find " + name + " in ", env);
    throw new Error("Could not find name " + name);
  }
  return env.globals.get(name) * 4; // 4-byte values
>>>>>>> 99c279b6
}

function codeGenStmt(stmt: Stmt<Type>, env: GlobalEnv): Array<string> {
  switch (stmt.tag) {
    // case "fun":
    //   const definedVars = getLocals(stmt.body);
    //   definedVars.add("$last");
    //   stmt.parameters.forEach(p => definedVars.delete(p.name));
    //   definedVars.forEach(env.locals.add, env.locals);
    //   stmt.parameters.forEach(p => env.locals.add(p.name));

    //   const localDefines = makeLocals(definedVars);
    //   const locals = localDefines.join("\n");
    //   var params = stmt.parameters.map(p => `(param $${p.name} i32)`).join(" ");
    //   var stmts = stmt.body.map((innerStmt) => codeGenStmt(innerStmt, env)).flat();
    //   var stmtsBody = stmts.join("\n");
    //   env.locals.clear();
    //   return [`(func $${stmt.name} ${params} (result i32)
    //     ${locals}
    //     ${stmtsBody}
    //     (i32.const 0)
    //     (return))`];
    case "return":
      var valStmts = codeGenExpr(stmt.value, env);
      valStmts.push("return");
      return valStmts;
    case "assignment":
      throw new Error("Destructured assignment not implemented");
    case "assign":
      var valStmts = codeGenExpr(stmt.value, env);
      if (env.locals.has(stmt.name)) {
        return valStmts.concat([`(local.set $${stmt.name})`]);
      } else {
        const locationToStore = [`(i32.const ${envLookup(env, stmt.name)}) ;; ${stmt.name}`];
        return locationToStore.concat(valStmts).concat([`(i32.store)`]);
      }
    case "expr":
      var exprStmts = codeGenExpr(stmt.expr, env);
      return exprStmts.concat([`(local.set $$last)`]);
    case "if":
      var condExpr = codeGenExpr(stmt.cond, env);
      var thnStmts = stmt.thn.map((innerStmt) => codeGenStmt(innerStmt, env)).flat();
      var elsStmts = stmt.els.map((innerStmt) => codeGenStmt(innerStmt, env)).flat();
      return [
        `${condExpr.join("\n")} \n (if (then ${thnStmts.join("\n")}) (else ${elsStmts.join(
          "\n"
        )}))`,
      ];
    case "while":
      var wcondExpr = codeGenExpr(stmt.cond, env);
      var bodyStmts = stmt.body.map((innerStmt) => codeGenStmt(innerStmt, env)).flat();
      return [`(block (loop  ${bodyStmts.join("\n")} (br_if 0 ${wcondExpr.join("\n")}) (br 1) ))`];
    case "pass":
      return [];
    case "field-assign":
      var objStmts = codeGenExpr(stmt.obj, env);
      var objTyp = stmt.obj.a;
      if (objTyp.tag !== "class") {
        // I don't think this error can happen
        throw new Error(
          "Report this as a bug to the compiler developer, this shouldn't happen " + objTyp.tag
        );
      }
      var className = objTyp.name;
      var [offset, _] = env.classes.get(className).get(stmt.field);
      var valStmts = codeGenExpr(stmt.value, env);
      return [...objStmts, `(i32.add (i32.const ${offset * 4}))`, ...valStmts, `(i32.store)`];
    default:
      unhandledTag(stmt);
  }
}

function codeGenInit(init: VarInit<Type>, env: GlobalEnv): Array<string> {
  const value = codeGenLiteral(init.value, env);
  if (env.locals.has(init.name)) {
    return [...value, `(local.set $${init.name})`];
  } else {
    const locationToStore = [`(i32.const ${envLookup(env, init.name)}) ;; ${init.name}`];
    return locationToStore.concat(value).concat([`(i32.store)`]);
  }
}

function codeGenDef(def: FunDef<Type>, env: GlobalEnv): Array<string> {
  var definedVars: Set<string> = new Set();
  def.inits.forEach((v) => definedVars.add(v.name));
  definedVars.add("$last");
  // def.parameters.forEach(p => definedVars.delete(p.name));
  definedVars.forEach(env.locals.add, env.locals);
  def.parameters.forEach((p) => env.locals.add(p.name));

  const localDefines = makeLocals(definedVars);
  const locals = localDefines.join("\n");
  const inits = def.inits
    .map((init) => codeGenInit(init, env))
    .flat()
    .join("\n");
  var params = def.parameters.map((p) => `(param $${p.name} i32)`).join(" ");
  var stmts = def.body.map((innerStmt) => codeGenStmt(innerStmt, env)).flat();
  var stmtsBody = stmts.join("\n");
  env.locals.clear();
  return [
    `(func $${def.name} ${params} (result i32)
    ${locals}
    ${inits}
    ${stmtsBody}
    (i32.const 0)
    (return))`,
  ];
}

function codeGenClass(cls: Class<Type>, env: GlobalEnv): Array<string> {
  const methods = [...cls.methods];
  methods.forEach((method) => (method.name = `${cls.name}$${method.name}`));
  const result = methods.map((method) => codeGenDef(method, env));
  return result.flat();
}

function codeGenExpr(expr: Expr<Type>, env: GlobalEnv): Array<string> {
  switch (expr.tag) {
    case "builtin1":
      const argTyp = expr.a;
      const argStmts = codeGenExpr(expr.arg, env);
      var callName = expr.name;
      if (expr.name === "print" && argTyp === NUM) {
        callName = "print_num";
      } else if (expr.name === "print" && argTyp === BOOL) {
        callName = "print_bool";
      } else if (expr.name === "print" && argTyp === NONE) {
        callName = "print_none";
      }
      return argStmts.concat([`(call $${callName})`]);
    case "builtin2":
      const leftStmts = codeGenExpr(expr.left, env);
      const rightStmts = codeGenExpr(expr.right, env);
      return [...leftStmts, ...rightStmts, `(call $${expr.name})`];
    case "literal":
      return codeGenLiteral(expr.value, env);
    case "id":
      if (env.locals.has(expr.name)) {
        return [`(local.get $${expr.name})`];
      } else {
        return [`(i32.const ${envLookup(env, expr.name)})`, `(i32.load)`];
      }
    case "binop":
      const lhsStmts = codeGenExpr(expr.left, env);
      const rhsStmts = codeGenExpr(expr.right, env);
      return [...lhsStmts, ...rhsStmts, codeGenBinOp(expr.op)];
    case "uniop":
      const exprStmts = codeGenExpr(expr.expr, env);
      switch (expr.op) {
        case UniOp.Neg:
          return [`(i32.const 0)`, ...exprStmts, `(i32.sub)`];
        case UniOp.Not:
          return [`(i32.const 0)`, ...exprStmts, `(i32.eq)`];
        default:
          return unreachable(expr);
      }
    case "call":
      var valStmts = expr.arguments.map((arg) => codeGenExpr(arg, env)).flat();
      valStmts.push(`(call $${expr.name})`);
      return valStmts;
    case "construct":
      var stmts: Array<string> = [];
      env.classes.get(expr.name).forEach(([offset, initVal], field) =>
        stmts.push(
          ...[
            `(i32.load (i32.const 0))`, // Load the dynamic heap head offset
            `(i32.add (i32.const ${offset * 4}))`, // Calc field offset from heap offset
            ...codeGenLiteral(initVal, env), // Initialize field
            "(i32.store)", // Put the default field value on the heap
          ]
        )
      );
      return stmts.concat([
        "(i32.load (i32.const 0))", // Get address for the object (this is the return value)
        "(i32.load (i32.const 0))", // Get address for the object (this is the return value)
        "(i32.const 0)", // Address for our upcoming store instruction
        "(i32.load (i32.const 0))", // Load the dynamic heap head offset
        `(i32.add (i32.const ${env.classes.get(expr.name).size * 4}))`, // Move heap head beyond the two words we just created for fields
        "(i32.store)", // Save the new heap offset
        `(call $${expr.name}$__init__)`, // call __init__
        "(drop)",
      ]);
    case "method-call":
      var objStmts = codeGenExpr(expr.obj, env);
      var objTyp = expr.obj.a;
      if (objTyp.tag !== "class") {
        // I don't think this error can happen
        throw new Error(
          "Report this as a bug to the compiler developer, this shouldn't happen " + objTyp.tag
        );
      }
      var className = objTyp.name;
      var argsStmts = expr.arguments.map((arg) => codeGenExpr(arg, env)).flat();
      return [...objStmts, ...argsStmts, `(call $${className}$${expr.method})`];
    case "lookup":
      var objStmts = codeGenExpr(expr.obj, env);
      var objTyp = expr.obj.a;
      if (objTyp.tag !== "class") {
        // I don't think this error can happen
        throw new Error(
          "Report this as a bug to the compiler developer, this shouldn't happen " + objTyp.tag
        );
      }
      var className = objTyp.name;
      var [offset, _] = env.classes.get(className).get(expr.field);
      return [...objStmts, `(i32.add (i32.const ${offset * 4}))`, `(i32.load)`];
    default:
      unhandledTag(expr);
  }
}

function codeGenLiteral(literal: Literal, env: GlobalEnv): Array<string> {
  switch (literal.tag) {
    case "num":
      return ["(i32.const " + literal.value + ")"];
    case "bool":
      return [`(i32.const ${Number(literal.value)})`];
    case "none":
      return [`(i32.const 0)`];
    default:
      unhandledTag(literal);
  }
}

function codeGenBinOp(op: BinOp): string {
  switch (op) {
    case BinOp.Plus:
      return "(i32.add)";
    case BinOp.Minus:
      return "(i32.sub)";
    case BinOp.Mul:
      return "(i32.mul)";
    case BinOp.IDiv:
      return "(i32.div_s)";
    case BinOp.Mod:
      return "(i32.rem_s)";
    case BinOp.Eq:
      return "(i32.eq)";
    case BinOp.Neq:
      return "(i32.ne)";
    case BinOp.Lte:
      return "(i32.le_s)";
    case BinOp.Gte:
      return "(i32.ge_s)";
    case BinOp.Lt:
      return "(i32.lt_s)";
    case BinOp.Gt:
      return "(i32.gt_s)";
    case BinOp.Is:
      return "(i32.eq)";
    case BinOp.And:
      return "(i32.and)";
    case BinOp.Or:
      return "(i32.or)";
  }
}<|MERGE_RESOLUTION|>--- conflicted
+++ resolved
@@ -92,19 +92,10 @@
   };
 }
 
-<<<<<<< HEAD
 function envLookup(env : GlobalEnv, name : string) : number {
   //if(!env.globals.has(name)) { console.log("Could not find " + name + " in ", env); throw new Error("Could not find name " + name); }
   if(!env.globals.has(name)) { console.log("Could not find " + name + " in ", env); throw new BaseException.NameError(name); }
   return (env.globals.get(name) * 4); // 4-byte values
-=======
-function envLookup(env: GlobalEnv, name: string): number {
-  if (!env.globals.has(name)) {
-    console.log("Could not find " + name + " in ", env);
-    throw new Error("Could not find name " + name);
-  }
-  return env.globals.get(name) * 4; // 4-byte values
->>>>>>> 99c279b6
 }
 
 function codeGenStmt(stmt: Stmt<Type>, env: GlobalEnv): Array<string> {
