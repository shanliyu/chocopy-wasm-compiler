--- conflicted
+++ resolved
@@ -16,10 +16,7 @@
 } from "./ast";
 import { NUM, BOOL, NONE, CLASS, STRING, unhandledTag, unreachable } from "./utils";
 import * as BaseException from "./error";
-<<<<<<< HEAD
 import { RunTime } from "./errorManager";
-=======
->>>>>>> 83dd6761
 import {
   MemoryManager,
   TAG_BIGINT,
@@ -176,7 +173,6 @@
     valueType: a,
   };
 }
-<<<<<<< HEAD
 
 export function compile(
   ast: Program<[Type, Location]>,
@@ -185,16 +181,6 @@
 ): CompileResult {
   const withDefines = augmentEnv(env, ast, mm);
 
-=======
-
-export function compile(
-  ast: Program<[Type, Location]>,
-  env: GlobalEnv,
-  mm: MemoryManager
-): CompileResult {
-  const withDefines = augmentEnv(env, ast, mm);
-
->>>>>>> 83dd6761
   let stackIndexOffset = 0; // NOTE(alex:mm): assumes start function has no params
   const definedVars: Set<string> = new Set(); //getLocals(ast);
   definedVars.add("$last");
@@ -960,10 +946,7 @@
       }
     case "call":
       if (expr.name === "range") {
-<<<<<<< HEAD
         // TODO - error-reporting: stacktrace for range
-=======
->>>>>>> 83dd6761
         switch (expr.arguments.length) {
           case 1:
             var valStmts = [`(i32.const 1)`];
@@ -999,10 +982,7 @@
         expr.arguments.forEach((arg) => {
           callExpr.push(...codeGenExpr(arg, env));
         });
-<<<<<<< HEAD
         callExpr.push(...codeGenPushStack(expr.a[1]));
-=======
->>>>>>> 83dd6761
 
         // NOTE(alex:mm): necessary in order to root the return value
         callExpr.push(
@@ -1016,7 +996,6 @@
       } else if (nameExpr.tag == "lookup") {
         funName = (nameExpr.obj as any).name;
         callExpr.push(`(i32.load (local.get $${funName})) ;; argument for $fPTR`);
-<<<<<<< HEAD
         expr.arguments.forEach((arg) => {
           callExpr.push(...codeGenExpr(arg, env));
         });
@@ -1038,12 +1017,6 @@
           callExpr.push(...codeGenExpr(arg, env));
         });
         callExpr.push(...codeGenPushStack(expr.a[1]));
-=======
-        expr.arguments.forEach((arg) => {
-          callExpr.push(...codeGenExpr(arg, env));
-        });
-        // NOTE(alex:mm): necessary in order to root the return value
->>>>>>> 83dd6761
         callExpr.push(
           ...codeGenCall(
             expr.a[1],
@@ -1101,11 +1074,7 @@
       );
       return stmts.concat([
         // Pointer to deref should be on the top of the stack already
-<<<<<<< HEAD
         ...codeGenCall(expr.a[1], `(call $${expr.name}$__init__)`), // call __init__
-=======
-        `(call $${expr.name}$__init__)`, // call __init__
->>>>>>> 83dd6761
         `(drop)`, // Drop None from __init__
         // Pointer to return should be on the top of the stack already
       ]);
@@ -1122,13 +1091,9 @@
         callExpr.push(`(i32.add (i32.const ${env.classes.get(clsName).get(expr.method)[0] * 4}))`);
         callExpr.push(`(i32.load) ;; load the function pointer`);
         callExpr.push(`(i32.load) ;; load the function index`);
-<<<<<<< HEAD
         callExpr.push(
           ...codeGenCall(expr.a[1], `(call_indirect (type $callType${expr.arguments.length + 1}))`)
         );
-=======
-        callExpr.push(`(call_indirect (type $callType${expr.arguments.length + 1}))`);
->>>>>>> 83dd6761
         return callExpr;
       } else {
         var objStmts = codeGenExpr(expr.obj, env);
@@ -1141,15 +1106,11 @@
         }
         var className = objTyp.name;
         var argsStmts = expr.arguments.map((arg) => codeGenExpr(arg, env)).flat();
-<<<<<<< HEAD
         return [
           ...objStmts,
           ...argsStmts,
           ...codeGenCall(expr.a[1], `(call $${className}$${expr.method})`),
         ];
-=======
-        return [...objStmts, ...argsStmts, `(call $${className}$${expr.method})`];
->>>>>>> 83dd6761
       }
     case "lookup":
       var objStmts = codeGenExpr(expr.obj, env);
@@ -1758,7 +1719,6 @@
   }
 }
 
-<<<<<<< HEAD
 // @param:  loc: Location of the stmt/expr
 //          code: codes for the parameters to pass in the check function
 //          func: ENUM to identify the checkFunction.
@@ -1790,8 +1750,6 @@
   return [...codeGenPushStack(loc), code, ...codeGenPopStack()];
 }
 
-=======
->>>>>>> 83dd6761
 function isInternal(s: string): boolean {
   return s.substring(1).indexOf("$") !== -1;
 }
