import {
  Stmt,
  Expr,
  UniOp,
  BinOp,
  Type,
  Program,
  Literal,
  FunDef,
  ClosureDef,
  VarInit,
  Class,
  Destructure,
  AssignTarget,
  Location,
  Assignable,
} from "./ast";
import { NUM, BOOL, NONE, CLASS, STRING, unhandledTag, unreachable, WithTag } from "./utils";
import * as BaseException from "./error";
import {
  MemoryManager,
  TAG_BIGINT,
  TAG_CLASS,
  TAG_DICT,
  TAG_DICT_ENTRY,
  TAG_LIST,
  TAG_REF,
  TAG_STRING,
  TAG_TUPLE,
} from "./alloc";
import { augmentFnGc } from "./compiler-gc";

// https://learnxinyminutes.com/docs/wasm/

// Numbers are offsets into global memory
export type GlobalEnv = {
  globals: Map<string, number>;
  classes: Map<string, Map<string, [number, Literal]>>;
  locals: Map<string, number>; // Map from local/param to stack slot index
  funs: Map<string, [number, Array<string>]>; // <function name, [tbl idx, Array of nonlocals]>
};

export const emptyEnv: GlobalEnv = {
  globals: new Map(),
  classes: new Map(),
  locals: new Map(),
  funs: new Map(),
};

const FENCE_TEMPS = 2;
const RELEASE_TEMPS = 1;
const HOLD_TEMPS = 0;

export const nTagBits = 1;
const INT_LITERAL_MAX = BigInt(2 ** (31 - nTagBits) - 1);
const INT_LITERAL_MIN = BigInt(-(2 ** (31 - nTagBits)));

export enum ListContentTag {
  Num = 0,
  Bool,
  None,
  Str,
  Class,
  List,
  Dict,
  Callable,
}

enum ListCopyMode {
  Copy = 0,
  Slice,
  Double,
  Concat,
}

export const encodeLiteral: Array<string> = [
  `(i32.const ${nTagBits})`,
  "(i32.shl)",
  "(i32.const 1)", // literals are tagged with a 1 in the LSB
  "(i32.add)",
];

export const decodeLiteral: Array<string> = [`(i32.const ${nTagBits})`, "(i32.shr_s)"];

export function augmentEnv(
  env: GlobalEnv,
  prog: Program<[Type, Location]>,
  mm: MemoryManager
): GlobalEnv {
  const newGlobals = new Map(env.globals);
  const newClasses = new Map(env.classes);
  const newFuns = new Map(env.funs);

  // set the referenced value to be num since we use i32 in wasm
  const RefMap = new Map<string, [number, Literal]>();
  RefMap.set("$deref", [0, { tag: "num", value: BigInt(0) }]);
  newClasses.set("$ref", RefMap);

  let idx = newFuns.size;
  prog.closures.forEach((clo) => {
    newFuns.set(clo.name, [idx, clo.nonlocals]);
    idx += 1;
    if (clo.isGlobal) {
      const globalAddr = mm.staticAlloc(4n);
      newGlobals.set(clo.name, Number(globalAddr));
      mm.addGlobal(globalAddr);
    }
  });

  prog.inits.forEach((v) => {
    // Allocate static memory for the global variable
    // NOTE(alex:mm) assumes that allocations return a 32-bit address
    const globalAddr = mm.staticAlloc(4n);
    console.log(`global var '${v.name}' addr: ${globalAddr.toString()}`);
    newGlobals.set(v.name, Number(globalAddr));
    mm.addGlobal(globalAddr);
  });
  // for rg
  const rgAddr = mm.staticAlloc(4n);
  newGlobals.set("rg", Number(rgAddr));
  mm.addGlobal(rgAddr);

  prog.classes.forEach((cls) => {
    const classFields = new Map();
    cls.fields.forEach((field, i) => classFields.set(field.name, [i, field.value]));
    newClasses.set(cls.name, classFields);
  });

  return {
    globals: newGlobals,
    classes: newClasses,
    locals: env.locals,
    funs: newFuns,
  };
}

// function envLookup(env: GlobalEnv, name: string): number {
//   if (!env.globals.has(name)) {
//     console.log("Could not find " + name + " in ", env);
//     throw new Error("Could not find name " + name);
//   }
//   return env.globals.get(name) * 4; // 4-byte values
// }

type CompileResult = {
  functions: string;
  mainSource: string;
  newEnv: GlobalEnv;
};

export function makeLocals(locals: Set<string>): Array<string> {
  const localDefines: Array<string> = [];
  locals.forEach((v) => {
    localDefines.push(`(local $${v} i32)`);
  });
  return localDefines;
}

//Any built-in WASM functions go here
export function libraryFuns(): string {
  var libfunc = dictUtilFuns().join("\n");
  libfunc += "\n" + listBuiltInFuns().join("\n");
  return libfunc;
}

export function makeId<A>(a: A, x: string): Destructure<A> {
  return {
    isDestructured: false,
    targets: [
      {
        target: { a: a, tag: "id", name: x },
        starred: false,
        ignore: false,
      },
    ],
  };
}

export function makeLookup<A>(a: A, obj: Expr<A>, field: string): Destructure<A> {
  return {
    isDestructured: false,
    targets: [
      {
        ignore: false,
        starred: false,
        target: {
          a: a,
          tag: "lookup",
          field: field,
          obj: obj,
        },
      },
    ],
    valueType: a,
  };
}

export function compile(
  ast: Program<[Type, Location]>,
  env: GlobalEnv,
  mm: MemoryManager
): CompileResult {
  const withDefines = augmentEnv(env, ast, mm);

  let stackIndexOffset = 0; // NOTE(alex:mm): assumes start function has no params
  const definedVars: Set<string> = new Set(); //getLocals(ast);
  definedVars.add("$last");
  definedVars.add("$allocPointer"); // Used to cache the result of `gcalloc`
  definedVars.add("$addr"); // address of the allocated memory
  definedVars.add("$list_base");
  definedVars.add("$list_index");
  definedVars.add("$list_index2");
  definedVars.add("$list_temp");
  definedVars.add("$list_size");
  definedVars.add("$list_bound");
  definedVars.add("$list_cmp");
  definedVars.add("$list_cmp2");
  definedVars.add("$destruct");
  definedVars.add("$destructListOffset");
  definedVars.add("$string_val"); //needed for string operations
  definedVars.add("$string_class"); //needed for strings in class
  definedVars.add("$string_index"); //needed for string index check out of bounds
  definedVars.add("$string_address"); //needed for string indexing
  definedVars.forEach((v) => {
    env.locals.set(v, stackIndexOffset);
    stackIndexOffset += 1;
  });
  const localDefines = makeLocals(definedVars);

  const funs: Array<string> = [];
  ast.funs.forEach((f) => {
    funs.push(codeGenFunDef(f, withDefines).join("\n"));
  });

  ast.closures.forEach((clo) => {
    funs.push(codeGenClosureDef(clo, withDefines).join("\n"));
  });

  const globalFuns: Array<string> = [];
  ast.closures.forEach((clo) => {
    if (clo.isGlobal) {
      globalFuns.push(clo.name);
    }
  });
  const initFuns = initGlobalFuns(globalFuns, withDefines);

  const classes: Array<string> = ast.classes.map((cls) => codeGenClass(cls, withDefines)).flat();
  const allFuns = funs.concat(classes).join("\n\n");
  // const stmts = ast.filter((stmt) => stmt.tag !== "fun");

  const inits = ast.inits.map((init) => codeGenInit(init, withDefines)).flat();
  const commandGroups = ast.stmts.map((stmt) => codeGenStmt(stmt, withDefines));
  const commands = localDefines.concat(initFuns.concat(inits.concat(...commandGroups)));
  const augmentedCommands = augmentFnGc(commands, withDefines.locals, true);
  withDefines.locals.clear();

  return {
    functions: allFuns,
    mainSource: augmentedCommands.join("\n"),
    newEnv: withDefines,
  };
}

function initGlobalFuns(funs: Array<string>, env: GlobalEnv): Array<string> {
  const inits: Array<string> = [];
  funs.forEach((fun) => {
    let fun_info = env.funs.get(fun);
    let idx = fun_info[0];
    let length = fun_info[1].length;
    let loc = envLookup(env, fun);
    inits.push(myMemAlloc(`$$addr`, length + 1).join("\n"));
    inits.push(`(i32.store (local.get $$addr) (i32.const ${idx})) ;; function idx`);
    inits.push(`(i32.store (i32.const ${loc}) (local.get $$addr)) ;; global function reference`);
  });

  // global functions have no nonlocals, assert length == 0
  return inits;
}

function envLookup(env: GlobalEnv, name: string): number {
  //if(!env.globals.has(name)) { console.log("Could not find " + name + " in ", env); throw new Error("Could not find name " + name); }
  if (!env.globals.has(name)) {
    console.log("Could not find " + name + " in ", env);
    throw new BaseException.InternalException(
      "Report this as a bug to the compiler developer, this shouldn't happen "
    );
  }
  return env.globals.get(name) * 4; // 4-byte values
}

function codeGenStmt(stmt: Stmt<[Type, Location]>, env: GlobalEnv): Array<string> {
  switch (stmt.tag) {
    case "return":
      var valStmts = codeGenTempGuard(codeGenExpr(stmt.value, env), FENCE_TEMPS);
      valStmts.push("(return)");
      return valStmts;
    case "assignment":
      const valueCode = codeGenExpr(stmt.value, env);
      const getValue = "(local.get $$destruct)";

      // TODO(alex): make more granular?
      return codeGenTempGuard(
        [
          ...valueCode,
          "(local.set $$destruct)",
          ...codeGenDestructure(stmt.destruct, getValue, env),
        ],
        FENCE_TEMPS
      );
    case "expr":
      var exprStmts = codeGenExpr(stmt.expr, env);
      return codeGenTempGuard(exprStmts.concat([`(local.set $$last)`]), FENCE_TEMPS);
    case "if":
      // TODO(alex:mm): Are these temporary guards correct/minimal?
      var condExpr = codeGenTempGuard(
        codeGenExpr(stmt.cond, env).concat(decodeLiteral),
        FENCE_TEMPS
      );
      var thnStmts = stmt.thn.map((innerStmt) => codeGenStmt(innerStmt, env)).flat();
      var elsStmts = stmt.els.map((innerStmt) => codeGenStmt(innerStmt, env)).flat();
      return condExpr
        .concat(["(if (then"])
        .concat(thnStmts)
        .concat([")", "(else"])
        .concat(elsStmts)
        .concat(["))"]);
    case "while":
      var wcondExpr = codeGenTempGuard(
        codeGenExpr(stmt.cond, env).concat(decodeLiteral),
        FENCE_TEMPS
      );
      var bodyStmts = stmt.body.map((innerStmt) => codeGenStmt(innerStmt, env)).flat();
      return ["(block (loop (br_if 1"]
        .concat(wcondExpr)
        .concat(["(i32.eqz))"])
        .concat(bodyStmts)
        .concat(["(br 0) ))"]);
    case "for":
      var bodyStmts = stmt.body.map((innerStmt) => codeGenStmt(innerStmt, env)).flat();
      var iter = codeGenExpr(stmt.iterable, env);

      var rgExpr: Expr<[Type, Location]> = {
        a: [CLASS("Range"), stmt.a[1]],
        tag: "id",
        name: "rg",
      };
      var Expr_cur: Expr<[Type, Location]> = {
        a: [NUM, stmt.a[1]],
        tag: "lookup",
        obj: rgExpr,
        field: "cur",
      };
      var Code_cur = codeGenExpr(Expr_cur, env);

      var Expr_stop: Expr<[Type, Location]> = {
        a: [NUM, stmt.a[1]],
        tag: "lookup",
        obj: rgExpr,
        field: "stop",
      };
      var Code_stop = codeGenExpr(Expr_stop, env);

      var Expr_step: Expr<[Type, Location]> = {
        a: [NUM, stmt.a[1]],
        tag: "lookup",
        obj: rgExpr,
        field: "step",
      };
      var Code_step_expr = codeGenExpr(Expr_step, env);

      // name = cur
      var ass: Stmt<[Type, Location]> = {
        a: [NONE, stmt.a[1]],
        tag: "assignment",
        destruct: makeId([NUM, stmt.a[1]], stmt.name),
        value: Expr_cur,
      };
      var Code_ass = codeGenStmt(ass, env);

      // add step to cur
      var ncur: Expr<[Type, Location]> = {
        a: [NUM, stmt.a[1]],
        tag: "binop",
        op: BinOp.Plus,
        left: Expr_cur,
        right: Expr_step,
      };
      var step: Stmt<[Type, Location]> = {
        a: rgExpr.a,
        tag: "assignment",
        destruct: makeLookup(rgExpr.a, rgExpr, "cur"),
        value: ncur,
      };
      var Code_step = codeGenStmt(step, env);

      // stop condition cur<step
      var Expr_cond: Expr<[Type, Location]> = {
        a: [BOOL, stmt.a[1]],
        tag: "binop",
        op: BinOp.Gte,
        left: Expr_cur,
        right: Expr_stop,
      };
      var Code_cond = codeGenExpr(Expr_cond, env);

      // if have index
      if (stmt.index) {
        var iass: Stmt<[Type, Location]> = {
          a: [NONE, stmt.a[1]],
          tag: "assignment",
          destruct: makeId([NUM, stmt.a[1]], stmt.index),
          value: { a: [NUM, stmt.a[1]], tag: "literal", value: { tag: "num", value: BigInt(0) } },
        };
        var Code_iass = codeGenStmt(iass, env);

        var nid: Expr<[Type, Location]> = {
          a: [NUM, stmt.a[1]],
          tag: "binop",
          op: BinOp.Plus,
          left: { a: [NUM, stmt.a[1]], tag: "id", name: stmt.index },
          right: { a: [NUM, stmt.a[1]], tag: "literal", value: { tag: "num", value: BigInt(1) } },
        };
        var niass: Stmt<[Type, Location]> = {
          a: [NONE, stmt.a[1]],
          tag: "assignment",
          destruct: makeId([NUM, stmt.a[1]], stmt.index),
          value: nid,
        };
        var Code_idstep = codeGenStmt(niass, env);
        // iterable should be a Range object
        return codeGenTempGuard(
          [
            `(i32.const ${envLookup(env, "rg")})`,
            ...iter,
            `(i32.store)`,
            ...Code_iass,
            "(block",
            "(loop",
            ...Code_step,
            ...Code_idstep,
            ...["(bf_if 1", ...Code_cond, ...decodeLiteral, "))"],
            ...Code_ass,
            ...bodyStmts,
            "(br 0)",
            "))",
          ],
          FENCE_TEMPS
        );
      }
      // iterable should be a Range object
      // test
      // ${Code_cond.join("\n")}(call $print_bool)(local.set $$last)
      // ${Code_cur.join("\n")}(call $print_num)(local.set $$last)
      // ${Code_stop.join("\n")}(call $print_num)(local.set $$last)
      // ${Code_step_expr.join("\n")}(call $print_num)(local.set $$last)
      return codeGenTempGuard(
        [
          `(i32.const ${envLookup(env, "rg")})`,
          ...iter,
          `(i32.store)`,
          `(block`,
          `  (loop`,
          ...Code_step,
          ...[`(br_if 1 `, ...Code_cond, ...decodeLiteral, ")"],
          ...Code_ass,
          ...bodyStmts,
          `(br 0)`,
          `))`,
        ],
        FENCE_TEMPS
      );
    case "pass":
      return [];
    case "break":
      // break to depth
      return [`(br ${stmt.depth})`];
    case "continue":
      console.log(stmt);
      return [`(br ${stmt.depth})`];
    default:
      unhandledTag(stmt);
  }
}

/**
 * Generate assign statements as described by the destructuring term
 * @param destruct Destructuring description of assign targets
 * @param value WASM code literal value for fetching the referenced value. E.g. "(local.get $$myValue)"
 * @param env GlobalEnv
 */
function codeGenDestructure(
  destruct: Destructure<[Type, Location]>,
  value: string,
  env: GlobalEnv
): string[] {
  let assignStmts: string[] = [];

  if (destruct.isDestructured) {
    const objTyp = destruct.valueType[0];
    switch (objTyp.tag) {
      // TODO: Remove class-based destructuring in the long term, leave for now until it can be safely removed
      case "class": {
        const className = objTyp.name;
        const classFields = env.classes.get(className).values();

        // Collect every assignStmt
        assignStmts = destruct.targets.flatMap((target) => {
          const assignable = target.target;
          if (target.starred) {
            throw new Error("Do not currently support starred assignment targets for objects");
          } else {
            const [offset, _] = classFields.next().value;
            // The WASM code value that we extracted from the object at this current offset
            const addressOffset = offset * 4;
            const fieldValue = [value, `(i32.load offset=${addressOffset})`];
            return codeGenAssignable(assignable, fieldValue, env);
          }
        });
        break;
      }
      case "tuple": {
        let offset = 0;

        assignStmts = destruct.targets.flatMap((target) => {
          const assignable = target.target;
          if (target.starred) {
            throw new Error("Do not currently support starred assignment targets for tuples");
          } else {
            const fieldValue = [value, `(i32.load offset=${offset})`];
            offset += 4;
            return codeGenAssignable(assignable, fieldValue, env);
          }
        });
        break;
      }
      case "list": {
        // Determines if we have a single target with starred == true
        // used to run a different runtime length check
        const isStarred = destruct.targets.some((target) => target.starred);

        let targetListLength: number;
        let compareLengthOperator: string;
        if (isStarred) {
          // Targets list length - 1 is the lower bound for number of required elements in our array
          // The array can be larger/equal to this (because of star operator) but not smaller
          targetListLength = destruct.targets.length - 1;
          compareLengthOperator = `(i32.ge_u)`;
        } else {
          // No star operator simply means the target lists and the runtime list must be same length
          targetListLength = destruct.targets.length;
          compareLengthOperator = `(i32.eq)`;
        }
        // TODO: Add nice runtime error instead of "RuntimeError: unreachable"
        const lengthCheck = [
          value,
          `(i32.load offset=4)`, // list length, stored at byte offset 4
          `(i32.const ${targetListLength})`, // number of destruct targets
          compareLengthOperator,
          `(if (then (nop)) (else (unreachable)))`,
          //`(if (then (nop)) (else (call $SomeExitingErrorFunction)))`
        ];

        // Skip past the three header values of lists and to the actual values
        let initalizeOffset = [`(i32.const 12)`, `(local.set $$destructListOffset)`];
        let offset = [`(local.get $$destructListOffset)`];
        const targetStmts = destruct.targets.flatMap((target) => {
          const assignable = target.target;
          if (target.starred) {
            //throw new Error("Star operator not implemented yet.");

            // The starting index of the star operator
            // subtracting the 12 for the header values, dividing by 4 to convert from byte offset to index in list
            const startStarIndex = [`(i32.div_s (i32.sub ${offset} (i32.const 12)) (i32.const 4))`];

            let nonStarredElements = destruct.targets.length - 1;
            // The WASM number of elements we need in our starred element list
            const numStarElements = [
              value,
              `(i32.load offset=4)`, // list length, stored at byte offset 4
              `(i32.const ${nonStarredElements})`,
              `(i32.sub)`, // results in the number of elements needed in the starred list
            ];
            // The ending index of the star operator (exclusive)
            const endStarIndex = [
              `(i32.add ${startStarIndex.join("\n")} ${numStarElements.join("\n")})`,
            ];

            const sourceList = [value];
            const incrementOffset = [
              ...offset,
              `(i32.mul ${numStarElements.join("\n")} (i32.const 4))`,
              `(i32.add)`,
              `(local.set $$destructListOffset)`,
            ];
            let copyListSlice: string[] = [
              ...startStarIndex,
              ...endStarIndex,
              ...sourceList,
              ...codeGenListCopy(ListCopyMode.Slice),
            ];

            return codeGenAssignable(assignable, copyListSlice, env).concat(incrementOffset);
          } else {
            const fieldValue = [`(i32.load (i32.add ${value} ${offset}))`];
            const incrementOffset = [
              ...offset,
              `(i32.const 4)`,
              `(i32.add)`,
              `(local.set $$destructListOffset)`,
            ];
            return codeGenAssignable(assignable, fieldValue, env).concat(incrementOffset);
          }
        });
        assignStmts = [...lengthCheck, ...initalizeOffset, ...targetStmts];
        break;
      }
    }
  } else {
    const target = destruct.targets[0];
    assignStmts = codeGenAssignable(target.target, [value], env);
  }

  return assignStmts;
}

function codeGenAssignable(
  target: Assignable<[Type, Location]>,
  value: string[],
  env: GlobalEnv
): string[] {
  // NOTE(alex:mm): temp guards are generated at the statement level
  switch (target.tag) {
    case "id": // Variables
      if (env.locals.has(target.name)) {
        const localIndex = env.locals.get(target.name);
        const result = [...value, `(local.set $${target.name})`];

        return result;
      } else {
        const locationToStore = [`(i32.const ${envLookup(env, target.name)}) ;; ${target.name}`];
        return [...locationToStore, ...value, "(i32.store)"];
      }
    case "lookup": // Field lookup
      const objStmts = codeGenExpr(target.obj, env);
      const objTyp = target.obj.a[0];
      if (objTyp.tag !== "class") {
        // I don't think this error can happen
        throw new BaseException.InternalException(
          "Report this as a bug to the compiler developer, this shouldn't happen " + objTyp.tag
        );
      }
      const className = objTyp.name;
      const [offset, _] = env.classes.get(className).get(target.field);
      if (target.field == "$deref") {
        return [...objStmts, ...value, `(i32.store)`];
      } else {
        return [...objStmts, `(i32.add (i32.const ${offset * 4}))`, ...value, `(i32.store)`];
      }
    case "bracket-lookup":
      switch (target.obj.a[0].tag) {
        case "dict":
          return codeGenExpr(target.obj, env).concat(codeGenDictKeyVal(target.key, value, 10, env));
        case "list":
          const listObjStmts = codeGenExpr(target.obj, env);
          const listKeyStmts = codeGenExpr(target.key, env);
          //Add base + (3*4) + (key*4)
          //TODO key is bigNum handling
          const listLocationToStore = [
            ...listObjStmts,
            `(i32.add (i32.const 12)) ;; move past type, size, bound`,
            ...listKeyStmts,
            ...decodeLiteral,
            `(i32.mul (i32.const 4)) `,
            `(i32.add)`,
          ];
          return [...listLocationToStore, ...value, "(i32.store)"];
        default:
          throw new BaseException.InternalException(
            "Bracket-assign for types other than dict not implemented"
          );
      }
    default:
      // Force type error if assignable is added without implementation
      // At the very least, there should be a stub
      const err: never = target;
      throw new BaseException.InternalException(`Unknown target ${JSON.stringify(err)} (compiler)`);
  }
}

function codeGenInit(init: VarInit<[Type, Location]>, env: GlobalEnv): Array<string> {
  const value = codeGenLiteral(init.value);
  if (env.locals.has(init.name)) {
    return [...value, `(local.set $${init.name})`];
  } else {
    const locationToStore = [
      `(i32.const ${envLookup(env, init.name)}) ;; global variable ${init.name}`,
    ];
    return locationToStore.concat(value).concat([`(i32.store)`]);
  }
}

// NOTE(alex:mm): Assuming this is only called for closure allocation
//   which uses a class-based layout
function myMemAlloc(name: string, sizeInValueCount: number): Array<string> {
  const allocs: Array<string> = [];
  const sizeInBytes = sizeInValueCount * 4;
  allocs.push(`(i32.const ${Number(TAG_REF)}) ;; heap-tag: ref`);
  allocs.push(`(i32.const ${sizeInBytes})`);
  allocs.push(`(call $$gcalloc)`);
  allocs.push(`(local.set ${name}) ;; allocate memory for ${name}`);
  return allocs;
}

function initNested(nested: Array<string>, env: GlobalEnv): Array<string> {
  // this is where the closures are constructed, except for global closures
  // the accesses of callable variables does not create a closure
  const inits: Array<string> = [];

  nested.forEach((fun) => {
    inits.push(myMemAlloc(`$${fun}_$ref`, 1).join("\n"));
  });

  nested.forEach((fun) => {
    let [idx, nonlocals] = env.funs.get(fun);
    inits.push(myMemAlloc(`$$addr`, nonlocals.length + 1).join("\n"));
    inits.push(`(i32.store (local.get $$addr) (i32.const ${idx})) ;; function idx`);
    nonlocals.forEach((v, i) => {
      // the dependent variable 'v' exists in the parent scope
      inits.push(
        `(i32.store (i32.add (local.get $$addr) (i32.const ${(i + 1) * 4})) (local.get $${v}_$ref))`
      );
    });
    inits.push(`(i32.store (local.get $${fun}_$ref) (local.get $$addr))`);
  });

  return inits;
}

const fPTR = "$$fPTR"; // the first extra argument

function initNonlocals(nonlocals: Array<string>): Array<string> {
  // extract the references for nonlocals from the '$fPTR'
  const inits: Array<string> = [];
  nonlocals.forEach((v, i) => {
    inits.push(`(i32.load (i32.add (local.get ${fPTR}) (i32.const ${(i + 1) * 4})))`);
    inits.push(`(local.set $${v}_$ref)`);
  });

  return inits;
}

function initRef(refs: Set<string>): Array<string> {
  // for parameters and local variables, extra references are created and initialized
  const inits: Array<string> = [];
  refs.forEach((name) => {
    inits.push(myMemAlloc(`$${name}_$ref`, 1).join("\n"));
    inits.push(`(i32.store (local.get $${name}_$ref) (local.get $${name}))`);
  });

  return inits;
}

function codeGenClosureDef(def: ClosureDef<[Type, Location]>, env: GlobalEnv): Array<string> {
  let currentLocalIndex = 0;
  const definedVars: Set<string> = new Set();
  definedVars.add("$allocPointer"); // Used to cache the result of `gcalloc`
  definedVars.add("$last");
  definedVars.add("$addr");
  definedVars.add("$destruct");
  definedVars.add("$destructListOffset");
  definedVars.add("$string_val"); //needed for string operations
  definedVars.add("$string_class"); //needed for strings in class
  definedVars.add("$string_index"); //needed for string index check out of bounds
  definedVars.add("$string_address"); //needed for string indexing
  def.nonlocals.forEach((v) => definedVars.add(`${v}_$ref`)); // nonlocals are reference, ending with '_$ref'
  def.nested.forEach((f) => definedVars.add(`${f}_$ref`)); // nested functions are references of function ptrs, ending with _$ref
  // ToDo, optimize after EA
  def.inits.forEach((v) => definedVars.add(`${v.name}`));
  def.inits.forEach((v) => definedVars.add(`${v.name}_$ref`));
  def.parameters.forEach((p) => definedVars.add(`${p.name}_$ref`));

  // references that required memory allocation
  const extraRefs: Set<string> = new Set();
  def.inits.forEach((v) => extraRefs.add(`${v.name}`));
  def.parameters.forEach((p) => {
    extraRefs.add(`${p.name}`);
    env.locals.set(p.name, currentLocalIndex);
    currentLocalIndex += 1;
  });

  definedVars.forEach((v) => {
    env.locals.set(v, currentLocalIndex);
    currentLocalIndex += 1;
  });

  const locals = makeLocals(definedVars);
  const inits = def.inits.map((init) => codeGenInit(init, env)).flat();
  const refs = initRef(extraRefs);
  const nonlocals = initNonlocals(def.nonlocals);
  const nested = initNested(def.nested, env);

  let params = def.parameters.map((p) => `(param $${p.name} i32)`).join(" ");
  let stmts = def.body.map((stmt) => codeGenStmt(stmt, env)).flat();

  let body = locals
    .concat(inits)
    .concat(refs)
    .concat(nonlocals)
    .concat(nested)
    .concat(stmts)
    .concat(["(i32.const 0)", "(return)"]);

  const localMap = env.locals;
  const augmentedBody = augmentFnGc(body, localMap, false);
  const augmentedBodyStr = augmentedBody.join("\n");
  env.locals.clear();

  return [
    `(func $${def.name} (param ${fPTR} i32) ${params} (result i32)
      ${augmentedBodyStr}
    )`,
  ];
}

function codeGenFunDef(def: FunDef<[Type, Location]>, env: GlobalEnv): Array<string> {
  var definedVars: Set<string> = new Set();
  def.inits.forEach((v) => definedVars.add(v.name));
  definedVars.add("$last");
  // Used to cache the result of `gcalloc` and dump
  //   it to the stack for initialization
  // NOTE(alex:mm): need to `local.get` object pointer BEFORE generating code
  //   for inner expressions
  definedVars.add("$allocPointer"); // Used to cache the result of `gcalloc`
  definedVars.add("$destruct");
  definedVars.add("$destructListOffset");
  definedVars.add("$string_val"); //needed for string operations
  definedVars.add("$string_class"); //needed for strings in class
  definedVars.add("$string_index"); //needed for string index check out of bounds
  definedVars.add("$string_address"); //needed for string indexing

  // NOTE(alex:mm): parameters indices go first
  let currLocalIndex = 0;
  var params = def.parameters
    .map((p) => {
      env.locals.set(p.name, currLocalIndex);
      currLocalIndex += 1;
      return `(param $${p.name} i32)`;
    })
    .join(" ");

  // def.parameters.forEach(p => definedVars.delete(p.name));
  definedVars.forEach((v) => {
    env.locals.set(v, currLocalIndex);
    currLocalIndex += 1;
  });

  const locals = makeLocals(definedVars);
  const inits = def.inits.map((init) => codeGenInit(init, env)).flat();
  var stmts = def.body.map((innerStmt) => codeGenStmt(innerStmt, env)).flat();

  const body = locals.concat(inits).concat(stmts).concat(["(i32.const 0)", "(return)"]);
  const localMap = env.locals;
  const augmentedBody = augmentFnGc(body, localMap, false);
  const augmentedBodyStr = augmentedBody.join("\n");
  env.locals.clear();

  return [
    `(func $${def.name} ${params} (result i32)
    ${augmentedBodyStr}
    )`,
  ];
}

function codeGenClass(cls: Class<[Type, Location]>, env: GlobalEnv): Array<string> {
  const methods = [...cls.methods];
  methods.forEach((method) => (method.name = `${cls.name}$${method.name}`));
  const result = methods.map((method) => codeGenFunDef(method, env));
  return result.flat();
}

function codeGenListCopy(mode: ListCopyMode): Array<string> {
  var stmts: Array<string> = [];
  var loopstmts: Array<string> = [];
  var condstmts: Array<string> = [];
  var concatstmts: Array<string> = [];
  var doublestmts: Array<string> = [];
  var tempstmts: Array<string> = [];
  var listType = 10; //temporary list type number
  var header = [4, 8]; //size, bound relative position
  var cmp = [""];

  stmts.push(
    ...[
      `(local.tee $$list_cmp)`, //store first address to local var
      `(i32.add (i32.const 8))`,
      `(i32.load)`,
      `(local.set $$list_temp)`, //capacity
      `(i32.const 0)`,
      `(local.set $$list_index2)`, //second index
    ]
  );

  if (mode === ListCopyMode.Slice) {
    stmts.push(
      ...[
        `(local.set $$list_bound)`, // max index(not include)
        `(local.set $$list_index)`, // current index
        `(local.get $$list_bound)`,
        `(local.get $$list_index)`,
        `(i32.sub)`,
        `(local.set $$list_size)`,
      ] //size of list
    );
  } else {
    stmts.push(
      ...[
        `(local.get $$list_cmp)`,
        `(i32.add (i32.const 4))`,
        `(i32.load)`,
        `(local.tee $$list_size)`, //capacity
        `(local.set $$list_bound)`,
        `(i32.const 0)`,
        `(local.set $$list_index)`,
      ]
    );
  }

  if (mode === ListCopyMode.Concat) {
    cmp = ["", "2"];
    stmts.push(
      ...[
        `(local.tee $$list_cmp2)`,
        `(i32.add (i32.const 8))`,
        `(i32.load)`,
        `(local.get $$list_temp)`,
        `(i32.add)`,
        `(local.set $$list_temp)`, //capacity
        `(local.get $$list_cmp2)`,
        `(i32.add (i32.const 4))`,
        `(i32.load)`,
        `(local.get $$list_size)`,
        `(i32.add)`,
        `(local.set $$list_size)`, //size
      ]
    );
  }

  if (mode === ListCopyMode.Double) {
    stmts.push(
      ...[
        `(local.get $$list_temp)`,
        `(i32.mul (i32.const 2))`,
        `(local.set $$list_temp)`, //capacity
      ]
    );
  }

  stmts.push(
    ...[
      `(i32.const ${TAG_LIST})    ;; heap-tag: list`,
      `(local.get $$list_temp)`, // load capacty
      `(i32.add (i32.const 3))`,
      `(i32.mul (i32.const 4))`,
      `(call $$gcalloc)`,
      `(local.set $$list_base)`,
    ]
  );

  //add/modify header info of the list
  header.forEach((addr) => {
    var varname = `list_${addr === 4 ? "size" : "temp"}`;
    stmts.push(
      ...[
        `(local.get $$list_base)`,
        `(i32.add (i32.const ${addr}))`,
        `(local.get $$${varname})`,
        `(i32.store)`,
      ]
    );
  });

  stmts.push(...[`(local.get $$list_base)`, "(i32.const " + listType + ")", "(i32.store)"]); //create a new list with type

  //check if the current index has reached the size of the list
  condstmts.push(...[`(local.get $$list_bound)`, `(local.get $$list_index)`, `(i32.eq)`]);

  //statement for loop through the compared list and add the elements to the new list
  loopstmts.push(
    ...[
      `(local.get $$list_base)`,
      `(i32.add (i32.const 12))`,
      `(local.get $$list_index2)`,
      `(i32.mul (i32.const 4))`,
      `(i32.add)`,
      `(local.get $$list_cmp)`,
      `(i32.add (i32.const 12))`,
      `(local.get $$list_index)`,
      `(i32.mul (i32.const 4))`,
      `(i32.add)`,
      `(i32.load)`,
      `(i32.store)`,
      `(local.get $$list_index)`,
      `(i32.add (i32.const 1))`,
      `(local.set $$list_index)`,
      `(local.get $$list_index2)`,
      `(i32.add (i32.const 1))`,
      `(local.set $$list_index2)`,
    ]
  );

  cmp.forEach((s) => {
    if (s !== ``) {
      stmts.push(
        ...[
          `(local.get $$list_cmp2)`,
          `(local.set $$list_cmp)`,
          `(i32.const 0)`,
          `(local.set $$list_index)`,
          `(local.get $$list_cmp)`,
          `(i32.add (i32.const 4))`,
          `(i32.load)`,
          `(i32.add (local.get $$list_bound))`,
          `(local.set $$list_bound)`,
        ]
      );
    }

    //while loop structure
    stmts.push(
      ...[
        `(block`,
        `(loop`,
        `(br_if 1 ${condstmts.join("\n")})`,
        `${loopstmts.join("\n")}`,
        `(br 0)`,
        `)`,
        `)`,
      ]
    );
  });

  return stmts.concat([
    `(local.get $$list_base)`, // Get address for the object (this is the return value)
  ]);
}

function codeGenExpr(expr: Expr<[Type, Location]>, env: GlobalEnv): Array<string> {
  switch (expr.tag) {
    case "builtin1":
      const argTyp = expr.a[0];
      const argStmts = codeGenExpr(expr.arg, env);
      var callName = expr.name;
      if (expr.name === "print" && argTyp === NUM) {
        callName = "print_num";
      } else if (expr.name === "print" && argTyp === STRING) {
        callName = "print_str";
        //print_list takes an additional arg: type of elements in list
        //print_list(base_addr, elem_type)
      } else if (expr.name === "print" && argTyp.tag === "list") {
        return argStmts.concat([codeGenListElemType(argTyp.content_type), `(call $print_list)`]);
      } else if (expr.name === "print" && argTyp === BOOL) {
        return argStmts.concat([`(call $print_bool)`]);
      } else if (expr.name === "print" && argTyp === NONE) {
        return argStmts.concat([`(call $print_none)`]);
      }
      return argStmts.concat([`(call $${callName})`]);
    case "builtin2":
      const leftStmts = codeGenExpr(expr.left, env);
      const rightStmts = codeGenExpr(expr.right, env);
      // we will need to check with the built-in functions team to determine how BigNumbers will interface with the built-in functions
      return [
        ...leftStmts,
        ...decodeLiteral,
        ...rightStmts,
        ...decodeLiteral,
        `(call $${expr.name})`,
        ...encodeLiteral,
      ];
    case "literal":
      return codeGenLiteral(expr.value);
    case "id":
      if (env.locals.has(expr.name)) {
        return [`(local.get $${expr.name}) ;; local ${expr.name}`];
      } else {
        return [`(i32.const ${envLookup(env, expr.name)})`, `(i32.load)`];
      }
    case "binop":
      const lhsStmts = codeGenExpr(expr.left, env);
      const rhsStmts = codeGenExpr(expr.right, env);
      if (typeof expr.left.a !== "undefined" && expr.left.a[0].tag === "list") {
        return [...rhsStmts, ...lhsStmts, ...codeGenListCopy(ListCopyMode.Concat)];
      } else if (expr.op == BinOp.Is) {
        return [...lhsStmts, ...rhsStmts, codeGenBinOp(expr.op), ...encodeLiteral];
      } else {
        return [
          ...lhsStmts,
          ...decodeLiteral,
          ...rhsStmts,
          ...decodeLiteral,
          codeGenBinOp(expr.op),
          ...encodeLiteral,
        ];
      }
    case "uniop":
      const exprStmts = codeGenExpr(expr.expr, env);
      switch (expr.op) {
        case UniOp.Neg:
          return [...exprStmts, "(call $$bignum_neg)"];
        case UniOp.Not:
          return [`(i32.const 0)`, ...exprStmts, ...decodeLiteral, `(i32.eq)`, ...encodeLiteral];
        default:
          return unreachable(expr);
      }
    case "call":
      var prefix = "";
      if (expr.name === "range") {
        switch (expr.arguments.length) {
          case 1:
            var valStmts = [`(i32.const 1)`];
            valStmts = valStmts.concat(expr.arguments.map((arg) => codeGenExpr(arg, env)).flat());
            valStmts.push(`(i32.const 3)`);
            valStmts.push(`(call $${expr.name})`);
            return valStmts;
          case 2:
            var valStmts = [`(i32.const 1)`];
            valStmts = valStmts.concat(expr.arguments.map((arg) => codeGenExpr(arg, env)).flat());
            valStmts.push(`(call $${expr.name})`);
            return valStmts;
          case 3:
            var valStmts = expr.arguments.map((arg) => codeGenExpr(arg, env)).flat();
            valStmts.push(`(call $${expr.name})`);
            return valStmts;
          default:
            throw new Error("Unsupported range() call!");
        }
      } else if (expr.name === "len") {
        if (expr.arguments[0].a[0].tag === "list") {
          prefix = "$$list";
        } else {
          throw new Error("Unimplemented len() for " + expr.arguments[0].a[0].tag);
        }
      }
      var valStmts = expr.arguments.map((arg) => codeGenExpr(arg, env)).flat();
      valStmts.push(`(call ${prefix}$${expr.name})`);
      return valStmts;
    case "call_expr":
      const callExpr: Array<string> = [];
      const nameExpr = expr.name;
      let funName: string;
      if (nameExpr.tag == "id") {
        // until now, all the function variables are wrapped in references
        // the 'id's serves for global functions
        funName = nameExpr.name;
        callExpr.push(`(i32.load (i32.const ${envLookup(env, funName)})) ;; argument for $fPTR`);
        expr.arguments.forEach((arg) => {
          callExpr.push(...codeGenExpr(arg, env));
        });

        // NOTE(alex:mm): necessary in order to root the return value
        callExpr.push(
          `(call_indirect (type $callType${
            expr.arguments.length + 1
          }) (i32.load (i32.load (i32.const ${envLookup(env, funName)}))))`
        );
      } else if (nameExpr.tag == "lookup") {
        funName = (nameExpr.obj as any).name;
        callExpr.push(`(i32.load (local.get $${funName})) ;; argument for $fPTR`);
        expr.arguments.forEach((arg) => {
          callExpr.push(...codeGenExpr(arg, env));
        });
        // NOTE(alex:mm): necessary in order to root the return value
        callExpr.push(
          `(call_indirect (type $callType${
            expr.arguments.length + 1
          }) (i32.load (i32.load (local.get $${funName}))))`
        );
      } else if (nameExpr.tag == "call_expr") {
        callExpr.push(...codeGenExpr(nameExpr, env));
        callExpr.push(`(local.set $$addr)`);
        callExpr.push(`(local.get $$addr) ;; function ptr for the extra argument`);
        expr.arguments.forEach((arg) => {
          callExpr.push(...codeGenExpr(arg, env));
        });
        callExpr.push(
          `(call_indirect (type $callType${
            expr.arguments.length + 1
          }) (i32.load (local.get $$addr)))`
        );
      } else {
        throw new BaseException.InternalException(
          `Compile Error. Invalid name of tag ${nameExpr.tag}`
        );
      }
      return callExpr;
    case "construct":
      var stmts: Array<string> = [
        `(i32.const ${Number(TAG_CLASS)})   ;; heap-tag: class`,
        `(i32.const ${env.classes.get(expr.name).size * 4})   ;; size in bytes`,
        `(call $$gcalloc)`,
        `(local.set $$allocPointer)`,
        `(local.get $$allocPointer)`, // return to parent expr
        `(local.get $$allocPointer)`, // use in __init__
      ];
      // NOTE(alex): hack to get nested allocations to work
      // Let F by the number of fields in the class
      // Dump the pointer F + 2 times on the stack
      //   * +1 in order to call the __init__ method
      //   * +1 in order to return the leave the pointer at the top of the stack
      const classLayout = env.classes.get(expr.name);
      classLayout.forEach(() => {
        stmts.push(`(local.get $$allocPointer)`);
      });
      classLayout.forEach(([offset, initVal], field) =>
        stmts.push(
          ...[
            // Pointer should be on the top of the stack already
            `(i32.add (i32.const ${offset * 4}))`, // Calc field offset from heap offset
            ...codeGenLiteral(initVal), // Initialize field
            `(i32.store) ;; store for ${field}`, // Put the default field value on the heap
          ]
        )
      );
      return stmts.concat([
        // Pointer to deref should be on the top of the stack already
        `(call $${expr.name}$__init__)`, // call __init__
        `(drop)`, // Drop None from __init__
        // Pointer to return should be on the top of the stack already
      ]);
    case "method-call":
      var objTyp = expr.obj.a[0];

      //handle list built in
      switch (objTyp.tag) {
        case "list":
          var objStmts = codeGenExpr(expr.obj, env);
          className = "$list";
          var extStmts: Array<string> = [];
          var objExpr = expr.obj;
          if (expr.method === "append") {
            switch (objExpr.tag) {
              case "id":
                if (env.locals.has(objExpr.name)) {
                  extStmts = [
                    `(local.tee $$list_temp)`,
                    `(local.set $${objExpr.name})`,
                    `(local.get $$list_temp)`,
                  ];
                } else {
                  const locationToStore = [
                    `(i32.const ${envLookup(env, objExpr.name)}) ;; ${objExpr.name}`,
                  ];
                  extStmts = [
                    `(local.set $$list_temp)`,
                    ...locationToStore,
                    `(local.get $$list_temp)`,
                    "(i32.store)",
                    `(local.get $$list_temp)`,
                  ];
                }
                break;
            }
          }
          var argsStmts = expr.arguments
            .map((arg) => codeGenExpr(arg, env))
            .flat()
            .concat();

          return [...objStmts, ...argsStmts, `(call $${className}$${expr.method})`, ...extStmts];
      }

      let clsName = (expr.obj.a[0] as any).name;
      if (env.classes.get(clsName).has(expr.method)) {
        let callExpr: Array<string> = [];
        let argsExprs = expr.arguments.map((arg) => codeGenExpr(arg, env)).flat();
        callExpr.push(...codeGenExpr(expr.obj, env));
        callExpr.push(`(i32.add (i32.const ${env.classes.get(clsName).get(expr.method)[0] * 4}))`);
        callExpr.push(`(i32.load) ;; load the function pointer for the extra argument`);
        callExpr.push(...argsExprs);
        callExpr.push(...codeGenExpr(expr.obj, env));
        callExpr.push(`(i32.add (i32.const ${env.classes.get(clsName).get(expr.method)[0] * 4}))`);
        callExpr.push(`(i32.load) ;; load the function pointer`);
        callExpr.push(`(i32.load) ;; load the function index`);
        callExpr.push(`(call_indirect (type $callType${expr.arguments.length + 1}))`);
        return callExpr;
      } else {
        var objStmts = codeGenExpr(expr.obj, env);
        var objTyp = expr.obj.a[0];
        if (objTyp.tag !== "class") {
          // I don't think this error can happen
          throw new BaseException.InternalException(
            "Report this as a bug to the compiler developer, this shouldn't happen " + objTyp.tag
          );
        }
        var className = objTyp.name;
        var argsStmts = expr.arguments.map((arg) => codeGenExpr(arg, env)).flat();
        return [...objStmts, ...argsStmts, `(call $${className}$${expr.method})`];
      }
    case "lookup":
      var objStmts = codeGenExpr(expr.obj, env);
      var objTyp = expr.obj.a[0];
      if (objTyp.tag !== "class") {
        // I don't think this error can happen
        throw new BaseException.InternalException(
          "Report this as a bug to the compiler developer, this shouldn't happen " + objTyp.tag
        );
      }
      var className = objTyp.name;
      var [offset, _] = env.classes.get(className).get(expr.field);
      if (expr.field == "$deref") {
        return [...objStmts, `(i32.load) ;; dereference`];
      } else {
        return [...objStmts, `(i32.add (i32.const ${offset * 4}))`, `(i32.load)`];
      }
    case "dict":
      let dictStmts: Array<string> = [];
      //Allocate memory on the heap for hashtable. Currently size is 10
      //It finally pushes address of dict on stack, ie the return value
      dictStmts = dictStmts.concat(codeGenDictAlloc(10, env, expr.entries.length));
      expr.entries.forEach((keyval) => {
        const value = codeGenExpr(keyval[1], env);
        dictStmts = dictStmts.concat(codeGenDictKeyVal(keyval[0], value, 10, env));
      });
      return dictStmts;
    case "list-expr":
      var stmts: Array<string> = [];
      var listType = 10;
      var listSize = expr.contents.length;
      var listBound = (expr.contents.length + 10) * 2;
      let listHeader = [listType, listSize, listBound];
      var listindex = 0;
      expr.contents
        .slice()
        .reverse()
        .forEach((lexpr) => {
          stmts.push(...[...codeGenExpr(lexpr, env)]);
        });

      stmts.push(
        ...[
          `(i32.const ${TAG_LIST})    ;; heap-tag: list`,
          `(i32.const ${(listBound + 3) * 4})`, // load capacty
          `(i32.mul (i32.const 4))`, // new_cap = cap * 4 + 12
          `(i32.add (i32.const 12))`,
          `(call $$gcalloc)`,
          `(local.set $$list_base)`,
        ]
      );

      listHeader.forEach((val) => {
        stmts.push(
          ...[
            `(local.get $$list_base)`,
            `(i32.add (i32.const ${listindex * 4}))`,
            "(i32.const " + val + ")",
            "(i32.store)",
          ]
        );
        listindex += 1;
      });

      expr.contents.forEach((lexpr) => {
        stmts.push(
          ...[
            `(local.set $$list_temp)`,
            `(local.get $$list_base)`,
            `(i32.add (i32.const ${listindex * 4}))`,
            `(local.get $$list_temp)`,
            "(i32.store)",
          ]
        );
        listindex += 1;
      });

      //Move heap head to the end of the list and return list address
      return stmts.concat([`(local.get $$list_base)`]);
<<<<<<< HEAD
    case "tuple-expr": {
      // Much of this logic is copied from object construction. Is there a way to easily reuse that logic?
      let stmts = [
        `(i32.const ${TAG_CLASS})    ;; heap-tag: class`,
        `(i32.const ${expr.contents.length * 4})`, // size in bytes
        `(call $$gcalloc)`,
        `(local.set $$allocPointer)`,
      ];
      // Adopting the object hack of pushing one copy of $$allocPointer onto the stack for every item in the tuple.
      // The best solution would be to reset allocPointer to its original value after creating the new stack
      // object, but it's probably too late to institute a change like that.
      stmts.push("(local.get $$allocPointer)\n".repeat(expr.contents.length + 1));
      expr.contents.forEach((content, offset) => {
        stmts.push(
          // "(local.get $$allocPointer)",
          ...codeGenExpr(content, env),
          `(i32.store offset=${offset * 4})`
        );
      });
      // stmts.push("(local.get $$allocPointer)");
      return stmts;
    }

=======
    case "tuple-expr":
      return codeGenTupleAlloc(expr, env);
>>>>>>> 26efcffc
    case "bracket-lookup":
      switch (expr.obj.a[0].tag) {
        case "dict":
          return codeGenDictBracketLookup(expr.obj, expr.key, 10, env);
        case "string":
          var brObjStmts = codeGenExpr(expr.obj, env);
          var brKeyStmts = codeGenExpr(expr.key, env);
          var brStmts = [];
          brStmts.push(
            ...[
              `${brObjStmts.join("\n")}`, //Load the string object to be indexed
              `(local.set $$string_address)`,
              `${brKeyStmts.join("\n")}`, //Gets the index
              ...decodeLiteral,
              `(local.set $$string_index)`,
              `(local.get $$string_index)`,
              `(i32.const 0)(i32.lt_s)`, //check for negative index
              `(if (then (local.get $$string_address)(i32.load)(i32.add (i32.const 1))(local.get $$string_index)(i32.add)(local.set $$string_index)))`, //if -ve, we do length + index
              `(local.get $$string_index)(local.get $$string_address)(i32.load)(i32.gt_s)`, //Check for +ve index out of bounds
              `(local.get $$string_index)(i32.const 0)(i32.lt_s)`, //Check for -ve index out of bounds
              `(i32.or)`, // Check if string index is within bounds, i.e, b/w 0 and string_length
              `(if (then (i32.const -1)(call $print_str)(drop)))`, //Check if string index is out of bounds
              `(local.get $$string_address)`,
              `(i32.add (i32.mul (i32.const 4)(local.get $$string_index)))`, //Add the index * 4 value to the address
              `(i32.add (i32.const 4))`, //Adding 4 since string length is at first index
              `(i32.load)`, //Load the ASCII value of the string index
              `(local.set $$string_val)`, //store value in temp variable
              `(i32.const ${TAG_STRING})`,
              `(i32.const 8)`,
              `(call $$gcalloc)`,
              `(local.tee $$allocPointer)`,
              `(i32.const 0)`, //Length of string is 1
              `(i32.store)`, //Store length of string in the first position
              `(local.get $$allocPointer)`,
              `(i32.add (i32.const 4))`, //Add 4 since we have stored string length at beginning
              `(local.get $$string_val)`, //load value in temp variable
              "(i32.store)", //Store the ASCII value in the new address
              `(local.get $$allocPointer)`,
            ]
          );
          return brStmts;
        case "list":
          var objStmts = codeGenExpr(expr.obj, env);
          //This should eval to a number
          //Multiply it by 4 to use as offset in memory
          var keyStmts = codeGenExpr(expr.key, env);
          //Add 3 to keyStmts to jump over type + size + bound
          //Add that to objStmts base address
          //Load from there
          return objStmts.concat(
            //TODO check for IndexOutOfBounds
            //Coordinate with error group
            /*
            [
              `(i32.add (i32.4)) ;; retrieve list size`,
              `(i32.load)`,
            // size > index
            ],
              keyStmts,
            [
              `(i32.gt_s) ;; compare list size > index`
              `(if (then (call $error)) (else (nop))) ;; call IndexOutOfBounds`
            ],
              objStmts, //reload list base addr & key stmts?
            */
            keyStmts,
            [
              ...decodeLiteral,
              `(i32.mul (i32.const 4))`,
              `(i32.add (i32.const 12)) ;; move past type, size, bound`,
              `(i32.add) ;; retrieve element location`,
              `(i32.load) ;; load list element`,
            ]
          );
        case "tuple": {
          return [
            // Get tuple address
            ...codeGenExpr(expr.obj, env),
            // Get word offset from tuple address
            ...codeGenExpr(expr.key, env),
            ...decodeLiteral,
            // Get byte offset
            "(i32.mul (i32.const 4))",
            // Calculate target address
            "(i32.add)",
            // Load target value
            "(i32.load)",
          ];
        }
        default:
          throw new BaseException.InternalException(
            "Code gen for bracket-lookup for types other than dict not implemented"
          );
      }
    default:
      unhandledTag(expr);
  }
}

function codeGenTupleAlloc(
  expr: WithTag<Expr<[Type, Location]>, "tuple-expr">,
  env: GlobalEnv
): string[] {
  {
    let stmts = [
      `(i32.const ${Number(TAG_TUPLE)})   ;; heap-tag: tuple`,
      `(i32.const ${expr.contents.length * 4})   ;; size in bytes`,
      `(call $$gcalloc)`,
      `(local.set $$allocPointer)`,
      `(local.get $$allocPointer)`, // return to parent expr (b/c nested expr could change this)
    ];
    expr.contents.forEach((content, offset) => {
      stmts.push(
        "(local.get $$allocPointer)",
        ...codeGenExpr(content, env),
        `(i32.store offset=${offset * 4})`
      );
    });
    return stmts;
  }
}

function codeGenDictAlloc(hashtableSize: number, env: GlobalEnv, entries: number): Array<string> {
  // NOTE(alex:mm): $$allocPointer is clobbered by inner exprs
  // Dump it to the stack before you codegen for inner exprs
  let dictAllocStmts: Array<string> = [];
  dictAllocStmts = dictAllocStmts.concat([
    `(i32.const ${Number(TAG_DICT)})   ;; heap-tag: dictionary`,
    `(i32.const ${hashtableSize * 4})   ;; size in bytes`,
    `(call $$gcalloc)`,
    `(local.set $$allocPointer)`,
    `(local.get $$allocPointer)`, // return to parent expr
  ]);

  //Ideally this loop should be replaced by call to allocator API to allocate hashtablesize entries on heap.
  for (let i = 0; i < hashtableSize; i++) {
    dictAllocStmts.push(
      ...[
        `(local.get $$allocPointer)`,
        `(i32.add (i32.const ${i * 4}))`, // Calc hash table entry offset from heap offset
        ...codeGenLiteral({ tag: "none" }), // CodeGen for "none" literal
        "(i32.store)", // Initialize to none
      ]
    );
  }
  //Push the base address of dict on the stack to be consumed by each of the key:val pair initialization
  for (let i = 0; i < entries; i++) {
    dictAllocStmts = dictAllocStmts.concat(["(local.get $$allocPointer)"]);
  }

  // entries + 1 dict pointers should be on the stack
  return dictAllocStmts;
}

function allocateStringMemory(string_val: string): Array<string> {
  const stmts = [];
  var i = 1;
  // NOTE(alex:mm): It looks like characters are stored in 4 bytes?
  const allocSizeBytes = (string_val.length + 1) * 4;
  // Storing the length of the string at the beginning
  // TODO(alex:mm): Where is the length storing code?
  stmts.push(
    ...[
      `(i32.const ${Number(TAG_STRING)})  ;; heap-tag: string`,
      `(i32.const ${allocSizeBytes})`,
      `(call $$gcalloc)`,
      `(local.set $$allocPointer)`,
      `(local.get $$allocPointer)`,
      `(i32.const ${string_val.length - 1})`, // Store ASCII value for 0 (end of string)
      "(i32.store)", // Store the ASCII value 0 in the new address
    ]
  );
  while (i != string_val.length + 1) {
    const char_ascii = string_val.charCodeAt(i - 1);
    stmts.push(
      ...[
        `(local.get $$allocPointer)`,
        `(i32.add (i32.const ${i * 4}))`, // Calc string index offset from heap offset
        `(i32.const ${char_ascii})`, // Store the ASCII value of the string index
        "(i32.store)", // Store the ASCII value in the new address
      ]
    );
    i += 1;
  }
  return stmts.concat([
    `(local.get $$allocPointer)`, // return the allocated pointer
  ]);
}

function codeGenDictBracketLookup(
  obj: Expr<[Type, Location]>,
  key: Expr<[Type, Location]>,
  hashtableSize: number,
  env: GlobalEnv
): Array<string> {
  let dictKeyValStmts: Array<string> = [];
  dictKeyValStmts = dictKeyValStmts.concat(codeGenExpr(obj, env));
  dictKeyValStmts = dictKeyValStmts.concat(codeGenExpr(key, env));
  dictKeyValStmts = dictKeyValStmts.concat([
    `(i32.const ${hashtableSize})`,
    "(call $ha$htable$Lookup)",
  ]);
  return dictKeyValStmts.concat(["(i32.load)"]);
}

//Assumes that base address of dict is pushed onto the stack already
function codeGenDictKeyVal(
  key: Expr<[Type, Location]>,
  val: string[],
  hashtableSize: number,
  env: GlobalEnv
): Array<string> {
  let dictKeyValStmts: Array<string> = [];
  dictKeyValStmts = dictKeyValStmts.concat(codeGenExpr(key, env));
  dictKeyValStmts = dictKeyValStmts.concat(val);
  dictKeyValStmts = dictKeyValStmts.concat([
    `(i32.const ${hashtableSize})`,
    "(call $ha$htable$Update)",
  ]);
  return dictKeyValStmts;
}

function listBuiltInFuns(): Array<string> {
  let listFunStmts: Array<string> = [];
  //len function
  listFunStmts.push(
    ...[
      "(func $$list$len (param $$list_cmp i32) (result i32)",
      `(local.get $$list_cmp)`,
      `(i32.add (i32.const 4))`,
      `(i32.load)`,
      ...encodeLiteral,
      "(return))",
      "",
    ]
  );
  //append function
  listFunStmts.push(
    ...[
      "(func $$list$append (param $$list_cmp i32) (param $$val i32) (result i32)",
      `(local $$list_base i32)`,
      `(local $$list_index i32)`,
      `(local $$list_index2 i32)`,
      `(local $$list_size i32)`,
      `(local $$list_bound i32)`,
      `(local $$list_temp i32)`,
      `(if `, // check if list bounds need to expand
      `(i32.eq`,
      `(local.get $$list_cmp)`, // get address of current list
      `(i32.add (i32.const 8))`,
      `(i32.load)`, // load the bound of the list
      `(local.get $$list_cmp)`, // get address of current list
      `(i32.add (i32.const 4))`,
      `(i32.load)`, // load the size of the list
      `)`,
      `(then`,
      `(local.get $$list_cmp)`, // generate code for append element
      ...codeGenListCopy(ListCopyMode.Double),
      `(local.set $$list_cmp)`,
      `)`, // end then
      `)`, // end if
      `(local.get $$list_cmp)`,
      `(i32.add (i32.const 4))`,
      `(i32.load)`, //load index to store
      `(i32.mul (i32.const 4))`,
      `(i32.add (i32.const 12))`, // add base position
      `(i32.add (local.get $$list_cmp))`,
      `(local.get $$val)`,
      `(i32.store)`,
      `(local.get $$list_cmp)`,
      `(i32.add (i32.const 4))`,
      `(local.get $$list_cmp)`,
      `(i32.add (i32.const 4))`,
      `(i32.load)`,
      `(i32.add (i32.const 1))`, // add 1 to the size
      `(i32.store)`,
      `(local.get $$list_cmp)`,
      "(return))",
      "",
    ]
  );

  //index function //count could be very similar to this function
  listFunStmts.push(
    ...[
      "(func $$list$index (param $$list_cmp i32) (param $$val i32) (result i32)",
      `(local $$list_index i32)`, // to iterate through list
      `(local $$list_size i32)`, // size of list
      `(i32.const 0)`, // list_index = 0
      `(local.set $$list_index)`,
      `(local.get $$list_cmp)`, // load list_size from list metadata
      `(i32.add (i32.const 4))`,
      `(i32.load)`,
      `(local.set $$list_size)`,
      `(local.get $$list_cmp)`, // beginning of list
      `(i32.add (i32.const 12))`,
      `(local.set $$list_cmp)`,
      `(block`,
      `(loop`, // while loop for searching the value
      `(br_if 1`, // condition start
      `(local.get $$list_size)`,
      `(local.get $$list_index)`,
      `(i32.eq)`,
      `)`, // condition end
      // loop body start

      `(if `, // check if element of index match to the value
      `(i32.eq`,
      `(local.get $$list_cmp)`,
      `(local.get $$list_index)`,
      `(i32.mul (i32.const 4))`,
      `(i32.add)`,
      `(i32.load)`,
      `(local.get $$val)`,
      `)`,

      `(then`, // return index
      `(local.get $$list_index)`,
      ...encodeLiteral,
      `(return)`,
      `)`, // end then
      `)`, // end if
      `(local.get $$list_index)`,
      `(i32.add (i32.const 1))`,
      `(local.set $$list_index)`,

      `(br 0)`,
      `)`,
      `)`,
      `(i32.const -1)`, // find nothing
      ...encodeLiteral,
      "(return))",
      "",
    ]
  );

  //count function, similar to index
  listFunStmts.push(
    ...[
      "(func $$list$count (param $$list_cmp i32) (param $$val i32) (result i32)",
      `(local $$list_counter i32)`, // counter of how many times we see list_cmp
      `(local $$list_index i32)`, // to iterate through list
      `(local $$list_size i32)`, // size of list
      `(i32.const 0)`, // list_counter = 0
      `(local.set $$list_counter)`,
      `(i32.const 0)`, // list_index = 0
      `(local.set $$list_index)`,
      `(local.get $$list_cmp)`, // load list_size from list metadata
      `(i32.add (i32.const 4))`,
      `(i32.load)`,
      `(local.set $$list_size)`,
      `(local.get $$list_cmp)`, // beginning of list
      `(i32.add (i32.const 12))`,
      `(local.set $$list_cmp)`,
      `(block`,
      `(loop`, // while loop for searching the value
      `(br_if 1`, // condition start
      `(local.get $$list_size)`,
      `(local.get $$list_index)`,
      `(i32.eq)`,
      `)`, // condition end
      // loop body start

      `(if `, // check if element of index match to the value
      `(i32.eq`,
      `(local.get $$list_cmp)`,
      `(local.get $$list_index)`,
      `(i32.mul (i32.const 4))`,
      `(i32.add)`,
      `(i32.load)`,
      `(local.get $$val)`,
      `)`,

      `(then`, // add to count variable
      `(local.get $$list_counter)`,
      `(i32.add (i32.const 1))`,
      `(local.set $$list_counter)`,
      `)`, // end then
      `)`, // end if
      `(local.get $$list_index)`,
      `(i32.add (i32.const 1))`,
      `(local.set $$list_index)`,

      `(br 0)`,
      `)`,
      `)`,
      `(local.get $$list_counter)`, // return count
      ...encodeLiteral,
      "(return))",
      "",
    ]
  );

  //clear function
  //simply sets internal metadata size to 0
  listFunStmts.push(
    ...[
      "(func $$list$clear (param $$list_baseaddr i32) (result i32)",
      `(local.get $$list_baseaddr)`, // get address of list size
      `(i32.add (i32.const 4))`,
      `(i32.const 0)`, // store 0 into list size
      `(i32.store)`,
      `(local.get $$list_baseaddr)`, // return address of the list
      "(return))",
      "",
    ]
  );

  //copy function
  //creates new copy of that list and returns new copy's base addr
  listFunStmts.push(
    ...[
      "(func $$list$copy (param $$list_baseaddr i32) (result i32)",
      `(local $$list_base i32)`,
      `(local $$list_index i32)`,
      `(local $$list_bound i32)`,
      `(local $$list_temp i32)`,
      `(local $$list_cmp i32)`,
      `(local $$list_index2 i32)`,
      `(local $$list_size i32)`,
      `(local.get $$list_baseaddr)`,
      ...codeGenListCopy(ListCopyMode.Copy),
      "(return))",
      "",
    ]
  );

  //          ["append",[[tObj.a.content_type], tObj.a]],
  //           ["clear", [[], tObj.a]],
  //           ["copy",  [[], tObj.a]],
  //           ["count", [[tObj.a.content_type], NUM]],
  //           ["index", [[tObj.a.content_type], NUM]],

  //This function returns a memory address for the value of a key. It returns -1 if not found.
  return listFunStmts;
}

function dictUtilFuns(): Array<string> {
  let dictFunStmts: Array<string> = [];
  dictFunStmts.push(
    ...[
      "(func $ha$htable$CreateEntry (param $key i32) (param $val i32) (result i32)",
      "(local $$allocPointer i32)",
      `(i32.const ${TAG_DICT_ENTRY})    ;; heap-tag: opaque`,
      "(i32.const 96)   ;; size in bytes",
      "(call $$gcalloc)",
      "(local.tee $$allocPointer)",
      "(local.get $key)",
      "(i32.store)", // Dumping tag
      "(local.get $$allocPointer)",
      "(i32.const 4)",
      "(i32.add)", // Moving to the next block
      "(local.get $val)",
      "(i32.store)", // Dumping value
      "(local.get $$allocPointer)",
      "(i32.const 8)",
      "(i32.add)", // Moving to the next block
      "(i32.const 0)", //None
      "(i32.store)", // Dumping None in the next
      "(local.get $$allocPointer)",
      "(return))",
      "",
    ]
  );

  //This function returns a memory address for the value of a key. It returns -1 if not found.
  dictFunStmts.push(
    ...[
      "(func $ha$htable$Lookup (param $baseAddr i32) (param $key i32) (param $hashtablesize i32) (result i32)",
      "(local $nodePtr i32)", // Local variable to store the address of nodes in linkedList
      "(local $tagHitFlag i32)", // Local bool variable to indicate whether tag is hit
      "(local $returnVal i32)",
      "(i32.const -1)",
      "(local.set $returnVal)", // Initialize returnVal to -1
      "(i32.const 0)",
      "(local.set $tagHitFlag)", // Initialize tagHitFlag to False
      "(local.get $baseAddr)",
      "(local.get $key)",
      "(local.get $hashtablesize)",
      "(i32.rem_s)", //Compute hash
      "(i32.mul (i32.const 4))", //Multiply by 4 for memory offset
      "(i32.add)", //Reaching the proper bucket. Call this bucketAddress
      "(i32.load)",
      "(local.set $nodePtr)",
      "(local.get $nodePtr)",
      "(i32.const 0)", //None
      "(i32.eq)",
      "(if",
      "(then", // if the literal in bucketAddress is None
      "(i32.const -1)",
      "(local.set $returnVal)", // Initialize returnVal to -1
      ")", //close then
      "(else",
      "(block",
      "(loop", // While loop till we find a node whose next is None
      "(local.get $nodePtr)",
      "(i32.load)", // Traversing to head of next node
      "(i32.const 0)", //None
      "(i32.ne)", // If nodePtr not None
      "(if",
      "(then",
      "(local.get $nodePtr)",
      "(i32.load)", //Loading head of linkedList
      "(local.get $key)",
      "(i32.eq)", // if tag is same as the provided one
      "(if",
      "(then",
      "(local.get $nodePtr)",
      "(i32.const 4)",
      "(i32.add)", // Value
      "(local.set $returnVal)",
      "(i32.const 1)",
      "(local.set $tagHitFlag)", // Set tagHitFlag to True
      ")", // closing then
      ")", // closing if
      "(local.get $nodePtr)",
      "(i32.const 8)",
      "(i32.add)", // Next pointer
      "(i32.load)",
      "(local.set $nodePtr)",
      ")", // Closing then
      ")", // Closing if
      "(br_if 0", // Opening br_if
      "(local.get $nodePtr)",
      "(i32.const 0)", //None
      "(i32.ne)", // If nodePtr not None
      "(local.get $tagHitFlag)",
      "(i32.eqz)",
      "(i32.and)",
      ")", // Closing br_if
      "(br 1)",
      ")", // Closing loop
      ")", // Closing Block
      ")", //close else
      ")", // close if
      "(local.get $returnVal)",
      "(return))",
      "",
    ]
  );

  dictFunStmts.push(
    ...[
      "(func $ha$htable$Update (param $baseAddr i32) (param $key i32) (param $val i32) (param $hashtablesize i32)",
      "(local $nodePtr i32)", // Local variable to store the address of nodes in linkedList
      "(local $tagHitFlag i32)", // Local bool variable to indicate whether tag is hit
      "(local $$allocPointer i32)",
      "(i32.const 0)",
      "(local.set $tagHitFlag)", // Initialize tagHitFlag to False
      "(local.get $baseAddr)",
      "(local.get $key)",
      "(local.get $hashtablesize)",
      "(i32.rem_s)", //Compute hash
      "(i32.mul (i32.const 4))", //Multiply by 4 for memory offset
      "(i32.add)", //Reaching the proper bucket. Call this bucketAddress
      "(i32.load)",
      "(i32.const 0)", //None
      "(i32.eq)",
      "(if",
      "(then", // if the literal in bucketAddress is None
      "(local.get $key)",
      "(local.get $val)",
      "(call $ha$htable$CreateEntry)", //create node
      "(local.set $$allocPointer)",
      "(local.get $baseAddr)", // Recomputing the bucketAddress to update it.
      "(local.get $key)",
      "(local.get $hashtablesize)",
      "(i32.rem_s)", //Compute hash
      "(i32.mul (i32.const 4))", //Multiply by 4 for memory offset
      "(i32.add)", //Recomputed bucketAddress
      "(local.get $$allocPointer)",
      "(i32.store)", //Updated the bucketAddress pointing towards first element.
      ")", // Closing then
      "(else", // Opening else
      "(local.get $baseAddr)", // Recomputing the bucketAddress to follow the linkedList.
      "(local.get $key)",
      "(local.get $hashtablesize)",
      "(i32.rem_s)", //Compute hash
      "(i32.mul (i32.const 4))", //Multiply by 4 for memory offset
      "(i32.add)", //Recomputed bucketAddress
      "(i32.load)", //Loading head of linkedList
      "(i32.load)", //Loading the tag of head
      "(local.get $key)",
      "(i32.eq)",
      "(if", // if tag is same as the provided one
      "(then",
      "(local.get $baseAddr)", // Recomputing the bucketAddress to follow the linkedList.
      "(local.get $key)",
      "(local.get $hashtablesize)",
      "(i32.rem_s)", //Compute hash
      "(i32.mul (i32.const 4))", //Multiply by 4 for memory offset
      "(i32.add)", //Recomputed bucketAddress
      "(i32.load)", //Loading head of linkedList
      "(i32.const 4)",
      "(i32.add)", // Value
      "(local.get $val)",
      "(i32.store)", // Updating the value
      "(i32.const 1)",
      "(local.set $tagHitFlag)", // Set tagHitFlag to True
      ")", // closing then
      ")", // closing if
      "(local.get $baseAddr)", // Recomputing the bucketAddress to follow the linkedList.
      "(local.get $key)",
      "(local.get $hashtablesize)",
      "(i32.rem_s)", //Compute hash
      "(i32.mul (i32.const 4))", //Multiply by 4 for memory offset
      "(i32.add)", //Recomputed bucketAddress
      "(i32.load)", //Loading head of linkedList
      "(i32.const 8)",
      "(i32.add)", // Next pointer
      "(local.set $nodePtr)",
      "(block",
      "(loop", // While loop till we find a node whose next is None
      "(local.get $nodePtr)",
      "(i32.load)", // Traversing to head of next node
      "(i32.const 0)", //None
      "(i32.ne)", // If nodePtr not None
      "(if",
      "(then",
      "(local.get $nodePtr)",
      "(i32.load)", //Loading head of linkedList
      "(i32.load)", //Loading the tag of head
      "(local.get $key)",
      "(i32.eq)", // if tag is same as the provided one
      "(if",
      "(then",
      "(local.get $nodePtr)",
      "(i32.load)", //Loading head of linkedList
      "(i32.const 4)",
      "(i32.add)", // Value
      "(local.get $val)",
      "(i32.store)", // Updating the value
      "(i32.const 1)",
      "(local.set $tagHitFlag)", // Set tagHitFlag to True
      ")", // closing then
      ")", // closing if
      "(local.get $nodePtr)",
      "(i32.load)", //Loading head of linkedList
      "(i32.const 8)",
      "(i32.add)", // Next pointer
      "(local.set $nodePtr)",
      ")", // Closing then
      ")", // Closing if
      "(br_if 0", // Opening br_if
      "(local.get $nodePtr)",
      "(i32.load)", // Traversing to head of next node
      "(i32.const 0)", //None
      "(i32.ne)", // If nodePtr not None
      ")", // Closing br_if
      "(br 1)",
      ")", // Closing loop
      ")", // Closing Block
      "(local.get $tagHitFlag)",
      "(i32.const 0)",
      "(i32.eq)", // Add a new node only if tag hit is false.
      "(if",
      "(then",
      "(local.get $key)",
      "(local.get $val)",
      "(call $ha$htable$CreateEntry)", //create node
      "(local.set $$allocPointer)",
      "(local.get $nodePtr)", // Get the address of "next" block in node, whose next is None.
      "(local.get $$allocPointer)",
      "(i32.store)", // Updated the next pointing towards first element of new node.
      ")", // Closing then inside else
      ")", // Closing if inside else
      ")", // Closing else
      ")", // Closing if
      "(return))", //
    ]
  );
  return dictFunStmts;
}

function codeGenBigInt(num: bigint): Array<string> {
  const WORD_SIZE = 4;
  const mask = BigInt(0x7fffffff);
  var sign = 1;
  var size = 0;
  // fields ? [(0, sign), (1, size)]
  if (num < 0n) {
    sign = 0;
    num *= -1n;
  }
  var words: bigint[] = [];
  do {
    words.push(num & mask);
    num >>= 31n;
    size += 1;
  } while (num > 0n);
  // size MUST be > 0
  // NOTE(alex:mm): $$allocPointer is clobbered when codegen'ing inner exprs
  var alloc = [
    `(i32.const ${TAG_BIGINT})`,
    `(i32.const ${(2 + size) * WORD_SIZE})`, // size in bytes
    `(call $$gcalloc)`,
    `(local.tee $$allocPointer)`,
    `(i32.add (i32.const ${0 * WORD_SIZE}))`, // add space for sign field
    `(i32.const ${sign})`,
    "(i32.store)", // store sign val
    `(local.get $$allocPointer)`,
    `(i32.add (i32.const ${1 * WORD_SIZE}))`, // move offset another 4 for size
    `(i32.const ${size})`, // size is only 32 bits :(
    "(i32.store)", // store size
  ];
  words.forEach((w, i) => {
    alloc = alloc.concat([
      `(local.get $$allocPointer)`,
      `(i32.add (i32.const ${(2 + i) * WORD_SIZE}))`, // advance pointer
      `(i32.const ${w})`,
      ...encodeLiteral,
      "(i32.store)", // store
    ]);
  });
  alloc = alloc.concat([
    `(local.get $$allocPointer)`, // address for the number
  ]);
  console.log(words, size, sign);
  return alloc;
}

function codeGenLiteral(literal: Literal): Array<string> {
  switch (literal.tag) {
    case "string":
      return allocateStringMemory(literal.value);
    case "num":
      if (literal.value <= INT_LITERAL_MAX && literal.value >= INT_LITERAL_MIN) {
        return [`(i32.const ${literal.value})`, ...encodeLiteral];
      } else {
        return codeGenBigInt(literal.value);
      }
    case "bool":
      return [`(i32.const ${Number(literal.value)})`, ...encodeLiteral];
    case "none":
      return [`(i32.const 0)`];
    default:
      unhandledTag(literal);
  }
}

function codeGenBinOp(op: BinOp): string {
  switch (op) {
    case BinOp.Plus:
      return "(i32.add)";
    case BinOp.Minus:
      return "(i32.sub)";
    case BinOp.Mul:
      return "(i32.mul)";
    case BinOp.IDiv:
      return "(i32.div_s)";
    case BinOp.Mod:
      return "(i32.rem_s)";
    case BinOp.Eq:
      return "(i32.eq)";
    case BinOp.Neq:
      return "(i32.ne)";
    case BinOp.Lte:
      return "(i32.le_s)";
    case BinOp.Gte:
      return "(i32.ge_s)";
    case BinOp.Lt:
      return "(i32.lt_s)";
    case BinOp.Gt:
      return "(i32.gt_s)";
    case BinOp.Is:
      return "(i32.eq)";
    case BinOp.And:
      return "(i32.and)";
    case BinOp.Or:
      return "(i32.or)";
  }
}

function codeGenListElemType(elemTyp: Type): string {
  switch (elemTyp.tag) {
    case "number":
      return `(i32.const ${ListContentTag.Num})`;
    case "bool":
      return `(i32.const ${ListContentTag.Bool})`;
    case "none":
      return `(i32.const ${ListContentTag.None})`;
    case "string":
      return `(i32.const ${ListContentTag.Str})`;
    case "class":
      return `(i32.const ${ListContentTag.Class})`;
    case "list":
      return `(i32.const ${ListContentTag.List})`;
    case "dict":
      return `(i32.const ${ListContentTag.Dict})`;
    case "callable":
      return `(i32.const ${ListContentTag.Callable})`;
  }
}
function isInternal(s: string): boolean {
  return s.substring(1).indexOf("$") !== -1;
}

// Required so that heap-allocated temporaries are considered rooted/reachable
// Without the call to `captureTemps`, heap-allocated temporaries may be accidently
//   freed
// Necessary because cannot scan the WASM stack for pointers so the MemoryManager
//   must maintain its own list of reachable objects
function codeGenTempGuard(c: Array<string>, kind: number): Array<string> {
  switch (kind) {
    case FENCE_TEMPS:
      return ["(call $$captureTemps)"].concat(c).concat(["(call $$releaseTemps)"]);

    case HOLD_TEMPS:
      return ["(call $$captureTemps)"].concat(c);

    case RELEASE_TEMPS:
      return c.concat(["(call $$releaseTemps)"]);
  }
}<|MERGE_RESOLUTION|>--- conflicted
+++ resolved
@@ -1373,34 +1373,8 @@
 
       //Move heap head to the end of the list and return list address
       return stmts.concat([`(local.get $$list_base)`]);
-<<<<<<< HEAD
-    case "tuple-expr": {
-      // Much of this logic is copied from object construction. Is there a way to easily reuse that logic?
-      let stmts = [
-        `(i32.const ${TAG_CLASS})    ;; heap-tag: class`,
-        `(i32.const ${expr.contents.length * 4})`, // size in bytes
-        `(call $$gcalloc)`,
-        `(local.set $$allocPointer)`,
-      ];
-      // Adopting the object hack of pushing one copy of $$allocPointer onto the stack for every item in the tuple.
-      // The best solution would be to reset allocPointer to its original value after creating the new stack
-      // object, but it's probably too late to institute a change like that.
-      stmts.push("(local.get $$allocPointer)\n".repeat(expr.contents.length + 1));
-      expr.contents.forEach((content, offset) => {
-        stmts.push(
-          // "(local.get $$allocPointer)",
-          ...codeGenExpr(content, env),
-          `(i32.store offset=${offset * 4})`
-        );
-      });
-      // stmts.push("(local.get $$allocPointer)");
-      return stmts;
-    }
-
-=======
     case "tuple-expr":
       return codeGenTupleAlloc(expr, env);
->>>>>>> 26efcffc
     case "bracket-lookup":
       switch (expr.obj.a[0].tag) {
         case "dict":
@@ -1510,11 +1484,13 @@
       `(i32.const ${expr.contents.length * 4})   ;; size in bytes`,
       `(call $$gcalloc)`,
       `(local.set $$allocPointer)`,
-      `(local.get $$allocPointer)`, // return to parent expr (b/c nested expr could change this)
     ];
+    // Adopting the object hack of pushing one copy of $$allocPointer onto the stack for every item in the tuple.
+    // The best solution would be to reset allocPointer to its original value after creating the new stack
+    // object, but it's probably too late to institute a change like that.
+    stmts.push("(local.get $$allocPointer)\n".repeat(expr.contents.length + 1));
     expr.contents.forEach((content, offset) => {
       stmts.push(
-        "(local.get $$allocPointer)",
         ...codeGenExpr(content, env),
         `(i32.store offset=${offset * 4})`
       );
