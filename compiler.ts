import { Stmt, Expr, UniOp, BinOp, Type, Program, Literal, FunDef, VarInit, Class } from "./ast";
import { NUM, BOOL, NONE, unhandledTag, unreachable } from "./utils";
import * as BaseException from "./error";

// https://learnxinyminutes.com/docs/wasm/

// Numbers are offsets into global memory
export type GlobalEnv = {
  globals: Map<string, number>;
  classes: Map<string, Map<string, [number, Literal]>>;
  locals: Set<string>;
  offset: number;
};

export const emptyEnv: GlobalEnv = {
  globals: new Map(),
  classes: new Map(),
  locals: new Set(),
  offset: 0,
};

export function augmentEnv(env: GlobalEnv, prog: Program<Type>): GlobalEnv {
  const newGlobals = new Map(env.globals);
  const newClasses = new Map(env.classes);

  var newOffset = env.offset;
  prog.inits.forEach((v) => {
    newGlobals.set(v.name, newOffset);
    newOffset += 1;
  });
  prog.classes.forEach((cls) => {
    const classFields = new Map();
    cls.fields.forEach((field, i) => classFields.set(field.name, [i, field.value]));
    newClasses.set(cls.name, classFields);
  });
  return {
    globals: newGlobals,
    classes: newClasses,
    locals: env.locals,
    offset: newOffset,
  };
}

type CompileResult = {
  functions: string;
  mainSource: string;
  newEnv: GlobalEnv;
};

// export function getLocals(ast : Array<Stmt>) : Set<string> {
//   const definedVars : Set<string> = new Set();
//   ast.forEach(s => {
//     switch(s.tag) {
//       case "define":
//         definedVars.add(s.name);
//         break;
//     }
//   });
//   return definedVars;
// }

export function makeLocals(locals: Set<string>): Array<string> {
  const localDefines: Array<string> = [];
  locals.forEach((v) => {
    localDefines.push(`(local $${v} i32)`);
  });
  return localDefines;
}

export function compile(ast: Program<Type>, env: GlobalEnv): CompileResult {
  const withDefines = augmentEnv(env, ast);

  const definedVars: Set<string> = new Set(); //getLocals(ast);
  definedVars.add("$last");
  definedVars.add("$temp");
  definedVars.add("$temp1");
  definedVars.add("$temp2");
  definedVars.forEach(env.locals.add, env.locals);
  const localDefines = makeLocals(definedVars);
  const funs: Array<string> = [];
  ast.funs.forEach((f) => {
    funs.push(codeGenDef(f, withDefines).join("\n"));
  });
  const classes: Array<string> = ast.classes.map((cls) => codeGenClass(cls, withDefines)).flat();
  const allFuns = funs.concat(classes).join("\n\n");
  // const stmts = ast.filter((stmt) => stmt.tag !== "fun");
  const inits = ast.inits.map((init) => codeGenInit(init, withDefines)).flat();
  const commandGroups = ast.stmts.map((stmt) => codeGenStmt(stmt, withDefines));
  const commands = localDefines.concat(inits.concat(...commandGroups));
  withDefines.locals.clear();
  return {
    functions: allFuns,
    mainSource: commands.join("\n"),
    newEnv: withDefines,
  };
}

function envLookup(env: GlobalEnv, name: string): number {
  if (!env.globals.has(name)) {
    console.log("Could not find " + name + " in ", env);
    throw new Error("Could not find name " + name);
  }
  return env.globals.get(name) * 4; // 4-byte values
}

function codeGenStmt(stmt: Stmt<Type>, env: GlobalEnv): Array<string> {
  switch (stmt.tag) {
    // case "fun":
    //   const definedVars = getLocals(stmt.body);
    //   definedVars.add("$last");
    //   stmt.parameters.forEach(p => definedVars.delete(p.name));
    //   definedVars.forEach(env.locals.add, env.locals);
    //   stmt.parameters.forEach(p => env.locals.add(p.name));

    //   const localDefines = makeLocals(definedVars);
    //   const locals = localDefines.join("\n");
    //   var params = stmt.parameters.map(p => `(param $${p.name} i32)`).join(" ");
    //   var stmts = stmt.body.map((innerStmt) => codeGenStmt(innerStmt, env)).flat();
    //   var stmtsBody = stmts.join("\n");
    //   env.locals.clear();
    //   return [`(func $${stmt.name} ${params} (result i32)
    //     ${locals}
    //     ${stmtsBody}
    //     (i32.const 0)
    //     (return))`];
    case "return":
      var valStmts = codeGenExpr(stmt.value, env);
      valStmts.push("return");
      return valStmts;
    case "assignment":
      throw new Error("Destructured assignment not implemented");
    case "assign":
      var valStmts = codeGenExpr(stmt.value, env);
      if (env.locals.has(stmt.name)) {
        return valStmts.concat([`(local.set $${stmt.name})`]);
      } else {
        const locationToStore = [`(i32.const ${envLookup(env, stmt.name)}) ;; ${stmt.name}`];
        return locationToStore.concat(valStmts).concat([`(i32.store)`]);
      }
    case "expr":
      var exprStmts = codeGenExpr(stmt.expr, env);
      return exprStmts.concat([`(local.set $$last)`]);
    case "if":
      var condExpr = codeGenExpr(stmt.cond, env);
      var thnStmts = stmt.thn.map((innerStmt) => codeGenStmt(innerStmt, env)).flat();
      var elsStmts = stmt.els.map((innerStmt) => codeGenStmt(innerStmt, env)).flat();
      return [
        `${condExpr.join("\n")} \n (if (then ${thnStmts.join("\n")}) (else ${elsStmts.join(
          "\n"
        )}))`,
      ];
    case "while":
      var wcondExpr = codeGenExpr(stmt.cond, env);
      var bodyStmts = stmt.body.map((innerStmt) => codeGenStmt(innerStmt, env)).flat();
      return [`(block (loop  ${bodyStmts.join("\n")} (br_if 0 ${wcondExpr.join("\n")}) (br 1) ))`];
    case "pass":
      return [];
    case "field-assign":
      var objStmts = codeGenExpr(stmt.obj, env);
      var objTyp = stmt.obj.a;
      if (objTyp.tag !== "class") {
        // I don't think this error can happen
        throw new Error(
          "Report this as a bug to the compiler developer, this shouldn't happen " + objTyp.tag
        );
      }
      var className = objTyp.name;
      var [offset, _] = env.classes.get(className).get(stmt.field);
      var valStmts = codeGenExpr(stmt.value, env);
      return [...objStmts, `(i32.add (i32.const ${offset * 4}))`, ...valStmts, `(i32.store)`];
    default:
      unhandledTag(stmt);
  }
}

function codeGenInit(init: VarInit<Type>, env: GlobalEnv): Array<string> {
  const value = codeGenLiteral(init.value, env);
  if (env.locals.has(init.name)) {
    return [...value, `(local.set $${init.name})`];
  } else {
    const locationToStore = [`(i32.const ${envLookup(env, init.name)}) ;; ${init.name}`];
    return locationToStore.concat(value).concat([`(i32.store)`]);
  }
}

function codeGenDef(def: FunDef<Type>, env: GlobalEnv): Array<string> {
  var definedVars: Set<string> = new Set();
  def.inits.forEach((v) => definedVars.add(v.name));
  definedVars.add("$last");
  // def.parameters.forEach(p => definedVars.delete(p.name));
  definedVars.forEach(env.locals.add, env.locals);
  def.parameters.forEach((p) => env.locals.add(p.name));

  const localDefines = makeLocals(definedVars);
  const locals = localDefines.join("\n");
  const inits = def.inits
    .map((init) => codeGenInit(init, env))
    .flat()
    .join("\n");
  var params = def.parameters.map((p) => `(param $${p.name} i32)`).join(" ");
  var stmts = def.body.map((innerStmt) => codeGenStmt(innerStmt, env)).flat();
  var stmtsBody = stmts.join("\n");
  env.locals.clear();
  return [
    `(func $${def.name} ${params} (result i32)
    ${locals}
    ${inits}
    ${stmtsBody}
    (i32.const 0)
    (return))`,
  ];
}

function codeGenClass(cls: Class<Type>, env: GlobalEnv): Array<string> {
  const methods = [...cls.methods];
  methods.forEach((method) => (method.name = `${cls.name}$${method.name}`));
  const result = methods.map((method) => codeGenDef(method, env));
  return result.flat();
}

<<<<<<< HEAD
function codeGenListCopy(concat : boolean) : Array<string> {
  var stmts : Array<string> = [];
  var loopstmts : Array<string> = [];
  var condstmts : Array<string> = [];
  var listType = 10;
  stmts.push(...[
    `(local.set $$temp)`,                            
  ]) //store first adress to local var
  stmts.push(...[
    `(i32.load (i32.const 0))`,               
    "(i32.const " + listType + ")",                
    "(i32.store)"                            
  ])  //create a new list with type

  stmts.push(...[
    `(i32.load (i32.const 0))`,               
    `(i32.add (i32.const 4))`,   
    `(local.get $$temp)`,    
    `(i32.add (i32.const 4))`,
    `(i32.load)`,      
    `(i32.store)`                            
  ])  //add size to location 1

  stmts.push(...[
    `(i32.load (i32.const 0))`,               
    `(i32.add (i32.const 8))`,   
    `(local.get $$temp)`,    
    `(i32.add (i32.const 8))`,    
    `(i32.load)`,            
    "(i32.store)"                            
  ])  //add bound to location 2

  condstmts.push(...[
    `(i32.load (i32.const 0))`,               
    `(i32.add (i32.const 4))`,  
    `(i32.load)`,   
    `(local.get $$temp1)`,    
    `(i32.eq)`                     
  ])  //condition for loop

  loopstmts.push(...[
    `(i32.load (i32.const 0))`,               
    `(i32.add (i32.const 12))`,  
    `(local.get $$temp1)`,  
    `(i32.mul (i32.const 4))`, 
    `(i32.add)`,
    `(local.get $$temp)`,               
    `(i32.add (i32.const 12))`,  
    `(local.get $$temp1)`,  
    `(i32.mul (i32.const 4))`, 
    `(i32.add)`,
    `(i32.load)`,    
    `(i32.store)`, 
    `(local.get $$temp1)`,
    `(i32.add (i32.const 1))`,
    `(local.set $$temp1)`,

  ])  //condition for loop
  
  stmts.push(...[
    `(i32.const 0)`,
    `(local.set $$temp1)`, 
    `(block`,               
    `(loop`,   
    `(br_if 1 ${condstmts.join("\n")})`,
    `${loopstmts.join("\n")}`, 
    `(br 0)`,    
    `)`,               
    `)`                            
  ])
  if(concat)
    return stmts;

  return stmts.concat([
    "(i32.load (i32.const 0))",                                       // Get address for the object (this is the return value)
    "(i32.const 0)",                                                  // Address for our upcoming store instruction
    "(i32.load (i32.const 0))",                                       // Load the dynamic heap head offset
    `(local.get $$temp)`,    
    `(i32.add (i32.const 8))`,
    `(i32.load)`,
    `(i32.add (i32.const 12))`,
    `(i32.add)`,
    "(i32.store)",                                                    // Save the new heap offset
  ]);
}

function codeGenListConcat() : Array<string> {
  var stmts : Array<string> = [];
  var loopstmts : Array<string> = [];
  var condstmts : Array<string> = [];
  stmts.push(...[
    `(local.set $$temp)`,                            
  ]) //store first adress to local var



  condstmts.push(...[
    `(local.get $$temp)`,               
    `(i32.add (i32.const 4))`,  
    `(i32.load)`,   
    `(local.get $$temp1)`,    
    `(i32.eq)`                     
  ])  //condition for loop

  loopstmts.push(...[
    `(i32.load (i32.const 0))`,               
    `(i32.add (i32.const 12))`,  
    `(local.get $$temp1)`,  
    `(i32.add (local.get $$temp2))`,
    `(i32.mul (i32.const 4))`, 
    `(i32.add)`,
    `(local.get $$temp)`,               
    `(i32.add (i32.const 12))`,  
    `(local.get $$temp1)`,  
    `(i32.mul (i32.const 4))`, 
    `(i32.add)`,
    `(i32.load)`,    
    `(i32.store)`, 
    `(local.get $$temp1)`,
    `(i32.add (i32.const 1))`,
    `(local.set $$temp1)`,

  ])  //condition for loop
  
  stmts.push(...[
    `(i32.load (i32.const 0))`,
    `(i32.add (i32.const 4))`,
    `(i32.load)`,
    `(local.set $$temp2)`, 
    `(i32.const 0)`,
    `(local.set $$temp1)`,
    `(block`,               
    `(loop`,   
    `(br_if 1 ${condstmts.join("\n")})`,
    `${loopstmts.join("\n")}`, 
    `(br 0)`,    
    `)`,               
    `)`                            
  ])

  stmts.push(...[
    `(i32.load (i32.const 0))`,               
    `(i32.add (i32.const 4))`,  
    `(i32.load (i32.const 0))`,               
    `(i32.add (i32.const 4))`,   
    `(i32.load)`, 
    `(local.get $$temp)`,    
    `(i32.add (i32.const 4))`,
    `(i32.load)`,      
    `(i32.add)`,      
    `(i32.store)`                            
  ])  //add size to location 1

  stmts.push(...[
    `(i32.load (i32.const 0))`,               
    `(i32.add (i32.const 8))`,  
    `(i32.load (i32.const 0))`,               
    `(i32.add (i32.const 8))`,   
    `(i32.load)`, 
    `(local.get $$temp)`,    
    `(i32.add (i32.const 8))`,
    `(i32.load)`,      
    `(i32.add)`,      
    `(i32.store)`                             
  ])  //add bound to location 2
  

  return stmts.concat([
    "(i32.load (i32.const 0))",                                       // Get address for the object (this is the return value)
    "(i32.const 0)",                                                  // Address for our upcoming store instruction
    "(i32.load (i32.const 0))",                                       // Load the dynamic heap head offset
    `(i32.load (i32.const 0))`,               
    `(i32.add (i32.const 8))`,  
    `(i32.load)`,
    `(i32.add (i32.const 12))`,
    `(i32.add)`,
    "(i32.store)",                                                    // Save the new heap offset
  ]);
}

function codeGenExpr(expr : Expr<Type>, env: GlobalEnv) : Array<string> {
  switch(expr.tag) {
=======
function codeGenExpr(expr: Expr<Type>, env: GlobalEnv): Array<string> {
  switch (expr.tag) {
>>>>>>> 9c118978
    case "builtin1":
      const argTyp = expr.a;
      const argStmts = codeGenExpr(expr.arg, env);
      var callName = expr.name;
      if (expr.name === "print" && argTyp === NUM) {
        callName = "print_num";
      } else if (expr.name === "print" && argTyp === BOOL) {
        callName = "print_bool";
      } else if (expr.name === "print" && argTyp === NONE) {
        callName = "print_none";
      }
      return argStmts.concat([`(call $${callName})`]);
    case "builtin2":
      const leftStmts = codeGenExpr(expr.left, env);
      const rightStmts = codeGenExpr(expr.right, env);
      return [...leftStmts, ...rightStmts, `(call $${expr.name})`];
    case "literal":
      return codeGenLiteral(expr.value, env);
    case "id":
      if (env.locals.has(expr.name)) {
        return [`(local.get $${expr.name})`];
      } else {
        return [`(i32.const ${envLookup(env, expr.name)})`, `(i32.load)`];
      }
    case "binop":
      const lhsStmts = codeGenExpr(expr.left, env);
      const rhsStmts = codeGenExpr(expr.right, env);
<<<<<<< HEAD
      if(expr.left.a.tag === "list")
        return [...rhsStmts,...lhsStmts,...codeGenListCopy(true),...codeGenListConcat()]
      return [...lhsStmts, ...rhsStmts, codeGenBinOp(expr.op)]
=======
      return [...lhsStmts, ...rhsStmts, codeGenBinOp(expr.op)];
>>>>>>> 9c118978
    case "uniop":
      const exprStmts = codeGenExpr(expr.expr, env);
      switch (expr.op) {
        case UniOp.Neg:
          return [`(i32.const 0)`, ...exprStmts, `(i32.sub)`];
        case UniOp.Not:
          return [`(i32.const 0)`, ...exprStmts, `(i32.eq)`];
        default:
          return unreachable(expr);
      }
    case "call":
      var valStmts = expr.arguments.map((arg) => codeGenExpr(arg, env)).flat();
      valStmts.push(`(call $${expr.name})`);
      return valStmts;
    case "construct":
      var stmts: Array<string> = [];
      env.classes.get(expr.name).forEach(([offset, initVal], field) =>
        stmts.push(
          ...[
            `(i32.load (i32.const 0))`, // Load the dynamic heap head offset
            `(i32.add (i32.const ${offset * 4}))`, // Calc field offset from heap offset
            ...codeGenLiteral(initVal, env), // Initialize field
            "(i32.store)", // Put the default field value on the heap
          ]
        )
      );
      return stmts.concat([
        "(i32.load (i32.const 0))", // Get address for the object (this is the return value)
        "(i32.load (i32.const 0))", // Get address for the object (this is the return value)
        "(i32.const 0)", // Address for our upcoming store instruction
        "(i32.load (i32.const 0))", // Load the dynamic heap head offset
        `(i32.add (i32.const ${env.classes.get(expr.name).size * 4}))`, // Move heap head beyond the two words we just created for fields
        "(i32.store)", // Save the new heap offset
        `(call $${expr.name}$__init__)`, // call __init__
        "(drop)",
      ]);
    case "method-call":
      var objStmts = codeGenExpr(expr.obj, env);
      var objTyp = expr.obj.a;
      if (objTyp.tag !== "class") {
        // I don't think this error can happen
        throw new Error(
          "Report this as a bug to the compiler developer, this shouldn't happen " + objTyp.tag
        );
      }
      var className = objTyp.name;
      var argsStmts = expr.arguments.map((arg) => codeGenExpr(arg, env)).flat();
      return [...objStmts, ...argsStmts, `(call $${className}$${expr.method})`];
    case "lookup":
      var objStmts = codeGenExpr(expr.obj, env);
      var objTyp = expr.obj.a;
      if (objTyp.tag !== "class") {
        // I don't think this error can happen
        throw new Error(
          "Report this as a bug to the compiler developer, this shouldn't happen " + objTyp.tag
        );
      }
      var className = objTyp.name;
      var [offset, _] = env.classes.get(className).get(expr.field);
<<<<<<< HEAD
      return [
        ...objStmts,
        `(i32.add (i32.const ${offset * 4}))`,
        `(i32.load)`
      ];
    case "bracket-lookup":
      var objStmts = codeGenExpr(expr.obj, env);
      //This should eval to a number
      //Multiply it by 4 to use as offset in memory
      var keyStmts = codeGenExpr(expr.key, env);
      //Add 3 to keyStmts to jump over type + size + bound
      //Add that to objStmts base address
      //Load from there
      return objStmts.concat(
        keyStmts,
        [
        `(i32.mul (i32.const 4))`,
        `(i32.add (i32.const 12))`,
        `(i32.add)`,
        `(i32.load)`
      ]);
    case "list-expr":
      var stmts : Array<string> = [];
      var listType = 10;
      var listSize = expr.contents.length;
      var listBound = (expr.contents.length + 10) * 2;
      let listHeader = [listType,listSize,listBound]
      var listindex = 0
      expr.contents.slice().reverse().forEach( lexpr => {
        stmts.push(...[ ...codeGenExpr(lexpr,env) ])
      });

      listHeader.forEach( val => {
        stmts.push(...[
          `(i32.load (i32.const 0))`,               
          `(i32.add (i32.const ${listindex * 4}))`,   
          "(i32.const " + val + ")",                
          "(i32.store)"                            
        ])
        listindex += 1
      });
      
      expr.contents.forEach( lexpr => {
        stmts.push(...[
          `(local.set $$temp)`,
          `(i32.load (i32.const 0))`,               
          `(i32.add (i32.const ${listindex * 4}))`,   
          `(local.get $$temp)`,              
          "(i32.store)"                            
        ])
        listindex += 1
      });
      
      return stmts.concat([
        "(i32.load (i32.const 0))",                                       // Get address for the object (this is the return value)
        "(i32.const 0)",                                                  // Address for our upcoming store instruction
        "(i32.load (i32.const 0))",                                       // Load the dynamic heap head offset
        `(i32.add (i32.const ${ (listBound+3) * 4}))`,   // Move heap head beyond the two words we just created for fields
        "(i32.store)",                                                    // Save the new heap offset
      ]);
=======
      return [...objStmts, `(i32.add (i32.const ${offset * 4}))`, `(i32.load)`];
    default:
      unhandledTag(expr);
>>>>>>> 9c118978
  }
}

function codeGenLiteral(literal: Literal, env: GlobalEnv): Array<string> {
  switch (literal.tag) {
    case "num":
      return ["(i32.const " + literal.value + ")"];
    case "bool":
      return [`(i32.const ${Number(literal.value)})`];
    case "none":
      return [`(i32.const 0)`];
    default:
      unhandledTag(literal);
  }
}

function codeGenBinOp(op: BinOp): string {
  switch (op) {
    case BinOp.Plus:
      return "(i32.add)";
    case BinOp.Minus:
      return "(i32.sub)";
    case BinOp.Mul:
      return "(i32.mul)";
    case BinOp.IDiv:
      return "(i32.div_s)";
    case BinOp.Mod:
      return "(i32.rem_s)";
    case BinOp.Eq:
      return "(i32.eq)";
    case BinOp.Neq:
      return "(i32.ne)";
    case BinOp.Lte:
      return "(i32.le_s)";
    case BinOp.Gte:
      return "(i32.ge_s)";
    case BinOp.Lt:
      return "(i32.lt_s)";
    case BinOp.Gt:
      return "(i32.gt_s)";
    case BinOp.Is:
      return "(i32.eq)";
    case BinOp.And:
      return "(i32.and)";
    case BinOp.Or:
      return "(i32.or)";
  }

  
    
}<|MERGE_RESOLUTION|>--- conflicted
+++ resolved
@@ -218,7 +218,6 @@
   return result.flat();
 }
 
-<<<<<<< HEAD
 function codeGenListCopy(concat : boolean) : Array<string> {
   var stmts : Array<string> = [];
   var loopstmts : Array<string> = [];
@@ -401,10 +400,6 @@
 
 function codeGenExpr(expr : Expr<Type>, env: GlobalEnv) : Array<string> {
   switch(expr.tag) {
-=======
-function codeGenExpr(expr: Expr<Type>, env: GlobalEnv): Array<string> {
-  switch (expr.tag) {
->>>>>>> 9c118978
     case "builtin1":
       const argTyp = expr.a;
       const argStmts = codeGenExpr(expr.arg, env);
@@ -432,13 +427,9 @@
     case "binop":
       const lhsStmts = codeGenExpr(expr.left, env);
       const rhsStmts = codeGenExpr(expr.right, env);
-<<<<<<< HEAD
-      if(expr.left.a.tag === "list")
+      if(typeof expr.left.a !== 'undefined' && expr.left.a.tag === "list")
         return [...rhsStmts,...lhsStmts,...codeGenListCopy(true),...codeGenListConcat()]
       return [...lhsStmts, ...rhsStmts, codeGenBinOp(expr.op)]
-=======
-      return [...lhsStmts, ...rhsStmts, codeGenBinOp(expr.op)];
->>>>>>> 9c118978
     case "uniop":
       const exprStmts = codeGenExpr(expr.expr, env);
       switch (expr.op) {
@@ -498,7 +489,6 @@
       }
       var className = objTyp.name;
       var [offset, _] = env.classes.get(className).get(expr.field);
-<<<<<<< HEAD
       return [
         ...objStmts,
         `(i32.add (i32.const ${offset * 4}))`,
@@ -559,11 +549,8 @@
         `(i32.add (i32.const ${ (listBound+3) * 4}))`,   // Move heap head beyond the two words we just created for fields
         "(i32.store)",                                                    // Save the new heap offset
       ]);
-=======
-      return [...objStmts, `(i32.add (i32.const ${offset * 4}))`, `(i32.load)`];
     default:
       unhandledTag(expr);
->>>>>>> 9c118978
   }
 }
 
