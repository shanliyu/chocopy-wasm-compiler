import { parser } from "lezer-python";
import { TreeCursor } from "lezer-tree";
import {
  Program,
  Expr,
  Stmt,
  UniOp,
  BinOp,
  Parameter,
  Type,
  FunDef,
  VarInit,
  Class,
  Literal,
  Scope,
  AssignTarget,
  Destructure,
  ASSIGNABLE_TAGS,
} from "./ast";
import { NUM, BOOL, NONE, CLASS, isTagged, STRING, LIST } from "./utils";

export function traverseLiteral(c: TreeCursor, s: string): Literal {
  switch (c.type.name) {
    case "Number":
      return {
        tag: "num",
        value: BigInt(s.substring(c.from, c.to)),
      };
    case "String":
      const str = s.substring(c.from, c.to);
      const str_trimmed = str.substring(1, str.length - 1);
      return {
        tag: "string",
        value: str_trimmed,
      };
    case "Boolean":
      return {
        tag: "bool",
        value: s.substring(c.from, c.to) === "True",
      };
    case "None":
      return {
        tag: "none",
      };
    default:
      throw new Error("Not literal");
  }
}

export function traverseExpr(c: TreeCursor, s: string): Expr<null> {
  switch (c.type.name) {
    case "Number":
    case "String":
    case "Boolean":
    case "None":
      return {
        tag: "literal",
        value: traverseLiteral(c, s),
      };
    case "VariableName":
      return {
        tag: "id",
        name: s.substring(c.from, c.to),
      };
    case "CallExpression":
      c.firstChild();
      const callExpr = traverseExpr(c, s);
      c.nextSibling(); // go to arglist
      let args = traverseArguments(c, s);
      c.parent(); // pop CallExpression

      if (callExpr.tag === "call_expr" || callExpr.tag === "method-call") {
        return {
          tag: "call_expr",
          name: callExpr,
          arguments: args,
        };
      } else if (callExpr.tag === "lookup") {
        return {
          tag: "method-call",
          obj: callExpr.obj,
          method: callExpr.field,
          arguments: args,
        };
      } else if (callExpr.tag === "id") {
        const callName = callExpr.name;
        var expr: Expr<null>;
        if (callName === "print" || callName === "abs") {
          expr = {
            tag: "builtin1",
            name: callName,
            arg: args[0],
          };
        } else if (callName === "max" || callName === "min" || callName === "pow") {
          expr = {
            tag: "builtin2",
            name: callName,
            left: args[0],
            right: args[1],
          };
        } else {
          expr = {
            tag: "call_expr",
            name: { tag: "id", name: callName },
            arguments: args,
          };
          // expr = { tag: "call", name: callName, arguments: args };
        }
        return expr;
      } else {
        throw new Error("Unknown target while parsing assignment");
      }

    case "BinaryExpression":
      c.firstChild(); // go to lhs
      const lhsExpr = traverseExpr(c, s);
      c.nextSibling(); // go to op
      var opStr = s.substring(c.from, c.to);
      var op;
      switch (opStr) {
        case "+":
          op = BinOp.Plus;
          break;
        case "-":
          op = BinOp.Minus;
          break;
        case "*":
          op = BinOp.Mul;
          break;
        case "//":
          op = BinOp.IDiv;
          break;
        case "%":
          op = BinOp.Mod;
          break;
        case "==":
          op = BinOp.Eq;
          break;
        case "!=":
          op = BinOp.Neq;
          break;
        case "<=":
          op = BinOp.Lte;
          break;
        case ">=":
          op = BinOp.Gte;
          break;
        case "<":
          op = BinOp.Lt;
          break;
        case ">":
          op = BinOp.Gt;
          break;
        case "is":
          op = BinOp.Is;
          break;
        case "and":
          op = BinOp.And;
          break;
        case "or":
          op = BinOp.Or;
          break;
        default:
          throw new Error(
            "Could not parse op at " + c.from + " " + c.to + ": " + s.substring(c.from, c.to)
          );
      }
      c.nextSibling(); // go to rhs
      const rhsExpr = traverseExpr(c, s);
      c.parent();
      return {
        tag: "binop",
        op: op,
        left: lhsExpr,
        right: rhsExpr,
      };
    case "ParenthesizedExpression":
      c.firstChild(); // Focus on (
      c.nextSibling(); // Focus on inside
      var expr = traverseExpr(c, s);
      c.parent();
      return expr;
    case "UnaryExpression":
      c.firstChild(); // Focus on op
      var opStr = s.substring(c.from, c.to);
      var op;
      switch (opStr) {
        case "-":
          op = UniOp.Neg;
          break;
        case "not":
          op = UniOp.Not;
          break;
        default:
          throw new Error(
            "Could not parse op at " + c.from + " " + c.to + ": " + s.substring(c.from, c.to)
          );
      }
      c.nextSibling(); // go to expr
      var expr = traverseExpr(c, s);
      c.parent();
      return {
        tag: "uniop",
        op: op,
        expr: expr,
      };
    case "MemberExpression":
      c.firstChild(); // Focus on object
      var objExpr = traverseExpr(c, s);
      // c.nextSibling(); // Focus on .
      // const memberChar = s.substring(c.from, c.to);
      // //Check if "." or "["
      // if (memberChar === ".") {
      //   c.nextSibling(); // Focus on property
      //   var propName = s.substring(c.from, c.to);
      //   c.parent();
      //   return {
      //     tag: "lookup",
      //     obj: objExpr,
      //     field: propName,
      //   };
      // } else if (memberChar === "[") {
      //   c.nextSibling(); // Focus on property
      //   //Parse Expr used as index
      //   var propExpr = traverseExpr(c, s);
      //   c.parent();
      //   return {
      //     tag: "bracket-lookup",
      //     obj: objExpr,
      //     key: propExpr,
      //   };
      // } else {
      //   throw new Error("Could not parse MemberExpression char");
      c.nextSibling(); // Focus on . or [
      var symbol = s.substring(c.from, c.to);
      if (symbol == "[") {
        var start_index: Expr<null> = { tag: "literal", value: { tag: "num", value: BigInt(0) } };
        var end_index: Expr<null> = { tag: "literal", value: { tag: "num", value: BigInt(-1) } };
        var stride_value: Expr<null> = { tag: "literal", value: { tag: "num", value: BigInt(1) } };
        var slice_items = "";
        c.nextSibling();
        //Seeing how many exprs are inside the []. For eg: a[1:2:3] has 3 expr, a[1:2] has 2 expr
        while (s.substring(c.from, c.to) != "]") {
          slice_items += s.substring(c.from, c.to);
          c.nextSibling();
        }
        c.parent();
        c.firstChild(); //obj
        c.nextSibling(); // [
        c.nextSibling(); // start of bracket expr
        if (slice_items.length == 0) {
          throw new Error("Need to have some value inside the brackets");
        }
        var sliced_list = slice_items.split(":");
        if (sliced_list.length > 3) throw new Error("Too many arguments to process inside bracket");
        if (sliced_list[0] != "") {
          start_index = traverseExpr(c, s);
          console.log("First case " + s.substring(c.from, c.to));
          if (sliced_list.length == 1) {
            //end_index = start_index;
            console.log("Bracket lookup");
            c.parent();
            return { tag: "bracket-lookup", obj: objExpr, key: start_index };
          }
          c.nextSibling();
        }
        if (c.nextSibling())
          if (sliced_list[1] != "") {
            end_index = traverseExpr(c, s);
            console.log("Second case " + s.substring(c.from, c.to));
            c.nextSibling();
          }
        if (c.nextSibling())
          if (sliced_list[2] != "") {
            stride_value = traverseExpr(c, s);
            console.log("Third case " + s.substring(c.from, c.to));
            c.nextSibling();
          }
        console.log("Final case " + s.substring(c.from, c.to));
        c.parent();
        return {
          tag: "slicing",
          name: objExpr,
          start: start_index,
          end: end_index,
          stride: stride_value,
        };
      } else {
        c.nextSibling(); // Focus on property
        var propName = s.substring(c.from, c.to);
        c.parent();
        return {
          tag: "lookup",
          obj: objExpr,
          field: propName,
        };
      }
    case "self":
      return {
        tag: "id",
        name: "self",
      };
<<<<<<< HEAD
    case "ArrayExpression":
      let listExpr: Array<Expr<null>> = [];
      c.firstChild();
      c.nextSibling();
      while (s.substring(c.from, c.to).trim() !== "]") {
        listExpr.push(traverseExpr(c, s));
        c.nextSibling(); // Focuses on either "," or ")"
        c.nextSibling(); // Focuses on a VariableName
      }

      c.parent();
      return {
        tag: "list-expr",
        contents: listExpr,
      };
    case "DictionaryExpression":
      // entries: Array<[Expr<A>, Expr<A>]>
      let keyValuePairs: Array<[Expr<null>, Expr<null>]> = [];
      c.firstChild(); // Focus on "{"
      while (c.nextSibling()) {
        if (s.substring(c.from, c.to) === "}") {
          // check for empty dict
          break;
        }
        let key = traverseExpr(c, s);
        c.nextSibling(); // Focus on :
        c.nextSibling(); // Focus on Value
        let value = traverseExpr(c, s);
        keyValuePairs.push([key, value]);
        c.nextSibling(); // Focus on } or ,
      }
      c.parent(); // Pop to DictionaryExpression
      return {
        tag: "dict",
        entries: keyValuePairs,
      };
=======
    case "LambdaExpression":
      c.firstChild(); // go to lambda
      c.nextSibling(); // go to ParamList
      var temp = c;
      const lambdaArgs: string[] = [];
      if (temp.type.name === "ParamList") {
        // check if empty ParamList
        if (c.firstChild()) {
          do {
            var variable = temp.type.name;
            if (variable === "VariableName") {
              lambdaArgs.push(s.substring(c.from, c.to));
            }
          } while (c.nextSibling());
          c.parent();
        }

        c.nextSibling(); // go to :
        c.nextSibling(); // go to expression
        const ret = traverseExpr(c, s);
        c.parent();
        return { tag: "lambda", args: lambdaArgs, ret };
      } else {
        throw new Error("Invalid Lambda Expression");
      }

>>>>>>> 67491eae
    default:
      throw new Error(
        "Could not parse expr at " + c.from + " " + c.to + ": " + s.substring(c.from, c.to)
      );
  }
}

export function traverseArguments(c: TreeCursor, s: string): Array<Expr<null>> {
  c.firstChild(); // Focuses on open paren
  const args = [];
  c.nextSibling();
  while (c.type.name !== ")") {
    let expr = traverseExpr(c, s);
    args.push(expr);
    c.nextSibling(); // Focuses on either "," or ")"
    c.nextSibling(); // Focuses on a VariableName
  }
  c.parent(); // Pop to ArgList
  return args;
}

// Traverse the next target of an assignment and return it
function traverseAssignment(c: TreeCursor, s: string): AssignTarget<null> {
  let target = null;
  let starred = false;
  if (c.name === "*") {
    // Check for "splat" starred operator
    starred = true;
    c.nextSibling();
  }
  try {
    target = traverseExpr(c, s);
  } catch (e) {
    throw new Error(`Expected assignment expression, got ${s.substring(c.from, c.to)}`);
  }
  if (!isTagged(target, ASSIGNABLE_TAGS)) {
    throw new Error(`Unknown target ${target.tag} while parsing assignment`);
  }
  let ignore = target.tag === "id" && target.name === "_"; // Underscores are ignored
  return {
    target,
    ignore,
    starred,
  };
}

// Traverse the lhs of assign operations and return the assignment targets
function traverseDestructure(c: TreeCursor, s: string): Destructure<null> {
  // TODO: Actually support destructured assignment
  const targets: AssignTarget<null>[] = [traverseAssignment(c, s)]; // We need to traverse initial assign target
  c.nextSibling();
  let isSimple = true;
  let haveStarredTarget = targets[0].starred;
  while (c.name !== "AssignOp") {
    // While we haven't hit "=" and we have values remaining
    isSimple = false; // If we have more than one target, it isn't simple.
    c.nextSibling();
    if (c.name === "AssignOp")
      // Assignment list ends with comma, e.g. x, y, = (1, 2)
      break;
    let target = traverseAssignment(c, s);
    if (target.starred) {
      if (haveStarredTarget)
        throw new Error("Cannot have multiple starred expressions in assignment");
      haveStarredTarget = true;
    }
    targets.push(target);
    c.nextSibling(); // move to =
  }
  // Fun fact, "*z, = 1," is valid but "*z = 1," is not.
  if (isSimple && haveStarredTarget)
    // We aren't allowed to have a starred target if we only have one target
    throw new Error("Starred assignment target must be in a list or tuple");
  c.prevSibling(); // Move back to previous for parsing to continue
  return {
    targets,
    isDestructured: !isSimple,
  };
}

export function traverseStmt(c: TreeCursor, s: string): Stmt<null> {
  switch (c.node.type.name) {
    case "ReturnStatement":
      c.firstChild(); // Focus return keyword

      var value: Expr<null>;
      if (c.nextSibling())
        // Focus expression
        value = traverseExpr(c, s);
      else value = { tag: "literal", value: { tag: "none" } };
      c.parent();
      return { tag: "return", value };
    case "AssignStatement":
      c.firstChild(); // go to name
      const destruct = traverseDestructure(c, s);
      c.nextSibling(); // go to equals
      c.nextSibling(); // go to value
      var value = traverseExpr(c, s);
      c.parent();
      // const target = destruct.targets[0].target;

      //   // TODO: The new assign syntax should hook in here
      //   switch (target.tag) {
      //     case "lookup":
      //       return {
      //         tag: "field-assign",
      //         obj: target.obj,
      //         field: target.field,
      //         value: value,
      //       };
      //     case "bracket-lookup":
      //       return {
      //         tag: "bracket-assign",
      //         obj: target.obj,
      //         key: target.key,
      //         value: value,
      //       };
      //     case "id":
      //       return {
      //         tag: "assign",
      //         name: target.name,
      //         value: value,
      //       };
      //     default:
      //       throw new Error("Unknown target while parsing assignment");
      //   }
      // /*
      //   if (target.tag === "lookup") {
      //     return {
      //       tag: "field-assign",
      //       obj: target.obj,
      //       field: target.field,
      //       value: value,
      //     };
      //   } else if (target.tag === "id") {
      //     return {
      //       tag: "assign",
      //       name: target.name,
      //       value: value,
      //     };
      //   } else {
      //     throw new Error("Unknown target while parsing assignment");
      //   }
      //   */
      return {
        tag: "assignment",
        destruct,
        value,
      };
    case "ExpressionStatement":
      c.firstChild();
      const expr = traverseExpr(c, s);
      c.parent(); // pop going into stmt
      return { tag: "expr", expr: expr };
    // case "FunctionDefinition":
    //   c.firstChild();  // Focus on def
    //   c.nextSibling(); // Focus on name of function
    //   var name = s.substring(c.from, c.to);
    //   c.nextSibling(); // Focus on ParamList
    //   var parameters = traverseParameters(c, s)
    //   c.nextSibling(); // Focus on Body or TypeDef
    //   let ret : Type = NONE;
    //   if(c.type.name === "TypeDef") {
    //     c.firstChild();
    //     ret = traverseType(c, s);
    //     c.parent();
    //   }
    //   c.firstChild();  // Focus on :
    //   var body = [];
    //   while(c.nextSibling()) {
    //     body.push(traverseStmt(c, s));
    //   }
    // console.log("Before pop to body: ", c.type.name);
    //   c.parent();      // Pop to Body
    // console.log("Before pop to def: ", c.type.name);
    //   c.parent();      // Pop to FunctionDefinition
    //   return {
    //     tag: "fun",
    //     name, parameters, body, ret
    //   }
    case "IfStatement":
      c.firstChild(); // Focus on if
      c.nextSibling(); // Focus on cond
      var cond = traverseExpr(c, s);
      // console.log("Cond:", cond);
      c.nextSibling(); // Focus on : thn
      c.firstChild(); // Focus on :
      var thn = [];
      while (c.nextSibling()) {
        // Focus on thn stmts
        thn.push(traverseStmt(c, s));
      }
      // console.log("Thn:", thn);
      c.parent();

      if (!c.nextSibling() || c.name !== "else") {
        // Focus on else
        throw new Error("if statement missing else block");
      }
      c.nextSibling(); // Focus on : els
      c.firstChild(); // Focus on :
      var els = [];
      while (c.nextSibling()) {
        // Focus on els stmts
        els.push(traverseStmt(c, s));
      }
      c.parent();
      c.parent();
      return {
        tag: "if",
        cond: cond,
        thn: thn,
        els: els,
      };
    case "WhileStatement":
      c.firstChild(); // Focus on while
      c.nextSibling(); // Focus on condition
      var cond = traverseExpr(c, s);
      c.nextSibling(); // Focus on body

      var body = [];
      c.firstChild(); // Focus on :
      while (c.nextSibling()) {
        body.push(traverseStmt(c, s));
      }
      c.parent();
      c.parent();
      return {
        tag: "while",
        cond,
        body,
      };
    case "PassStatement":
      return { tag: "pass" };
    case "ContinueStatement":
      return { tag: "continue" };
    case "BreakStatement":
      return { tag: "break" };
    case "ForStatement":
      c.firstChild(); // Focus on for
      c.nextSibling(); // Focus on variable name
      let name = s.substring(c.from, c.to);
      c.nextSibling(); // Focus on in / ','
      var index = null;
      if (s.substring(c.from, c.to) == ",") {
        index = name;
        c.nextSibling(); // Focus on var name
        name = s.substring(c.from, c.to);
        c.nextSibling(); // Focus on in
      }
      c.nextSibling(); // Focus on iterable expression
      var iter = traverseExpr(c, s);
      c.nextSibling(); // Focus on body
      var body = [];
      c.firstChild(); // Focus on :
      while (c.nextSibling()) {
        body.push(traverseStmt(c, s));
      }
      c.parent();
      c.parent();
      if (index != null) {
        return { tag: "for", name: name, index: index, iterable: iter, body: body };
      }
      return { tag: "for", name: name, iterable: iter, body: body };
    default:
      throw new Error(
        `Could not parse stmt at ${c.node.from} ${c.node.to}: ${s.substring(c.from, c.to)}`
      );
  }
}

export function traverseBracketType(c: TreeCursor, s: string): Type {
  let bracketTypes = [];
  c.firstChild();
  while (c.nextSibling()) {
    if (s.substring(c.from, c.to) !== ",") {
      bracketTypes.push(traverseType(c, s));
    }
    c.nextSibling();
  }
  c.parent();
  if (bracketTypes.length == 1) {
    //List
    return LIST(bracketTypes[0]);
  } else if (bracketTypes.length == 2) {
    return { tag: "dict", key: bracketTypes[0], value: bracketTypes[1] };
  } else {
    throw new Error(
      "Can Not Parse Type " + s.substring(c.from, c.to) + " " + c.node.from + " " + c.node.to
    );
  }
}

export function traverseType(c: TreeCursor, s: string): Type {
  let name = s.substring(c.from, c.to);
  if (c.node.type.name === "ArrayExpression") return traverseBracketType(c, s);
  switch (name) {
    case "int":
      return NUM;
    case "str":
      return STRING;
    case "bool":
      return BOOL;
    default:
      if (c.type.name === "MemberExpression") {
        return traverseCallable(c, s);
      } else {
        return CLASS(name);
      }
  }
}

export function traverseCallable(c: TreeCursor, s: string): Type {
  c.firstChild(); // Focus on Callable
  const name = s.substring(c.from, c.to);
  if (name !== "Callable") {
    throw new Error("Invalid Callable");
  }
  c.nextSibling(); // [
  c.nextSibling(); // Focus on Arg Array

  const args = [];
  if (c.type.name === "ArrayExpression") {
    c.firstChild(); // [
    c.nextSibling(); // arg or ]
    var temp = c;
    while (temp.type.name !== "]") {
      if (temp.type.name !== "VariableName") {
        throw new Error("Invalid Callable arg type");
      }
      args.push(traverseType(c, s));
      c.nextSibling(); // , or ]
      c.nextSibling(); // arg
    }
    c.parent();
  } else {
    throw new Error("Invalid Callable");
  }

  let ret: Type = NONE;
  c.nextSibling(); // ,
  c.nextSibling();
  var tempname = c.type.name;
  if (tempname !== "]") {
    if (tempname === "None") {
      c.nextSibling();
    } else {
      ret = traverseType(c, s);
      c.nextSibling();
    }
  }
  if (temp.type.name !== "]") {
    throw new Error("Invalid Callable return type");
  }
  c.parent();
  return { tag: "callable", args, ret };
}

export function traverseParameters(c: TreeCursor, s: string): Array<Parameter> {
  c.firstChild(); // Focuses on open paren
  const parameters = [];
  c.nextSibling(); // Focuses on a VariableName
  let traversedDefaultParam = false; // When a default param is encountered once, all following params must also be default params
  while (c.type.name !== ")") {
    let name = s.substring(c.from, c.to);
    c.nextSibling(); // Focuses on "TypeDef", hopefully, or "," if mistake
    let nextTagName = c.type.name; // NOTE(joe): a bit of a hack so the next line doesn't if-split
    if (nextTagName !== "TypeDef") {
      throw new Error("Missed type annotation for parameter " + name);
    }
    c.firstChild(); // Enter TypeDef
    c.nextSibling(); // Focuses on type itself
    let typ = traverseType(c, s);
    c.parent();
    c.nextSibling(); // Move on to comma or ")" or "="
    nextTagName = c.type.name; // NOTE(daniel): copying joe's hack for now (what would be the proper way to avoid this?)
    if (nextTagName === "AssignOp") {
      traversedDefaultParam = true;
      c.nextSibling(); // Move on to default value
      let val = traverseLiteral(c, s);
      parameters.push({ name, type: typ, value: val });
      c.nextSibling(); // Move on to comma
    } else {
      if (traversedDefaultParam === true) {
        throw new Error("Expected a default value for " + name);
      }
      parameters.push({ name, type: typ });
    }
    c.nextSibling(); // Focuses on a VariableName
  }
  c.parent(); // Pop to ParamList
  return parameters;
}

export function traverseVarInit(c: TreeCursor, s: string): VarInit<null> {
  c.firstChild(); // go to name
  var name = s.substring(c.from, c.to);
  c.nextSibling(); // go to : type

  if (c.type.name !== "TypeDef") {
    c.parent();
    throw Error("invalid variable init");
  }
  c.firstChild(); // go to :
  c.nextSibling(); // go to type
  const type = traverseType(c, s);
  c.parent();

  c.nextSibling(); // go to =
  c.nextSibling(); // go to value
  var value = traverseLiteral(c, s);
  c.parent();

  return { name, type, value };
}

export function traverseScope(c: TreeCursor, s: string): Scope<null> {
  c.firstChild(); // go to scope
  var scope = s.substring(c.from, c.to);
  c.nextSibling(); // go to varname
  var name = s.substring(c.from, c.to);
  switch (scope) {
    case "global":
      c.parent();
      throw new Error("Glocal declaration not supported.");
    case "nonlocal":
      c.parent();
      return { tag: "nonlocal", name };
    default:
      throw Error("Invalid ScopeStatement");
  }
}

export function traverseFunDef(c: TreeCursor, s: string): FunDef<null> {
  c.firstChild(); // Focus on def
  c.nextSibling(); // Focus on name of function
  var name = s.substring(c.from, c.to);
  c.nextSibling(); // Focus on ParamList
  var parameters = traverseParameters(c, s);
  c.nextSibling(); // Focus on Body or TypeDef
  let ret: Type = NONE;
  if (c.type.name === "TypeDef") {
    c.firstChild();
    ret = traverseType(c, s);
    c.parent();
    c.nextSibling();
  }
  c.firstChild(); // Focus on :
  var inits = [];
  var body = [];

  const decls: Scope<null>[] = [];
  const funs: FunDef<null>[] = [];

  var hasChild = c.nextSibling();
  while (hasChild) {
    if (isVarInit(c, s)) {
      inits.push(traverseVarInit(c, s));
    } else if (isScope(c, s)) {
      decls.push(traverseScope(c, s));
    } else if (isFunDef(c, s)) {
      funs.push(traverseFunDef(c, s));
    } else {
      break;
    }
    hasChild = c.nextSibling();
  }

  while (hasChild) {
    body.push(traverseStmt(c, s));
    hasChild = c.nextSibling();
  }

  c.parent(); // Pop to Body
  c.parent(); // Pop to FunctionDefinition

  return { name, parameters, ret, inits, decls, funs, body };
}

export function traverseClass(c: TreeCursor, s: string): Class<null> {
  const fields: Array<VarInit<null>> = [];
  const methods: Array<FunDef<null>> = [];
  c.firstChild();
  c.nextSibling(); // Focus on class name
  const className = s.substring(c.from, c.to);
  c.nextSibling(); // Focus on arglist/superclass
  c.nextSibling(); // Focus on body
  c.firstChild(); // Focus colon
  while (c.nextSibling()) {
    // Focuses first field
    if (isVarInit(c, s)) {
      fields.push(traverseVarInit(c, s));
    } else if (isFunDef(c, s)) {
      methods.push(traverseFunDef(c, s));
    } else {
      throw new Error(`Could not parse the body of class: ${className}`);
    }
  }
  c.parent();
  c.parent();

  if (!methods.find((method) => method.name === "__init__")) {
    methods.push({
      name: "__init__",
      parameters: [{ name: "self", type: CLASS(className) }],
      ret: NONE,
      decls: [],
      inits: [],
      funs: [],
      body: [],
    });
  }
  return {
    name: className,
    fields,
    methods,
  };
}

export function traverseDefs(
  c: TreeCursor,
  s: string
): [Array<VarInit<null>>, Array<FunDef<null>>, Array<Class<null>>] {
  const inits: Array<VarInit<null>> = [];
  const funs: Array<FunDef<null>> = [];
  const classes: Array<Class<null>> = [];

  while (true) {
    if (isVarInit(c, s)) {
      inits.push(traverseVarInit(c, s));
    } else if (isFunDef(c, s)) {
      funs.push(traverseFunDef(c, s));
    } else if (isClassDef(c, s)) {
      classes.push(traverseClass(c, s));
    } else {
      return [inits, funs, classes];
    }
    c.nextSibling();
  }
}

export function isVarInit(c: TreeCursor, s: string): boolean {
  if (c.type.name === "AssignStatement") {
    c.firstChild(); // Focus on lhs
    c.nextSibling(); // go to : type

    const isVar = (c.type.name as any) === "TypeDef";
    c.parent();
    return isVar;
  } else {
    return false;
  }
}

export function isScope(c: TreeCursor, s: string): boolean {
  if (c.type.name === "ScopeStatement") {
    return true;
  } else {
    return false;
  }
}

export function isFunDef(c: TreeCursor, s: string): boolean {
  return c.type.name === "FunctionDefinition";
}

export function isClassDef(c: TreeCursor, s: string): boolean {
  return c.type.name === "ClassDefinition";
}

export function traverse(c: TreeCursor, s: string): Program<null> {
  switch (c.node.type.name) {
    case "Script":
      const inits: Array<VarInit<null>> = [];
      const funs: Array<FunDef<null>> = [];
      const classes: Array<Class<null>> = [];
      const stmts: Array<Stmt<null>> = [];
      var hasChild = c.firstChild();

      while (hasChild) {
        if (isVarInit(c, s)) {
          inits.push(traverseVarInit(c, s));
        } else if (isFunDef(c, s)) {
          funs.push(traverseFunDef(c, s));
        } else if (isClassDef(c, s)) {
          classes.push(traverseClass(c, s));
        } else {
          break;
        }
        hasChild = c.nextSibling();
      }

      while (hasChild) {
        stmts.push(traverseStmt(c, s));
        hasChild = c.nextSibling();
      }
      c.parent();
<<<<<<< HEAD
      console.log("parser-output:", { funs, inits, classes, stmts });
      return { funs, inits, classes, stmts };
=======
      return { funs, inits, classes, stmts, closures: [] };
>>>>>>> 67491eae
    default:
      throw new Error("Could not parse program at " + c.node.from + " " + c.node.to);
  }
}
export function parse(source: string): Program<null> {
  const t = parser.parse(source);
  return traverse(t.cursor(), source);
}<|MERGE_RESOLUTION|>--- conflicted
+++ resolved
@@ -300,7 +300,6 @@
         tag: "id",
         name: "self",
       };
-<<<<<<< HEAD
     case "ArrayExpression":
       let listExpr: Array<Expr<null>> = [];
       c.firstChild();
@@ -337,7 +336,6 @@
         tag: "dict",
         entries: keyValuePairs,
       };
-=======
     case "LambdaExpression":
       c.firstChild(); // go to lambda
       c.nextSibling(); // go to ParamList
@@ -364,7 +362,6 @@
         throw new Error("Invalid Lambda Expression");
       }
 
->>>>>>> 67491eae
     default:
       throw new Error(
         "Could not parse expr at " + c.from + " " + c.to + ": " + s.substring(c.from, c.to)
@@ -686,7 +683,7 @@
   c.nextSibling(); // [
   c.nextSibling(); // Focus on Arg Array
 
-  const args = [];
+  const args : Array<Type> = [];
   if (c.type.name === "ArrayExpression") {
     c.firstChild(); // [
     c.nextSibling(); // arg or ]
@@ -720,7 +717,8 @@
     throw new Error("Invalid Callable return type");
   }
   c.parent();
-  return { tag: "callable", args, ret };
+  const params : Array<Parameter> = args.map((t : Type, i : number) => ({ name: `callable_${i}`, type: t }));
+  return { tag: "callable", args: params, ret };
 }
 
 export function traverseParameters(c: TreeCursor, s: string): Array<Parameter> {
@@ -962,12 +960,8 @@
         hasChild = c.nextSibling();
       }
       c.parent();
-<<<<<<< HEAD
       console.log("parser-output:", { funs, inits, classes, stmts });
-      return { funs, inits, classes, stmts };
-=======
       return { funs, inits, classes, stmts, closures: [] };
->>>>>>> 67491eae
     default:
       throw new Error("Could not parse program at " + c.node.from + " " + c.node.to);
   }
