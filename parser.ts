--- conflicted
+++ resolved
@@ -61,15 +61,9 @@
       let args = traverseArguments(c, s);
       c.parent(); // pop CallExpression
 
-<<<<<<< HEAD
       console.log(callExpr)
       console.log()
       if (callExpr.tag === "call" || callExpr.tag === "method-call") {
-=======
-      console.log(callExpr);
-      console.log();
-      if (callExpr.tag === "call") {
->>>>>>> 86f320ce
         return {
           tag: "call_expr",
           name: callExpr,
