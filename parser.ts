import { parser } from "lezer-python";
import { TreeCursor } from "lezer-tree";
import {
  Program,
  Expr,
  Stmt,
  UniOp,
  BinOp,
  Parameter,
  Type,
  FunDef,
  VarInit,
  Class,
  Literal,
  Scope,
  AssignTarget,
  Destructure,
  ASSIGNABLE_TAGS,
} from "./ast";
import { NUM, BOOL, NONE, CLASS, isTagged } from "./utils";

export function traverseLiteral(c: TreeCursor, s: string): Literal {
  switch (c.type.name) {
    case "Number":
      return {
        tag: "num",
        value: BigInt(s.substring(c.from, c.to)),
      };
    case "Boolean":
      return {
        tag: "bool",
        value: s.substring(c.from, c.to) === "True",
      };
    case "None":
      return {
        tag: "none",
      };
    default:
      throw new Error("Not literal");
  }
}

export function traverseExpr(c: TreeCursor, s: string): Expr<null> {
  switch (c.type.name) {
    case "Number":
    case "Boolean":
    case "None":
      return {
        tag: "literal",
        value: traverseLiteral(c, s),
      };
    case "VariableName":
      return {
        tag: "id",
        name: s.substring(c.from, c.to),
      };
    case "CallExpression":
      c.firstChild();
      const callExpr = traverseExpr(c, s);
      c.nextSibling(); // go to arglist
      let args = traverseArguments(c, s);
      c.parent(); // pop CallExpression

      if (callExpr.tag === "call_expr" || callExpr.tag === "method-call") {
        return {
          tag: "call_expr",
          name: callExpr,
          arguments: args,
        };
      } else if (callExpr.tag === "lookup") {
        return {
          tag: "method-call",
          obj: callExpr.obj,
          method: callExpr.field,
          arguments: args,
        };
      } else if (callExpr.tag === "id") {
        const callName = callExpr.name;
        var expr: Expr<null>;
        if (callName === "print" || callName === "abs") {
          expr = {
            tag: "builtin1",
            name: callName,
            arg: args[0],
          };
        } else if (callName === "max" || callName === "min" || callName === "pow") {
          expr = {
            tag: "builtin2",
            name: callName,
            left: args[0],
            right: args[1],
          };
        } else {
          expr = {
            tag: "call_expr",
<<<<<<< HEAD
            name: {tag: "id", name: callName},
            arguments: args
=======
            name: { tag: "id", name: callName },
            arguments: args,
>>>>>>> 308bc86d
          };
          // expr = { tag: "call", name: callName, arguments: args };
        }
        return expr;
      } else {
        throw new Error("Unknown target while parsing assignment");
      }

    case "BinaryExpression":
      c.firstChild(); // go to lhs
      const lhsExpr = traverseExpr(c, s);
      c.nextSibling(); // go to op
      var opStr = s.substring(c.from, c.to);
      var op;
      switch (opStr) {
        case "+":
          op = BinOp.Plus;
          break;
        case "-":
          op = BinOp.Minus;
          break;
        case "*":
          op = BinOp.Mul;
          break;
        case "//":
          op = BinOp.IDiv;
          break;
        case "%":
          op = BinOp.Mod;
          break;
        case "==":
          op = BinOp.Eq;
          break;
        case "!=":
          op = BinOp.Neq;
          break;
        case "<=":
          op = BinOp.Lte;
          break;
        case ">=":
          op = BinOp.Gte;
          break;
        case "<":
          op = BinOp.Lt;
          break;
        case ">":
          op = BinOp.Gt;
          break;
        case "is":
          op = BinOp.Is;
          break;
        case "and":
          op = BinOp.And;
          break;
        case "or":
          op = BinOp.Or;
          break;
        default:
          throw new Error(
            "Could not parse op at " + c.from + " " + c.to + ": " + s.substring(c.from, c.to)
          );
      }
      c.nextSibling(); // go to rhs
      const rhsExpr = traverseExpr(c, s);
      c.parent();
      return {
        tag: "binop",
        op: op,
        left: lhsExpr,
        right: rhsExpr,
      };
    case "ParenthesizedExpression":
      c.firstChild(); // Focus on (
      c.nextSibling(); // Focus on inside
      var expr = traverseExpr(c, s);
      c.parent();
      return expr;
    case "UnaryExpression":
      c.firstChild(); // Focus on op
      var opStr = s.substring(c.from, c.to);
      var op;
      switch (opStr) {
        case "-":
          op = UniOp.Neg;
          break;
        case "not":
          op = UniOp.Not;
          break;
        default:
          throw new Error(
            "Could not parse op at " + c.from + " " + c.to + ": " + s.substring(c.from, c.to)
          );
      }
      c.nextSibling(); // go to expr
      var expr = traverseExpr(c, s);
      c.parent();
      return {
        tag: "uniop",
        op: op,
        expr: expr,
      };
    case "MemberExpression":
      c.firstChild(); // Focus on object
      var objExpr = traverseExpr(c, s);
      c.nextSibling(); // Focus on .
      c.nextSibling(); // Focus on property
      var propName = s.substring(c.from, c.to);
      c.parent();
      return {
        tag: "lookup",
        obj: objExpr,
        field: propName,
      };
    case "self":
      return {
        tag: "id",
        name: "self",
      };
    case "LambdaExpression":
      c.firstChild(); // go to lambda
      c.nextSibling(); // go to ParamList
      var temp = c;
      const lambdaArgs: string[] = [];
      if (temp.type.name === "ParamList") {
        // check if empty ParamList
        if (c.firstChild()) {
          do {
            var variable = temp.type.name;
            if (variable === "VariableName") {
              lambdaArgs.push(s.substring(c.from, c.to));
            }
          } while (c.nextSibling());
          c.parent();
        }

        c.nextSibling(); // go to :
        c.nextSibling(); // go to expression
        const ret = traverseExpr(c, s);
        c.parent();
        // console.log("Lambda Args");
        // console.log(lambdaArgs);
        // console.log("Lambda Ret");
        // console.log(ret);
        return { tag: "lambda", args: lambdaArgs, ret };
      } else {
        throw new Error("Invalid Lambda Expression");
      }

    default:
      throw new Error(
        "Could not parse expr at " + c.from + " " + c.to + ": " + s.substring(c.from, c.to)
      );
  }
}

export function traverseArguments(c: TreeCursor, s: string): Array<Expr<null>> {
  c.firstChild(); // Focuses on open paren
  const args = [];
  c.nextSibling();
  while (c.type.name !== ")") {
    let expr = traverseExpr(c, s);
    args.push(expr);
    c.nextSibling(); // Focuses on either "," or ")"
    c.nextSibling(); // Focuses on a VariableName
  }
  c.parent(); // Pop to ArgList
  return args;
}

// Traverse the lhs of assign operations and return the assignment targets
function traverseDestructure(c: TreeCursor, s: string): Destructure<null> {
  // TODO: Actually support destructured assignment
  const targets: AssignTarget<null>[] = [];
  const target = traverseExpr(c, s);
  let isSimple = true;
  if (!isTagged(target, ASSIGNABLE_TAGS)) {
    target.tag;
    throw new Error("Unknown target while parsing assignment");
  }
  targets.push({
    target,
    ignore: false,
    starred: false,
  });
  c.nextSibling(); // move to =
  if (c.name !== "AssignOp") {
    isSimple = false;
    throw new Error(
      `Multiple assignment currently not supported. Expected "=", got "${s.substring(
        c.from,
        c.to
      )}"`
    );
  }
  c.prevSibling(); // Move back to previous for parsing to continue

  if (targets.length === 1 && isSimple) {
    return {
      isDestructured: false,
      targets,
    };
  } else if (targets.length === 0) {
    throw new Error("No assignment targets found");
  } else {
    throw new Error("Unsupported non-simple assignment");
  }
}

export function traverseStmt(c: TreeCursor, s: string): Stmt<null> {
  switch (c.node.type.name) {
    case "ReturnStatement":
      c.firstChild(); // Focus return keyword

      var value: Expr<null>;
      if (c.nextSibling())
        // Focus expression
        value = traverseExpr(c, s);
      else value = { tag: "literal", value: { tag: "none" } };
      c.parent();
      return { tag: "return", value };
    case "AssignStatement":
      c.firstChild(); // go to name
      const destruct = traverseDestructure(c, s);
      c.nextSibling(); // go to equals
      c.nextSibling(); // go to value
      var value = traverseExpr(c, s);
      c.parent();

      const target = destruct.targets[0].target;

      // TODO: The new assign syntax should hook in here
      if (target.tag === "lookup") {
        return {
          tag: "field-assign",
          obj: target.obj,
          field: target.field,
          value: value,
        };
      } else if (target.tag === "id") {
        return {
          tag: "assign",
          name: target.name,
          value: value,
        };
      } else {
        throw new Error("Unknown target while parsing assignment");
      }
    case "ExpressionStatement":
      c.firstChild();
      const expr = traverseExpr(c, s);
      c.parent(); // pop going into stmt
      return { tag: "expr", expr: expr };
    // case "FunctionDefinition":
    //   c.firstChild();  // Focus on def
    //   c.nextSibling(); // Focus on name of function
    //   var name = s.substring(c.from, c.to);
    //   c.nextSibling(); // Focus on ParamList
    //   var parameters = traverseParameters(c, s)
    //   c.nextSibling(); // Focus on Body or TypeDef
    //   let ret : Type = NONE;
    //   if(c.type.name === "TypeDef") {
    //     c.firstChild();
    //     ret = traverseType(c, s);
    //     c.parent();
    //   }
    //   c.firstChild();  // Focus on :
    //   var body = [];
    //   while(c.nextSibling()) {
    //     body.push(traverseStmt(c, s));
    //   }
    // console.log("Before pop to body: ", c.type.name);
    //   c.parent();      // Pop to Body
    // console.log("Before pop to def: ", c.type.name);
    //   c.parent();      // Pop to FunctionDefinition
    //   return {
    //     tag: "fun",
    //     name, parameters, body, ret
    //   }
    case "IfStatement":
      c.firstChild(); // Focus on if
      c.nextSibling(); // Focus on cond
      var cond = traverseExpr(c, s);
      // console.log("Cond:", cond);
      c.nextSibling(); // Focus on : thn
      c.firstChild(); // Focus on :
      var thn = [];
      while (c.nextSibling()) {
        // Focus on thn stmts
        thn.push(traverseStmt(c, s));
      }
      // console.log("Thn:", thn);
      c.parent();

      if (!c.nextSibling() || c.name !== "else") {
        // Focus on else
        throw new Error("if statement missing else block");
      }
      c.nextSibling(); // Focus on : els
      c.firstChild(); // Focus on :
      var els = [];
      while (c.nextSibling()) {
        // Focus on els stmts
        els.push(traverseStmt(c, s));
      }
      c.parent();
      c.parent();
      return {
        tag: "if",
        cond: cond,
        thn: thn,
        els: els,
      };
    case "WhileStatement":
      c.firstChild(); // Focus on while
      c.nextSibling(); // Focus on condition
      var cond = traverseExpr(c, s);
      c.nextSibling(); // Focus on body

      var body = [];
      c.firstChild(); // Focus on :
      while (c.nextSibling()) {
        body.push(traverseStmt(c, s));
      }
      c.parent();
      c.parent();
      return {
        tag: "while",
        cond,
        body,
      };
    case "PassStatement":
      return { tag: "pass" };
    default:
      throw new Error(
        `Could not parse stmt at ${c.node.from} ${c.node.to}: ${s.substring(c.from, c.to)}`
      );
  }
}

export function traverseType(c: TreeCursor, s: string): Type {
  // For now, always a VariableName
  let name = s.substring(c.from, c.to);
  switch (name) {
    case "int":
      return NUM;
    case "bool":
      return BOOL;
    default:
      if (c.type.name === "MemberExpression") {
        return traverseCallable(c, s);
      } else {
        return CLASS(name);
      }
  }
}

export function traverseCallable(c: TreeCursor, s: string): Type {
  c.firstChild(); // Focus on Callable
  const name = s.substring(c.from, c.to);
  if (name !== "Callable") {
    throw new Error("Invalid Callable");
  }
  c.nextSibling(); // [
  c.nextSibling(); // Focus on Arg Array

  const args = [];
  if (c.type.name === "ArrayExpression") {
    c.firstChild(); // [
    c.nextSibling(); // arg or ]
    var temp = c;
    while (temp.type.name !== "]") {
      if (temp.type.name !== "VariableName") {
        throw new Error("Invalid Callable arg type");
      }
      args.push(traverseType(c, s));
      c.nextSibling(); // , or ]
      c.nextSibling(); // arg
    }
    c.parent();
  } else {
    throw new Error("Invalid Callable");
  }

  let ret: Type = NONE;
  c.nextSibling(); // ,
  c.nextSibling();
  var tempname = c.type.name;
  if (tempname !== "]") {
    if (tempname === "None") {
      c.nextSibling();
    } else {
      ret = traverseType(c, s);
      c.nextSibling();
    }
  }
  if (temp.type.name !== "]") {
    throw new Error("Invalid Callable return type");
  }
  c.parent();
  // console.log(`Callable`);
  // console.log(args);
  // console.log(ret);
  return { tag: "callable", args, ret };
}

export function traverseParameters(c: TreeCursor, s: string): Array<Parameter<null>> {
  c.firstChild(); // Focuses on open paren
  const parameters = [];
  c.nextSibling(); // Focuses on a VariableName
  while (c.type.name !== ")") {
    let name = s.substring(c.from, c.to);
    c.nextSibling(); // Focuses on "TypeDef", hopefully, or "," if mistake
    let nextTagName = c.type.name; // NOTE(joe): a bit of a hack so the next line doesn't if-split
    if (nextTagName !== "TypeDef") {
      throw new Error("Missed type annotation for parameter " + name);
    }
    c.firstChild(); // Enter TypeDef
    c.nextSibling(); // Focuses on type itself
    let typ = traverseType(c, s);
    c.parent();
    c.nextSibling(); // Move on to comma or ")" or "="
    nextTagName = c.type.name; // NOTE(daniel): copying joe's hack for now
    if (nextTagName === "AssignOp") {
      c.nextSibling();
      let val = traverseLiteral(c, s);
      parameters.push({ name, type: typ, value: val });
    } else {
      parameters.push({ name, type: typ });
    }
    c.nextSibling(); // Focuses on a VariableName
  }
  c.parent(); // Pop to ParamList
  return parameters;
}

export function traverseVarInit(c: TreeCursor, s: string): VarInit<null> {
  c.firstChild(); // go to name
  var name = s.substring(c.from, c.to);
  c.nextSibling(); // go to : type

  if (c.type.name !== "TypeDef") {
    c.parent();
    throw Error("invalid variable init");
  }
  c.firstChild(); // go to :
  c.nextSibling(); // go to type
  const type = traverseType(c, s);
  c.parent();

  c.nextSibling(); // go to =
  c.nextSibling(); // go to value
  var value = traverseLiteral(c, s);
  c.parent();

  return { name, type, value };
}

export function traverseScope(c: TreeCursor, s: string): Scope<null> {
  c.firstChild(); // go to scope
  var scope = s.substring(c.from, c.to);
  c.nextSibling(); // go to varname
  var name = s.substring(c.from, c.to);
  // console.log(`Scope!!!! ${scope} ${name}`);
  switch (scope) {
    case "global":
      c.parent();
      throw new Error("Glocal declaration not supported.");
    case "nonlocal":
      c.parent();
      return { tag: "nonlocal", name };
    default:
      throw Error("Invalid ScopeStatement");
  }
}

export function traverseFunDef(c: TreeCursor, s: string): FunDef<null> {
  c.firstChild(); // Focus on def
  c.nextSibling(); // Focus on name of function
  var name = s.substring(c.from, c.to);
  // console.log(`FuncName ${name}`);
  c.nextSibling(); // Focus on ParamList
  var parameters = traverseParameters(c, s);
  c.nextSibling(); // Focus on Body or TypeDef
  let ret: Type = NONE;
  if (c.type.name === "TypeDef") {
    c.firstChild();
    ret = traverseType(c, s);
    c.parent();
    c.nextSibling();
  }
  c.firstChild(); // Focus on :
  var inits = [];
  var body = [];

  // TODO: Closure group: fill decls and funs to make things work
  const decls: Scope<null>[] = [];
  const funs: FunDef<null>[] = [];

  var hasChild = c.nextSibling();

  while (hasChild) {
    if (isVarInit(c, s)) {
      inits.push(traverseVarInit(c, s));
    } else if (isScope(c, s)) {
      decls.push(traverseScope(c, s));
    } else if (isFunDef(c, s)) {
      // console.log(`Nested function`);
      funs.push(traverseFunDef(c, s));
    } else {
      break;
    }
    hasChild = c.nextSibling();
  }

  while (hasChild) {
    body.push(traverseStmt(c, s));
    hasChild = c.nextSibling();
  }

  // console.log("Before pop to body: ", c.type.name);
  c.parent(); // Pop to Body
  // console.log("Before pop to def: ", c.type.name);
  c.parent(); // Pop to FunctionDefinition

  return { name, parameters, ret, inits, decls, funs, body };
}

export function traverseClass(c: TreeCursor, s: string): Class<null> {
  const fields: Array<VarInit<null>> = [];
  const methods: Array<FunDef<null>> = [];
  c.firstChild();
  c.nextSibling(); // Focus on class name
  const className = s.substring(c.from, c.to);
  c.nextSibling(); // Focus on arglist/superclass
  c.nextSibling(); // Focus on body
  c.firstChild(); // Focus colon
  while (c.nextSibling()) {
    // Focuses first field
    if (isVarInit(c, s)) {
      fields.push(traverseVarInit(c, s));
    } else if (isFunDef(c, s)) {
      methods.push(traverseFunDef(c, s));
    } else {
      throw new Error(`Could not parse the body of class: ${className}`);
    }
  }
  c.parent();
  c.parent();

  if (!methods.find((method) => method.name === "__init__")) {
    methods.push({
      name: "__init__",
      parameters: [{ name: "self", type: CLASS(className) }],
      ret: NONE,
      decls: [],
      inits: [],
      funs: [],
      body: [],
    });
  }
  return {
    name: className,
    fields,
    methods,
  };
}

export function traverseDefs(
  c: TreeCursor,
  s: string
): [Array<VarInit<null>>, Array<FunDef<null>>, Array<Class<null>>] {
  const inits: Array<VarInit<null>> = [];
  const funs: Array<FunDef<null>> = [];
  const classes: Array<Class<null>> = [];

  while (true) {
    if (isVarInit(c, s)) {
      inits.push(traverseVarInit(c, s));
    } else if (isFunDef(c, s)) {
      funs.push(traverseFunDef(c, s));
    } else if (isClassDef(c, s)) {
      classes.push(traverseClass(c, s));
    } else {
      return [inits, funs, classes];
    }
    c.nextSibling();
  }
}

export function isVarInit(c: TreeCursor, s: string): boolean {
  if (c.type.name === "AssignStatement") {
    c.firstChild(); // Focus on lhs
    c.nextSibling(); // go to : type

    const isVar = (c.type.name as any) === "TypeDef";
    c.parent();
    return isVar;
  } else {
    return false;
  }
}

export function isScope(c: TreeCursor, s: string): boolean {
  if (c.type.name === "ScopeStatement") {
    return true;
  } else {
    return false;
  }
}

export function isFunDef(c: TreeCursor, s: string): boolean {
  return c.type.name === "FunctionDefinition";
}

export function isClassDef(c: TreeCursor, s: string): boolean {
  return c.type.name === "ClassDefinition";
}

export function traverse(c: TreeCursor, s: string): Program<null> {
  switch (c.node.type.name) {
    case "Script":
      const inits: Array<VarInit<null>> = [];
      const funs: Array<FunDef<null>> = [];
      const classes: Array<Class<null>> = [];
      const stmts: Array<Stmt<null>> = [];
      var hasChild = c.firstChild();

      while (hasChild) {
        if (isVarInit(c, s)) {
          inits.push(traverseVarInit(c, s));
        } else if (isFunDef(c, s)) {
          funs.push(traverseFunDef(c, s));
        } else if (isClassDef(c, s)) {
          classes.push(traverseClass(c, s));
        } else {
          break;
        }
        hasChild = c.nextSibling();
      }

      while (hasChild) {
        stmts.push(traverseStmt(c, s));
        hasChild = c.nextSibling();
      }
      c.parent();
      return { funs, inits, classes, stmts, closures: [] };
    default:
      throw new Error("Could not parse program at " + c.node.from + " " + c.node.to);
  }
}
export function parse(source: string): Program<null> {
  const t = parser.parse(source);
  return traverse(t.cursor(), source);
}<|MERGE_RESOLUTION|>--- conflicted
+++ resolved
@@ -93,13 +93,8 @@
         } else {
           expr = {
             tag: "call_expr",
-<<<<<<< HEAD
             name: {tag: "id", name: callName},
             arguments: args
-=======
-            name: { tag: "id", name: callName },
-            arguments: args,
->>>>>>> 308bc86d
           };
           // expr = { tag: "call", name: callName, arguments: args };
         }
