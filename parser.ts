import { parser } from "lezer-python";
import { TreeCursor } from "lezer-tree";
import {
  Program,
  Expr,
  Stmt,
  UniOp,
  BinOp,
  Parameter,
  Type,
  FunDef,
  VarInit,
  Class,
  Literal,
  Scope,
  AssignTarget,
  Destructure,
  ASSIGNABLE_TAGS,
} from "./ast";
import { NUM, BOOL, NONE, CLASS, isTagged, STRING, LIST } from "./utils";

export function traverseLiteral(c: TreeCursor, s: string): Literal {
  switch (c.type.name) {
    case "Number":
      return {
        tag: "num",
        value: BigInt(s.substring(c.from, c.to)),
      };
    case "String":
      const str = s.substring(c.from, c.to);
      const str_trimmed = str.substring(1, str.length - 1);
      return {
        tag: "string",
        value: str_trimmed,
      };
    case "Boolean":
      return {
        tag: "bool",
        value: s.substring(c.from, c.to) === "True",
      };
    case "None":
      return {
        tag: "none",
      };
    default:
      throw new Error("Not literal");
  }
}

export function traverseExpr(c: TreeCursor, s: string): Expr<null> {
  switch (c.type.name) {
    case "Number":
    case "String":
    case "Boolean":
    case "None":
      return {
        tag: "literal",
        value: traverseLiteral(c, s),
      };
    case "VariableName":
      return {
        tag: "id",
        name: s.substring(c.from, c.to),
      };
    case "CallExpression":
      c.firstChild();
      const callExpr = traverseExpr(c, s);
      c.nextSibling(); // go to arglist
      let args = traverseArguments(c, s);
      c.parent(); // pop CallExpression

      if (callExpr.tag === "lookup") {
        return {
          tag: "method-call",
          obj: callExpr.obj,
          method: callExpr.field,
          arguments: args,
        };
      } else if (callExpr.tag === "id") {
        const callName = callExpr.name;
        var expr: Expr<null>;
        if (callName === "print" || callName === "abs") {
          expr = {
            tag: "builtin1",
            name: callName,
            arg: args[0],
          };
        } else if (callName === "max" || callName === "min" || callName === "pow") {
          expr = {
            tag: "builtin2",
            name: callName,
            left: args[0],
            right: args[1],
          };
        } else {
          expr = { tag: "call", name: callName, arguments: args };
        }
        return expr;
      } else {
        throw new Error("Unknown target while parsing assignment");
      }

    case "BinaryExpression":
      c.firstChild(); // go to lhs
      const lhsExpr = traverseExpr(c, s);
      c.nextSibling(); // go to op
      var opStr = s.substring(c.from, c.to);
      var op;
      switch (opStr) {
        case "+":
          op = BinOp.Plus;
          break;
        case "-":
          op = BinOp.Minus;
          break;
        case "*":
          op = BinOp.Mul;
          break;
        case "//":
          op = BinOp.IDiv;
          break;
        case "%":
          op = BinOp.Mod;
          break;
        case "==":
          op = BinOp.Eq;
          break;
        case "!=":
          op = BinOp.Neq;
          break;
        case "<=":
          op = BinOp.Lte;
          break;
        case ">=":
          op = BinOp.Gte;
          break;
        case "<":
          op = BinOp.Lt;
          break;
        case ">":
          op = BinOp.Gt;
          break;
        case "is":
          op = BinOp.Is;
          break;
        case "and":
          op = BinOp.And;
          break;
        case "or":
          op = BinOp.Or;
          break;
        default:
          throw new Error(
            "Could not parse op at " + c.from + " " + c.to + ": " + s.substring(c.from, c.to)
          );
      }
      c.nextSibling(); // go to rhs
      const rhsExpr = traverseExpr(c, s);
      c.parent();
      return {
        tag: "binop",
        op: op,
        left: lhsExpr,
        right: rhsExpr,
      };
    case "ParenthesizedExpression":
      c.firstChild(); // Focus on (
      c.nextSibling(); // Focus on inside
      var expr = traverseExpr(c, s);
      c.parent();
      return expr;
    case "UnaryExpression":
      c.firstChild(); // Focus on op
      var opStr = s.substring(c.from, c.to);
      var op;
      switch (opStr) {
        case "-":
          op = UniOp.Neg;
          break;
        case "not":
          op = UniOp.Not;
          break;
        default:
          throw new Error(
            "Could not parse op at " + c.from + " " + c.to + ": " + s.substring(c.from, c.to)
          );
      }
      c.nextSibling(); // go to expr
      var expr = traverseExpr(c, s);
      c.parent();
      return {
        tag: "uniop",
        op: op,
        expr: expr,
      };
    case "MemberExpression":
      c.firstChild(); // Focus on object
      var objExpr = traverseExpr(c, s);
      // c.nextSibling(); // Focus on .
      // const memberChar = s.substring(c.from, c.to);
      // //Check if "." or "["
      // if (memberChar === ".") {
      //   c.nextSibling(); // Focus on property
      //   var propName = s.substring(c.from, c.to);
      //   c.parent();
      //   return {
      //     tag: "lookup",
      //     obj: objExpr,
      //     field: propName,
      //   };
      // } else if (memberChar === "[") {
      //   c.nextSibling(); // Focus on property
      //   //Parse Expr used as index
      //   var propExpr = traverseExpr(c, s);
      //   c.parent();
      //   return {
      //     tag: "bracket-lookup",
      //     obj: objExpr,
      //     key: propExpr,
      //   };
      // } else {
      //   throw new Error("Could not parse MemberExpression char");
      c.nextSibling(); // Focus on . or [
      var symbol = s.substring(c.from, c.to);
      if (symbol == "[") {
        var start_index: Expr<null> = { tag: "literal", value: { tag: "num", value: BigInt(0) } };
        var end_index: Expr<null> = { tag: "literal", value: { tag: "num", value: BigInt(-1) } };
        var stride_value: Expr<null> = { tag: "literal", value: { tag: "num", value: BigInt(1) } };
        var slice_items = "";
        c.nextSibling();
        //Seeing how many exprs are inside the []. For eg: a[1:2:3] has 3 expr, a[1:2] has 2 expr
        while (s.substring(c.from, c.to) != "]") {
          slice_items += s.substring(c.from, c.to);
          c.nextSibling();
        }
        c.parent();
        c.firstChild(); //obj
        c.nextSibling(); // [
        c.nextSibling(); // start of bracket expr
        if (slice_items.length == 0) {
          throw new Error("Need to have some value inside the brackets");
        }
        var sliced_list = slice_items.split(":");
        if (sliced_list.length > 3) throw new Error("Too many arguments to process inside bracket");
        if (sliced_list[0] != "") {
          start_index = traverseExpr(c, s);
          console.log("First case " + s.substring(c.from, c.to));
          if (sliced_list.length == 1) {
            //end_index = start_index;
            console.log("Bracket lookup");
            c.parent();
            return { tag: "bracket-lookup", obj: objExpr, key: start_index };
          }
          c.nextSibling();
        }
        if (c.nextSibling())
          if (sliced_list[1] != "") {
            end_index = traverseExpr(c, s);
            console.log("Second case " + s.substring(c.from, c.to));
            c.nextSibling();
          }
        if (c.nextSibling())
          if (sliced_list[2] != "") {
            stride_value = traverseExpr(c, s);
            console.log("Third case " + s.substring(c.from, c.to));
            c.nextSibling();
          }
        console.log("Final case " + s.substring(c.from, c.to));
        c.parent();
        return {
          tag: "slicing",
          name: objExpr,
          start: start_index,
          end: end_index,
          stride: stride_value,
        };
      } else {
        c.nextSibling(); // Focus on property
        var propName = s.substring(c.from, c.to);
        c.parent();
        return {
          tag: "lookup",
          obj: objExpr,
          field: propName,
        };
      }
    case "self":
      return {
        tag: "id",
        name: "self",
      };
<<<<<<< HEAD
    case "DictionaryExpression":
      // entries: Array<[Expr<A>, Expr<A>]>
      let keyValuePairs: Array<[Expr<null>, Expr<null>]> = [];
      c.firstChild(); // Focus on "{"
      while (c.nextSibling()) {
        if (s.substring(c.from, c.to) === "}") {
          // check for empty dict
          break;
        }
        let key = traverseExpr(c, s);
        c.nextSibling(); // Focus on :
        c.nextSibling(); // Focus on Value
        let value = traverseExpr(c, s);
        keyValuePairs.push([key, value]);
        c.nextSibling(); // Focus on } or ,
      }
      c.parent(); // Pop to DictionaryExpression
      return {
        tag: "dict",
        entries: keyValuePairs,
=======
    case "ArrayExpression":
      let listExpr: Array<Expr<null>> = [];
      c.firstChild();
      c.nextSibling();
      while (s.substring(c.from, c.to).trim() !== "]") {
        listExpr.push(traverseExpr(c, s));
        c.nextSibling(); // Focuses on either "," or ")"
        c.nextSibling(); // Focuses on a VariableName
      }

      c.parent();
      return {
        tag: "list-expr",
        contents: listExpr,
>>>>>>> 05483702
      };

    default:
      throw new Error(
        "Could not parse expr at " + c.from + " " + c.to + ": " + s.substring(c.from, c.to)
      );
  }
}

export function traverseArguments(c: TreeCursor, s: string): Array<Expr<null>> {
  c.firstChild(); // Focuses on open paren
  const args = [];
  c.nextSibling();
  while (c.type.name !== ")") {
    let expr = traverseExpr(c, s);
    args.push(expr);
    c.nextSibling(); // Focuses on either "," or ")"
    c.nextSibling(); // Focuses on a VariableName
  }
  c.parent(); // Pop to ArgList
  return args;
}

// Traverse the next target of an assignment and return it
function traverseAssignment(c: TreeCursor, s: string): AssignTarget<null> {
  let target = null;
  let starred = false;
  if (c.name === "*") {
    // Check for "splat" starred operator
    starred = true;
    c.nextSibling();
  }
  try {
    target = traverseExpr(c, s);
  } catch (e) {
    throw new Error(`Expected assignment expression, got ${s.substring(c.from, c.to)}`);
  }
  if (!isTagged(target, ASSIGNABLE_TAGS)) {
    throw new Error(`Unknown target ${target.tag} while parsing assignment`);
  }
  let ignore = target.tag === "id" && target.name === "_"; // Underscores are ignored
  return {
    target,
    ignore,
    starred,
  };
}

// Traverse the lhs of assign operations and return the assignment targets
function traverseDestructure(c: TreeCursor, s: string): Destructure<null> {
  // TODO: Actually support destructured assignment
  const targets: AssignTarget<null>[] = [traverseAssignment(c, s)]; // We need to traverse initial assign target
  c.nextSibling();
  let isSimple = true;
  let haveStarredTarget = targets[0].starred;
  while (c.name !== "AssignOp") {
    // While we haven't hit "=" and we have values remaining
    isSimple = false; // If we have more than one target, it isn't simple.
    c.nextSibling();
    if (c.name === "AssignOp")
      // Assignment list ends with comma, e.g. x, y, = (1, 2)
      break;
    let target = traverseAssignment(c, s);
    if (target.starred) {
      if (haveStarredTarget)
        throw new Error("Cannot have multiple starred expressions in assignment");
      haveStarredTarget = true;
    }
    targets.push(target);
    c.nextSibling(); // move to =
  }
  // Fun fact, "*z, = 1," is valid but "*z = 1," is not.
  if (isSimple && haveStarredTarget)
    // We aren't allowed to have a starred target if we only have one target
    throw new Error("Starred assignment target must be in a list or tuple");
  c.prevSibling(); // Move back to previous for parsing to continue
  return {
    targets,
    isDestructured: !isSimple,
  };
}

export function traverseStmt(c: TreeCursor, s: string): Stmt<null> {
  switch (c.node.type.name) {
    case "ReturnStatement":
      c.firstChild(); // Focus return keyword

      var value: Expr<null>;
      if (c.nextSibling())
        // Focus expression
        value = traverseExpr(c, s);
      else value = { tag: "literal", value: { tag: "none" } };
      c.parent();
      return { tag: "return", value };
    case "AssignStatement":
      c.firstChild(); // go to name
      const destruct = traverseDestructure(c, s);
      c.nextSibling(); // go to equals
      c.nextSibling(); // go to value
      var value = traverseExpr(c, s);
      c.parent();
      // const target = destruct.targets[0].target;

      //   // TODO: The new assign syntax should hook in here
      //   switch (target.tag) {
      //     case "lookup":
      //       return {
      //         tag: "field-assign",
      //         obj: target.obj,
      //         field: target.field,
      //         value: value,
      //       };
      //     case "bracket-lookup":
      //       return {
      //         tag: "bracket-assign",
      //         obj: target.obj,
      //         key: target.key,
      //         value: value,
      //       };
      //     case "id":
      //       return {
      //         tag: "assign",
      //         name: target.name,
      //         value: value,
      //       };
      //     default:
      //       throw new Error("Unknown target while parsing assignment");
      //   }
      // /*
      //   if (target.tag === "lookup") {
      //     return {
      //       tag: "field-assign",
      //       obj: target.obj,
      //       field: target.field,
      //       value: value,
      //     };
      //   } else if (target.tag === "id") {
      //     return {
      //       tag: "assign",
      //       name: target.name,
      //       value: value,
      //     };
      //   } else {
      //     throw new Error("Unknown target while parsing assignment");
      //   }
      //   */
      return {
        tag: "assignment",
        destruct,
        value,
      };
    case "ExpressionStatement":
      c.firstChild();
      const expr = traverseExpr(c, s);
      c.parent(); // pop going into stmt
      return { tag: "expr", expr: expr };
    // case "FunctionDefinition":
    //   c.firstChild();  // Focus on def
    //   c.nextSibling(); // Focus on name of function
    //   var name = s.substring(c.from, c.to);
    //   c.nextSibling(); // Focus on ParamList
    //   var parameters = traverseParameters(c, s)
    //   c.nextSibling(); // Focus on Body or TypeDef
    //   let ret : Type = NONE;
    //   if(c.type.name === "TypeDef") {
    //     c.firstChild();
    //     ret = traverseType(c, s);
    //     c.parent();
    //   }
    //   c.firstChild();  // Focus on :
    //   var body = [];
    //   while(c.nextSibling()) {
    //     body.push(traverseStmt(c, s));
    //   }
    // console.log("Before pop to body: ", c.type.name);
    //   c.parent();      // Pop to Body
    // console.log("Before pop to def: ", c.type.name);
    //   c.parent();      // Pop to FunctionDefinition
    //   return {
    //     tag: "fun",
    //     name, parameters, body, ret
    //   }
    case "IfStatement":
      c.firstChild(); // Focus on if
      c.nextSibling(); // Focus on cond
      var cond = traverseExpr(c, s);
      // console.log("Cond:", cond);
      c.nextSibling(); // Focus on : thn
      c.firstChild(); // Focus on :
      var thn = [];
      while (c.nextSibling()) {
        // Focus on thn stmts
        thn.push(traverseStmt(c, s));
      }
      // console.log("Thn:", thn);
      c.parent();

      if (!c.nextSibling() || c.name !== "else") {
        // Focus on else
        throw new Error("if statement missing else block");
      }
      c.nextSibling(); // Focus on : els
      c.firstChild(); // Focus on :
      var els = [];
      while (c.nextSibling()) {
        // Focus on els stmts
        els.push(traverseStmt(c, s));
      }
      c.parent();
      c.parent();
      return {
        tag: "if",
        cond: cond,
        thn: thn,
        els: els,
      };
    case "WhileStatement":
      c.firstChild(); // Focus on while
      c.nextSibling(); // Focus on condition
      var cond = traverseExpr(c, s);
      c.nextSibling(); // Focus on body

      var body = [];
      c.firstChild(); // Focus on :
      while (c.nextSibling()) {
        body.push(traverseStmt(c, s));
      }
      c.parent();
      c.parent();
      return {
        tag: "while",
        cond,
        body,
      };
    case "PassStatement":
      return { tag: "pass" };
    default:
      throw new Error(
        "Could not parse stmt at " +
          c.node.from +
          " " +
          c.node.to +
          ": " +
          s.substring(c.from, c.to)
      );
  }
}

<<<<<<< HEAD
export function traverseType(c: TreeCursor, s: string): Type {
  switch (c.type.name) {
    case "VariableName":
      let name = s.substring(c.from, c.to);
      switch (name) {
        case "int":
          return NUM;
        case "str":
          return STRING;
        case "bool":
          return BOOL;
        default:
          return CLASS(name);
      }
    case "ArrayExpression":
      c.firstChild(); // Focus on [
      c.nextSibling();
      let keytype = traverseType(c, s);
      c.nextSibling(); //Could be , or ]
      if (s.substring(c.from, c.to) === ",") {
        c.nextSibling();
        let valtype = traverseType(c, s);
        c.parent();
        return { tag: "dict", key: keytype, value: valtype };
      }
      c.parent();
      throw new Error("Invalid type " + s.substring(c.from, c.to));
=======
export function traverseBracketType(c: TreeCursor, s: string): Type {
  // For now, always a VariableName
  let bracketTypes = [];
  c.firstChild();
  while (c.nextSibling()) {
    bracketTypes.push(traverseType(c, s));
    c.nextSibling();
  }
  c.parent();
  if (bracketTypes.length == 1) {
    //List
    return LIST(bracketTypes[0]);
  } else if (bracketTypes.length == 2) {
    //Dict?
  } else {
    throw new Error(
      "Can Not Parse Type " + s.substring(c.from, c.to) + " " + c.node.from + " " + c.node.to
    );
  }
}

export function traverseType(c: TreeCursor, s: string): Type {
  let name = s.substring(c.from, c.to);
  if (c.node.type.name === "ArrayExpression") return traverseBracketType(c, s);
  switch (name) {
    case "int":
      return NUM;
    case "str":
      return STRING;
    case "bool":
      return BOOL;
    default:
      return CLASS(name);
>>>>>>> 05483702
  }
}

export function traverseParameters(c: TreeCursor, s: string): Array<Parameter<null>> {
  c.firstChild(); // Focuses on open paren
  const parameters = [];
  c.nextSibling(); // Focuses on a VariableName
  while (c.type.name !== ")") {
    let name = s.substring(c.from, c.to);
    c.nextSibling(); // Focuses on "TypeDef", hopefully, or "," if mistake
    let nextTagName = c.type.name; // NOTE(joe): a bit of a hack so the next line doesn't if-split
    if (nextTagName !== "TypeDef") {
      throw new Error("Missed type annotation for parameter " + name);
    }
    c.firstChild(); // Enter TypeDef
    c.nextSibling(); // Focuses on type itself
    let typ = traverseType(c, s);
    c.parent();
    c.nextSibling(); // Move on to comma or ")" or "="
    nextTagName = c.type.name; // NOTE(daniel): copying joe's hack for now
    if (nextTagName === "AssignOp") {
      c.nextSibling();
      let val = traverseLiteral(c, s);
      parameters.push({ name, type: typ, value: val });
    } else {
      parameters.push({ name, type: typ });
    }
    c.nextSibling(); // Focuses on a VariableName
  }
  c.parent(); // Pop to ParamList
  return parameters;
}

export function traverseVarInit(c: TreeCursor, s: string): VarInit<null> {
  c.firstChild(); // go to name
  var name = s.substring(c.from, c.to);
  c.nextSibling(); // go to : type

  if (c.type.name !== "TypeDef") {
    c.parent();
    throw Error("invalid variable init");
  }
  c.firstChild(); // go to :
  c.nextSibling(); // go to type
  const type = traverseType(c, s);
  c.parent();

  c.nextSibling(); // go to =
  c.nextSibling(); // go to value
  var value = traverseLiteral(c, s);
  c.parent();

  return { name, type, value };
}

export function traverseFunDef(c: TreeCursor, s: string): FunDef<null> {
  c.firstChild(); // Focus on def
  c.nextSibling(); // Focus on name of function
  var name = s.substring(c.from, c.to);
  c.nextSibling(); // Focus on ParamList
  var parameters = traverseParameters(c, s);
  c.nextSibling(); // Focus on Body or TypeDef
  let ret: Type = NONE;
  if (c.type.name === "TypeDef") {
    c.firstChild();
    ret = traverseType(c, s);
    c.parent();
    c.nextSibling();
  }
  c.firstChild(); // Focus on :
  var inits = [];
  var body = [];

  var hasChild = c.nextSibling();

  while (hasChild) {
    if (isVarInit(c, s)) {
      inits.push(traverseVarInit(c, s));
    } else {
      break;
    }
    hasChild = c.nextSibling();
  }

  while (hasChild) {
    body.push(traverseStmt(c, s));
    hasChild = c.nextSibling();
  }

  // console.log("Before pop to body: ", c.type.name);
  c.parent(); // Pop to Body
  // console.log("Before pop to def: ", c.type.name);
  c.parent(); // Pop to FunctionDefinition

  // TODO: Closure group: fill decls and funs to make things work
  const decls: Scope<null>[] = [];
  const funs: FunDef<null>[] = [];

  return { name, parameters, ret, inits, decls, funs, body };
}

export function traverseClass(c: TreeCursor, s: string): Class<null> {
  const fields: Array<VarInit<null>> = [];
  const methods: Array<FunDef<null>> = [];
  c.firstChild();
  c.nextSibling(); // Focus on class name
  const className = s.substring(c.from, c.to);
  c.nextSibling(); // Focus on arglist/superclass
  c.nextSibling(); // Focus on body
  c.firstChild(); // Focus colon
  while (c.nextSibling()) {
    // Focuses first field
    if (isVarInit(c, s)) {
      fields.push(traverseVarInit(c, s));
    } else if (isFunDef(c, s)) {
      methods.push(traverseFunDef(c, s));
    } else {
      throw new Error(`Could not parse the body of class: ${className}`);
    }
  }
  c.parent();
  c.parent();

  if (!methods.find((method) => method.name === "__init__")) {
    methods.push({
      name: "__init__",
      parameters: [{ name: "self", type: CLASS(className) }],
      ret: NONE,
      decls: [],
      inits: [],
      funs: [],
      body: [],
    });
  }
  return {
    name: className,
    fields,
    methods,
  };
}

export function traverseDefs(
  c: TreeCursor,
  s: string
): [Array<VarInit<null>>, Array<FunDef<null>>, Array<Class<null>>] {
  const inits: Array<VarInit<null>> = [];
  const funs: Array<FunDef<null>> = [];
  const classes: Array<Class<null>> = [];

  while (true) {
    if (isVarInit(c, s)) {
      inits.push(traverseVarInit(c, s));
    } else if (isFunDef(c, s)) {
      funs.push(traverseFunDef(c, s));
    } else if (isClassDef(c, s)) {
      classes.push(traverseClass(c, s));
    } else {
      return [inits, funs, classes];
    }
    c.nextSibling();
  }
}

export function isVarInit(c: TreeCursor, s: string): boolean {
  if (c.type.name === "AssignStatement") {
    c.firstChild(); // Focus on lhs
    c.nextSibling(); // go to : type

    const isVar = (c.type.name as any) === "TypeDef";
    c.parent();
    return isVar;
  } else {
    return false;
  }
}

export function isFunDef(c: TreeCursor, s: string): boolean {
  return c.type.name === "FunctionDefinition";
}

export function isClassDef(c: TreeCursor, s: string): boolean {
  return c.type.name === "ClassDefinition";
}

export function traverse(c: TreeCursor, s: string): Program<null> {
  switch (c.node.type.name) {
    case "Script":
      const inits: Array<VarInit<null>> = [];
      const funs: Array<FunDef<null>> = [];
      const classes: Array<Class<null>> = [];
      const stmts: Array<Stmt<null>> = [];
      var hasChild = c.firstChild();

      while (hasChild) {
        if (isVarInit(c, s)) {
          inits.push(traverseVarInit(c, s));
        } else if (isFunDef(c, s)) {
          funs.push(traverseFunDef(c, s));
        } else if (isClassDef(c, s)) {
          classes.push(traverseClass(c, s));
        } else {
          break;
        }
        hasChild = c.nextSibling();
      }

      while (hasChild) {
        stmts.push(traverseStmt(c, s));
        hasChild = c.nextSibling();
      }
      c.parent();
      return { funs, inits, classes, stmts };
    default:
      throw new Error("Could not parse program at " + c.node.from + " " + c.node.to);
  }
}
export function parse(source: string): Program<null> {
  const t = parser.parse(source);
  return traverse(t.cursor(), source);
}<|MERGE_RESOLUTION|>--- conflicted
+++ resolved
@@ -289,7 +289,6 @@
         tag: "id",
         name: "self",
       };
-<<<<<<< HEAD
     case "DictionaryExpression":
       // entries: Array<[Expr<A>, Expr<A>]>
       let keyValuePairs: Array<[Expr<null>, Expr<null>]> = [];
@@ -310,7 +309,7 @@
       return {
         tag: "dict",
         entries: keyValuePairs,
-=======
+      };
     case "ArrayExpression":
       let listExpr: Array<Expr<null>> = [];
       c.firstChild();
@@ -325,7 +324,6 @@
       return {
         tag: "list-expr",
         contents: listExpr,
->>>>>>> 05483702
       };
 
     default:
@@ -574,7 +572,26 @@
   }
 }
 
-<<<<<<< HEAD
+export function traverseBracketType(c: TreeCursor, s: string): Type {
+  let bracketTypes = [];
+  c.firstChild();
+  while (c.nextSibling()) {
+    bracketTypes.push(traverseType(c, s));
+    c.nextSibling();
+  }
+  c.parent();
+  if (bracketTypes.length == 1) {
+    //List
+    return LIST(bracketTypes[0]);
+  } else if (bracketTypes.length == 2) {
+    return { tag: "dict", key: bracketTypes[0], value: bracketTypes[1] };
+  } else {
+    throw new Error(
+      "Can Not Parse Type " + s.substring(c.from, c.to) + " " + c.node.from + " " + c.node.to
+    );
+  }
+}
+
 export function traverseType(c: TreeCursor, s: string): Type {
   switch (c.type.name) {
     case "VariableName":
@@ -590,53 +607,7 @@
           return CLASS(name);
       }
     case "ArrayExpression":
-      c.firstChild(); // Focus on [
-      c.nextSibling();
-      let keytype = traverseType(c, s);
-      c.nextSibling(); //Could be , or ]
-      if (s.substring(c.from, c.to) === ",") {
-        c.nextSibling();
-        let valtype = traverseType(c, s);
-        c.parent();
-        return { tag: "dict", key: keytype, value: valtype };
-      }
-      c.parent();
-      throw new Error("Invalid type " + s.substring(c.from, c.to));
-=======
-export function traverseBracketType(c: TreeCursor, s: string): Type {
-  // For now, always a VariableName
-  let bracketTypes = [];
-  c.firstChild();
-  while (c.nextSibling()) {
-    bracketTypes.push(traverseType(c, s));
-    c.nextSibling();
-  }
-  c.parent();
-  if (bracketTypes.length == 1) {
-    //List
-    return LIST(bracketTypes[0]);
-  } else if (bracketTypes.length == 2) {
-    //Dict?
-  } else {
-    throw new Error(
-      "Can Not Parse Type " + s.substring(c.from, c.to) + " " + c.node.from + " " + c.node.to
-    );
-  }
-}
-
-export function traverseType(c: TreeCursor, s: string): Type {
-  let name = s.substring(c.from, c.to);
-  if (c.node.type.name === "ArrayExpression") return traverseBracketType(c, s);
-  switch (name) {
-    case "int":
-      return NUM;
-    case "str":
-      return STRING;
-    case "bool":
-      return BOOL;
-    default:
-      return CLASS(name);
->>>>>>> 05483702
+      return traverseBracketType(c, s);
   }
 }
 
