--- conflicted
+++ resolved
@@ -282,31 +282,11 @@
       var value = traverseExpr(c, s);
       c.parent();
 
-
-<<<<<<< HEAD
       return {
         tag: "assignment",
         destruct,
         value,
-=======
-      // TODO: The new assign syntax should hook in here
-      if (target.tag === "lookup") {
-        return {
-          tag: "field-assign",
-          obj: target.obj,
-          field: target.field,
-          value: value,
-        };
-      } else if (target.tag === "id") {
-        return {
-          tag: "assign",
-          name: target.name,
-          value: value,
-        };
-      } else {
-        throw new Error("Unknown target while parsing assignment");
->>>>>>> 0fab7ded
-      }
+      };
     case "ExpressionStatement":
       c.firstChild();
       const expr = traverseExpr(c, s);
