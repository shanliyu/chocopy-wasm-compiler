import { parser } from "lezer-python";
import { TreeCursor } from "lezer-tree";
import {
  Program,
  Expr,
  Stmt,
  UniOp,
  BinOp,
  Parameter,
  Type,
  FunDef,
  VarInit,
  Class,
  Literal,
  Scope,
  AssignTarget,
  Destructure,
  ASSIGNABLE_TAGS,
} from "./ast";
import { NUM, BOOL, NONE, CLASS, isTagged, STRING, LIST } from "./utils";

export function traverseLiteral(c: TreeCursor, s: string): Literal {
  switch (c.type.name) {
    case "Number":
      return {
        tag: "num",
        value: BigInt(s.substring(c.from, c.to)),
      };
    case "String":
      const str = s.substring(c.from, c.to);
      const str_trimmed = str.substring(1, str.length - 1);
      return {
        tag: "string",
        value: str_trimmed,
      };
    case "Boolean":
      return {
        tag: "bool",
        value: s.substring(c.from, c.to) === "True",
      };
    case "None":
      return {
        tag: "none",
      };
    default:
      throw new Error("Not literal");
  }
}

export function traverseExpr(c: TreeCursor, s: string): Expr<null> {
  switch (c.type.name) {
    case "Number":
    case "String":
    case "Boolean":
    case "None":
      return {
        tag: "literal",
        value: traverseLiteral(c, s),
      };
    case "VariableName":
      return {
        tag: "id",
        name: s.substring(c.from, c.to),
      };
    case "CallExpression":
      c.firstChild();
      const callExpr = traverseExpr(c, s);
      c.nextSibling(); // go to arglist
      let args = traverseArguments(c, s);
      c.parent(); // pop CallExpression

      if (callExpr.tag === "lookup") {
        return {
          tag: "method-call",
          obj: callExpr.obj,
          method: callExpr.field,
          arguments: args,
        };
      } else if (callExpr.tag === "id") {
        const callName = callExpr.name;
        var expr: Expr<null>;
        if (callName === "print" || callName === "abs") {
          expr = {
            tag: "builtin1",
            name: callName,
            arg: args[0],
          };
        } else if (callName === "max" || callName === "min" || callName === "pow") {
          expr = {
            tag: "builtin2",
            name: callName,
            left: args[0],
            right: args[1],
          };
        } else {
          expr = { tag: "call", name: callName, arguments: args };
        }
        return expr;
      } else {
        throw new Error("Unknown target while parsing assignment");
      }

    case "BinaryExpression":
      c.firstChild(); // go to lhs
      const lhsExpr = traverseExpr(c, s);
      c.nextSibling(); // go to op
      var opStr = s.substring(c.from, c.to);
      var op;
      switch (opStr) {
        case "+":
          op = BinOp.Plus;
          break;
        case "-":
          op = BinOp.Minus;
          break;
        case "*":
          op = BinOp.Mul;
          break;
        case "//":
          op = BinOp.IDiv;
          break;
        case "%":
          op = BinOp.Mod;
          break;
        case "==":
          op = BinOp.Eq;
          break;
        case "!=":
          op = BinOp.Neq;
          break;
        case "<=":
          op = BinOp.Lte;
          break;
        case ">=":
          op = BinOp.Gte;
          break;
        case "<":
          op = BinOp.Lt;
          break;
        case ">":
          op = BinOp.Gt;
          break;
        case "is":
          op = BinOp.Is;
          break;
        case "and":
          op = BinOp.And;
          break;
        case "or":
          op = BinOp.Or;
          break;
        default:
          throw new Error(
            "Could not parse op at " + c.from + " " + c.to + ": " + s.substring(c.from, c.to)
          );
      }
      c.nextSibling(); // go to rhs
      const rhsExpr = traverseExpr(c, s);
      c.parent();
      return {
        tag: "binop",
        op: op,
        left: lhsExpr,
        right: rhsExpr,
      };
    case "ParenthesizedExpression":
      c.firstChild(); // Focus on (
      c.nextSibling(); // Focus on inside
      var expr = traverseExpr(c, s);
      c.parent();
      return expr;
    case "UnaryExpression":
      c.firstChild(); // Focus on op
      var opStr = s.substring(c.from, c.to);
      var op;
      switch (opStr) {
        case "-":
          op = UniOp.Neg;
          break;
        case "not":
          op = UniOp.Not;
          break;
        default:
          throw new Error(
            "Could not parse op at " + c.from + " " + c.to + ": " + s.substring(c.from, c.to)
          );
      }
      c.nextSibling(); // go to expr
      var expr = traverseExpr(c, s);
      c.parent();
      return {
        tag: "uniop",
        op: op,
        expr: expr,
      };
    case "MemberExpression":
      c.firstChild(); // Focus on object
      var objExpr = traverseExpr(c, s);
      // c.nextSibling(); // Focus on .
      // const memberChar = s.substring(c.from, c.to);
      // //Check if "." or "["
      // if (memberChar === ".") {
      //   c.nextSibling(); // Focus on property
      //   var propName = s.substring(c.from, c.to);
      //   c.parent();
      //   return {
      //     tag: "lookup",
      //     obj: objExpr,
      //     field: propName,
      //   };
      // } else if (memberChar === "[") {
      //   c.nextSibling(); // Focus on property
      //   //Parse Expr used as index
      //   var propExpr = traverseExpr(c, s);
      //   c.parent();
      //   return {
      //     tag: "bracket-lookup",
      //     obj: objExpr,
      //     key: propExpr,
      //   };
      // } else {
      //   throw new Error("Could not parse MemberExpression char");
      c.nextSibling(); // Focus on . or [
      var symbol = s.substring(c.from, c.to);
      if (symbol == "[") {
        var start_index: Expr<null> = { tag: "literal", value: { tag: "num", value: BigInt(0) } };
        var end_index: Expr<null> = { tag: "literal", value: { tag: "num", value: BigInt(-1) } };
        var stride_value: Expr<null> = { tag: "literal", value: { tag: "num", value: BigInt(1) } };
        var slice_items = "";
        c.nextSibling();
        //Seeing how many exprs are inside the []. For eg: a[1:2:3] has 3 expr, a[1:2] has 2 expr
        while (s.substring(c.from, c.to) != "]") {
          slice_items += s.substring(c.from, c.to);
          c.nextSibling();
        }
        c.parent();
        c.firstChild(); //obj
        c.nextSibling(); // [
        c.nextSibling(); // start of bracket expr
        if (slice_items.length == 0) {
          throw new Error("Need to have some value inside the brackets");
        }
        var sliced_list = slice_items.split(":");
        if (sliced_list.length > 3) throw new Error("Too many arguments to process inside bracket");
        if (sliced_list[0] != "") {
          start_index = traverseExpr(c, s);
          console.log("First case " + s.substring(c.from, c.to));
          if (sliced_list.length == 1) {
            //end_index = start_index;
            console.log("Bracket lookup");
            c.parent();
            return { tag: "bracket-lookup", obj: objExpr, key: start_index };
          }
          c.nextSibling();
        }
        if (c.nextSibling())
          if (sliced_list[1] != "") {
            end_index = traverseExpr(c, s);
            console.log("Second case " + s.substring(c.from, c.to));
            c.nextSibling();
          }
        if (c.nextSibling())
          if (sliced_list[2] != "") {
            stride_value = traverseExpr(c, s);
            console.log("Third case " + s.substring(c.from, c.to));
            c.nextSibling();
          }
        console.log("Final case " + s.substring(c.from, c.to));
        c.parent();
        return {
          tag: "slicing",
          name: objExpr,
          start: start_index,
          end: end_index,
          stride: stride_value,
        };
      } else {
        c.nextSibling(); // Focus on property
        var propName = s.substring(c.from, c.to);
        c.parent();
        return {
          tag: "lookup",
          obj: objExpr,
          field: propName,
        };
      }
    case "self":
      return {
        tag: "id",
        name: "self",
      };
<<<<<<< HEAD
    case "ArrayExpression":
      let listExpr: Array<Expr<null>> = [];
      c.firstChild();
      c.nextSibling();
      while (s.substring(c.from, c.to).trim() !== "]") {
        listExpr.push(traverseExpr(c, s));
        c.nextSibling(); // Focuses on either "," or ")"
        c.nextSibling(); // Focuses on a VariableName
      }

      c.parent();
      return {
        tag: "list-expr",
        contents: listExpr,
=======
    case "DictionaryExpression":
      // entries: Array<[Expr<A>, Expr<A>]>
      let keyValuePairs: Array<[Expr<null>, Expr<null>]> = [];
      c.firstChild(); // Focus on "{"
      while (c.nextSibling()) {
        if (s.substring(c.from, c.to) === "}") {
          // check for empty dict
          break;
        }
        let key = traverseExpr(c, s);
        c.nextSibling(); // Focus on :
        c.nextSibling(); // Focus on Value
        let value = traverseExpr(c, s);
        keyValuePairs.push([key, value]);
        c.nextSibling(); // Focus on } or ,
      }
      c.parent(); // Pop to DictionaryExpression
      return {
        tag: "dict",
        entries: keyValuePairs,
>>>>>>> 43be343e
      };

    default:
      throw new Error(
        "Could not parse expr at " + c.from + " " + c.to + ": " + s.substring(c.from, c.to)
      );
  }
}

export function traverseArguments(c: TreeCursor, s: string): Array<Expr<null>> {
  c.firstChild(); // Focuses on open paren
  const args = [];
  c.nextSibling();
  while (c.type.name !== ")") {
    let expr = traverseExpr(c, s);
    args.push(expr);
    c.nextSibling(); // Focuses on either "," or ")"
    c.nextSibling(); // Focuses on a VariableName
  }
  c.parent(); // Pop to ArgList
  return args;
}

// Traverse the next target of an assignment and return it
function traverseAssignment(c: TreeCursor, s: string): AssignTarget<null> {
  let target = null;
  let starred = false;
  if (c.name === "*") {
    // Check for "splat" starred operator
    starred = true;
    c.nextSibling();
  }
  try {
    target = traverseExpr(c, s);
  } catch (e) {
    throw new Error(`Expected assignment expression, got ${s.substring(c.from, c.to)}`);
  }
  if (!isTagged(target, ASSIGNABLE_TAGS)) {
    throw new Error(`Unknown target ${target.tag} while parsing assignment`);
  }
  let ignore = target.tag === "id" && target.name === "_"; // Underscores are ignored
  return {
    target,
    ignore,
    starred,
  };
}

// Traverse the lhs of assign operations and return the assignment targets
function traverseDestructure(c: TreeCursor, s: string): Destructure<null> {
  // TODO: Actually support destructured assignment
  const targets: AssignTarget<null>[] = [traverseAssignment(c, s)]; // We need to traverse initial assign target
  c.nextSibling();
  let isSimple = true;
  let haveStarredTarget = targets[0].starred;
  while (c.name !== "AssignOp") {
    // While we haven't hit "=" and we have values remaining
    isSimple = false; // If we have more than one target, it isn't simple.
    c.nextSibling();
    if (c.name === "AssignOp")
      // Assignment list ends with comma, e.g. x, y, = (1, 2)
      break;
    let target = traverseAssignment(c, s);
    if (target.starred) {
      if (haveStarredTarget)
        throw new Error("Cannot have multiple starred expressions in assignment");
      haveStarredTarget = true;
    }
    targets.push(target);
    c.nextSibling(); // move to =
  }
  // Fun fact, "*z, = 1," is valid but "*z = 1," is not.
  if (isSimple && haveStarredTarget)
    // We aren't allowed to have a starred target if we only have one target
    throw new Error("Starred assignment target must be in a list or tuple");
  c.prevSibling(); // Move back to previous for parsing to continue
  return {
    targets,
    isDestructured: !isSimple,
  };
}

export function traverseStmt(c: TreeCursor, s: string): Stmt<null> {
  switch (c.node.type.name) {
    case "ReturnStatement":
      c.firstChild(); // Focus return keyword

      var value: Expr<null>;
      if (c.nextSibling())
        // Focus expression
        value = traverseExpr(c, s);
      else value = { tag: "literal", value: { tag: "none" } };
      c.parent();
      return { tag: "return", value };
    case "AssignStatement":
      c.firstChild(); // go to name
      const destruct = traverseDestructure(c, s);
      c.nextSibling(); // go to equals
      c.nextSibling(); // go to value
      var value = traverseExpr(c, s);
      c.parent();
      // const target = destruct.targets[0].target;

      //   // TODO: The new assign syntax should hook in here
      //   switch (target.tag) {
      //     case "lookup":
      //       return {
      //         tag: "field-assign",
      //         obj: target.obj,
      //         field: target.field,
      //         value: value,
      //       };
      //     case "bracket-lookup":
      //       return {
      //         tag: "bracket-assign",
      //         obj: target.obj,
      //         key: target.key,
      //         value: value,
      //       };
      //     case "id":
      //       return {
      //         tag: "assign",
      //         name: target.name,
      //         value: value,
      //       };
      //     default:
      //       throw new Error("Unknown target while parsing assignment");
      //   }
      // /*
      //   if (target.tag === "lookup") {
      //     return {
      //       tag: "field-assign",
      //       obj: target.obj,
      //       field: target.field,
      //       value: value,
      //     };
      //   } else if (target.tag === "id") {
      //     return {
      //       tag: "assign",
      //       name: target.name,
      //       value: value,
      //     };
      //   } else {
      //     throw new Error("Unknown target while parsing assignment");
      //   }
      //   */
      return {
        tag: "assignment",
        destruct,
        value,
      };
    case "ExpressionStatement":
      c.firstChild();
      const expr = traverseExpr(c, s);
      c.parent(); // pop going into stmt
      return { tag: "expr", expr: expr };
    // case "FunctionDefinition":
    //   c.firstChild();  // Focus on def
    //   c.nextSibling(); // Focus on name of function
    //   var name = s.substring(c.from, c.to);
    //   c.nextSibling(); // Focus on ParamList
    //   var parameters = traverseParameters(c, s)
    //   c.nextSibling(); // Focus on Body or TypeDef
    //   let ret : Type = NONE;
    //   if(c.type.name === "TypeDef") {
    //     c.firstChild();
    //     ret = traverseType(c, s);
    //     c.parent();
    //   }
    //   c.firstChild();  // Focus on :
    //   var body = [];
    //   while(c.nextSibling()) {
    //     body.push(traverseStmt(c, s));
    //   }
    // console.log("Before pop to body: ", c.type.name);
    //   c.parent();      // Pop to Body
    // console.log("Before pop to def: ", c.type.name);
    //   c.parent();      // Pop to FunctionDefinition
    //   return {
    //     tag: "fun",
    //     name, parameters, body, ret
    //   }
    case "IfStatement":
      c.firstChild(); // Focus on if
      c.nextSibling(); // Focus on cond
      var cond = traverseExpr(c, s);
      // console.log("Cond:", cond);
      c.nextSibling(); // Focus on : thn
      c.firstChild(); // Focus on :
      var thn = [];
      while (c.nextSibling()) {
        // Focus on thn stmts
        thn.push(traverseStmt(c, s));
      }
      // console.log("Thn:", thn);
      c.parent();

      if (!c.nextSibling() || c.name !== "else") {
        // Focus on else
        throw new Error("if statement missing else block");
      }
      c.nextSibling(); // Focus on : els
      c.firstChild(); // Focus on :
      var els = [];
      while (c.nextSibling()) {
        // Focus on els stmts
        els.push(traverseStmt(c, s));
      }
      c.parent();
      c.parent();
      return {
        tag: "if",
        cond: cond,
        thn: thn,
        els: els,
      };
    case "WhileStatement":
      c.firstChild(); // Focus on while
      c.nextSibling(); // Focus on condition
      var cond = traverseExpr(c, s);
      c.nextSibling(); // Focus on body

      var body = [];
      c.firstChild(); // Focus on :
      while (c.nextSibling()) {
        body.push(traverseStmt(c, s));
      }
      c.parent();
      c.parent();
      return {
        tag: "while",
        cond,
        body,
      };
    case "PassStatement":
      return { tag: "pass" };
    default:
      throw new Error(
        "Could not parse stmt at " +
          c.node.from +
          " " +
          c.node.to +
          ": " +
          s.substring(c.from, c.to)
      );
  }
}

<<<<<<< HEAD
export function traverseBracketType(c: TreeCursor, s: string): Type {
  // For now, always a VariableName
  let bracketTypes = [];
  c.firstChild();
  while (c.nextSibling()) {
    bracketTypes.push(traverseType(c, s));
    c.nextSibling();
  }
  c.parent();
  if (bracketTypes.length == 1) {
    //List
    return LIST(bracketTypes[0]);
  } else if (bracketTypes.length == 2) {
    //Dict?
  } else {
    throw new Error(
      "Can Not Parse Type " + s.substring(c.from, c.to) + " " + c.node.from + " " + c.node.to
    );
  }
}

export function traverseType(c: TreeCursor, s: string): Type {
  let name = s.substring(c.from, c.to);
  if (c.node.type.name === "ArrayExpression") return traverseBracketType(c, s);
  switch (name) {
    case "int":
      return NUM;
    case "str":
      return STRING;
    case "bool":
      return BOOL;
    default:
      return CLASS(name);
=======
export function traverseType(c: TreeCursor, s: string): Type {
  switch (c.type.name) {
    case "VariableName":
      let name = s.substring(c.from, c.to);
      switch (name) {
        case "int":
          return NUM;
        case "str":
          return STRING;
        case "bool":
          return BOOL;
        default:
          return CLASS(name);
      }
    case "ArrayExpression":
      c.firstChild(); // Focus on [
      c.nextSibling();
      let keytype = traverseType(c, s);
      c.nextSibling(); //Could be , or ]
      if (s.substring(c.from, c.to) === ",") {
        c.nextSibling();
        let valtype = traverseType(c, s);
        c.parent();
        return { tag: "dict", key: keytype, value: valtype };
      }
      c.parent();
      throw new Error("Invalid type " + s.substring(c.from, c.to));
>>>>>>> 43be343e
  }
}

export function traverseParameters(c: TreeCursor, s: string): Array<Parameter<null>> {
  c.firstChild(); // Focuses on open paren
  const parameters = [];
  c.nextSibling(); // Focuses on a VariableName
  while (c.type.name !== ")") {
    let name = s.substring(c.from, c.to);
    c.nextSibling(); // Focuses on "TypeDef", hopefully, or "," if mistake
    let nextTagName = c.type.name; // NOTE(joe): a bit of a hack so the next line doesn't if-split
    if (nextTagName !== "TypeDef") {
      throw new Error("Missed type annotation for parameter " + name);
    }
    c.firstChild(); // Enter TypeDef
    c.nextSibling(); // Focuses on type itself
    let typ = traverseType(c, s);
    c.parent();
    c.nextSibling(); // Move on to comma or ")" or "="
    nextTagName = c.type.name; // NOTE(daniel): copying joe's hack for now
    if (nextTagName === "AssignOp") {
      c.nextSibling();
      let val = traverseLiteral(c, s);
      parameters.push({ name, type: typ, value: val });
    } else {
      parameters.push({ name, type: typ });
    }
    c.nextSibling(); // Focuses on a VariableName
  }
  c.parent(); // Pop to ParamList
  return parameters;
}

export function traverseVarInit(c: TreeCursor, s: string): VarInit<null> {
  c.firstChild(); // go to name
  var name = s.substring(c.from, c.to);
  c.nextSibling(); // go to : type

  if (c.type.name !== "TypeDef") {
    c.parent();
    throw Error("invalid variable init");
  }
  c.firstChild(); // go to :
  c.nextSibling(); // go to type
  const type = traverseType(c, s);
  c.parent();

  c.nextSibling(); // go to =
  c.nextSibling(); // go to value
  var value = traverseLiteral(c, s);
  c.parent();

  return { name, type, value };
}

export function traverseFunDef(c: TreeCursor, s: string): FunDef<null> {
  c.firstChild(); // Focus on def
  c.nextSibling(); // Focus on name of function
  var name = s.substring(c.from, c.to);
  c.nextSibling(); // Focus on ParamList
  var parameters = traverseParameters(c, s);
  c.nextSibling(); // Focus on Body or TypeDef
  let ret: Type = NONE;
  if (c.type.name === "TypeDef") {
    c.firstChild();
    ret = traverseType(c, s);
    c.parent();
    c.nextSibling();
  }
  c.firstChild(); // Focus on :
  var inits = [];
  var body = [];

  var hasChild = c.nextSibling();

  while (hasChild) {
    if (isVarInit(c, s)) {
      inits.push(traverseVarInit(c, s));
    } else {
      break;
    }
    hasChild = c.nextSibling();
  }

  while (hasChild) {
    body.push(traverseStmt(c, s));
    hasChild = c.nextSibling();
  }

  // console.log("Before pop to body: ", c.type.name);
  c.parent(); // Pop to Body
  // console.log("Before pop to def: ", c.type.name);
  c.parent(); // Pop to FunctionDefinition

  // TODO: Closure group: fill decls and funs to make things work
  const decls: Scope<null>[] = [];
  const funs: FunDef<null>[] = [];

  return { name, parameters, ret, inits, decls, funs, body };
}

export function traverseClass(c: TreeCursor, s: string): Class<null> {
  const fields: Array<VarInit<null>> = [];
  const methods: Array<FunDef<null>> = [];
  c.firstChild();
  c.nextSibling(); // Focus on class name
  const className = s.substring(c.from, c.to);
  c.nextSibling(); // Focus on arglist/superclass
  c.nextSibling(); // Focus on body
  c.firstChild(); // Focus colon
  while (c.nextSibling()) {
    // Focuses first field
    if (isVarInit(c, s)) {
      fields.push(traverseVarInit(c, s));
    } else if (isFunDef(c, s)) {
      methods.push(traverseFunDef(c, s));
    } else {
      throw new Error(`Could not parse the body of class: ${className}`);
    }
  }
  c.parent();
  c.parent();

  if (!methods.find((method) => method.name === "__init__")) {
    methods.push({
      name: "__init__",
      parameters: [{ name: "self", type: CLASS(className) }],
      ret: NONE,
      decls: [],
      inits: [],
      funs: [],
      body: [],
    });
  }
  return {
    name: className,
    fields,
    methods,
  };
}

export function traverseDefs(
  c: TreeCursor,
  s: string
): [Array<VarInit<null>>, Array<FunDef<null>>, Array<Class<null>>] {
  const inits: Array<VarInit<null>> = [];
  const funs: Array<FunDef<null>> = [];
  const classes: Array<Class<null>> = [];

  while (true) {
    if (isVarInit(c, s)) {
      inits.push(traverseVarInit(c, s));
    } else if (isFunDef(c, s)) {
      funs.push(traverseFunDef(c, s));
    } else if (isClassDef(c, s)) {
      classes.push(traverseClass(c, s));
    } else {
      return [inits, funs, classes];
    }
    c.nextSibling();
  }
}

export function isVarInit(c: TreeCursor, s: string): boolean {
  if (c.type.name === "AssignStatement") {
    c.firstChild(); // Focus on lhs
    c.nextSibling(); // go to : type

    const isVar = (c.type.name as any) === "TypeDef";
    c.parent();
    return isVar;
  } else {
    return false;
  }
}

export function isFunDef(c: TreeCursor, s: string): boolean {
  return c.type.name === "FunctionDefinition";
}

export function isClassDef(c: TreeCursor, s: string): boolean {
  return c.type.name === "ClassDefinition";
}

export function traverse(c: TreeCursor, s: string): Program<null> {
  switch (c.node.type.name) {
    case "Script":
      const inits: Array<VarInit<null>> = [];
      const funs: Array<FunDef<null>> = [];
      const classes: Array<Class<null>> = [];
      const stmts: Array<Stmt<null>> = [];
      var hasChild = c.firstChild();

      while (hasChild) {
        if (isVarInit(c, s)) {
          inits.push(traverseVarInit(c, s));
        } else if (isFunDef(c, s)) {
          funs.push(traverseFunDef(c, s));
        } else if (isClassDef(c, s)) {
          classes.push(traverseClass(c, s));
        } else {
          break;
        }
        hasChild = c.nextSibling();
      }

      while (hasChild) {
        stmts.push(traverseStmt(c, s));
        hasChild = c.nextSibling();
      }
      c.parent();
      return { funs, inits, classes, stmts };
    default:
      throw new Error("Could not parse program at " + c.node.from + " " + c.node.to);
  }
}
export function parse(source: string): Program<null> {
  const t = parser.parse(source);
  return traverse(t.cursor(), source);
}<|MERGE_RESOLUTION|>--- conflicted
+++ resolved
@@ -289,7 +289,6 @@
         tag: "id",
         name: "self",
       };
-<<<<<<< HEAD
     case "ArrayExpression":
       let listExpr: Array<Expr<null>> = [];
       c.firstChild();
@@ -304,7 +303,7 @@
       return {
         tag: "list-expr",
         contents: listExpr,
-=======
+      };
     case "DictionaryExpression":
       // entries: Array<[Expr<A>, Expr<A>]>
       let keyValuePairs: Array<[Expr<null>, Expr<null>]> = [];
@@ -325,9 +324,7 @@
       return {
         tag: "dict",
         entries: keyValuePairs,
->>>>>>> 43be343e
-      };
-
+      };
     default:
       throw new Error(
         "Could not parse expr at " + c.from + " " + c.to + ": " + s.substring(c.from, c.to)
@@ -574,13 +571,13 @@
   }
 }
 
-<<<<<<< HEAD
 export function traverseBracketType(c: TreeCursor, s: string): Type {
-  // For now, always a VariableName
   let bracketTypes = [];
   c.firstChild();
   while (c.nextSibling()) {
-    bracketTypes.push(traverseType(c, s));
+    if (s.substring(c.from, c.to) !== ",") {
+      bracketTypes.push(traverseType(c, s));
+    }
     c.nextSibling();
   }
   c.parent();
@@ -588,7 +585,7 @@
     //List
     return LIST(bracketTypes[0]);
   } else if (bracketTypes.length == 2) {
-    //Dict?
+    return { tag: "dict", key: bracketTypes[0], value: bracketTypes[1] };
   } else {
     throw new Error(
       "Can Not Parse Type " + s.substring(c.from, c.to) + " " + c.node.from + " " + c.node.to
@@ -608,35 +605,6 @@
       return BOOL;
     default:
       return CLASS(name);
-=======
-export function traverseType(c: TreeCursor, s: string): Type {
-  switch (c.type.name) {
-    case "VariableName":
-      let name = s.substring(c.from, c.to);
-      switch (name) {
-        case "int":
-          return NUM;
-        case "str":
-          return STRING;
-        case "bool":
-          return BOOL;
-        default:
-          return CLASS(name);
-      }
-    case "ArrayExpression":
-      c.firstChild(); // Focus on [
-      c.nextSibling();
-      let keytype = traverseType(c, s);
-      c.nextSibling(); //Could be , or ]
-      if (s.substring(c.from, c.to) === ",") {
-        c.nextSibling();
-        let valtype = traverseType(c, s);
-        c.parent();
-        return { tag: "dict", key: keytype, value: valtype };
-      }
-      c.parent();
-      throw new Error("Invalid type " + s.substring(c.from, c.to));
->>>>>>> 43be343e
   }
 }
 
