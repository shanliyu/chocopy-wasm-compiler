<<<<<<< HEAD
import {parser} from "lezer-python";
import { TreeCursor} from "lezer-tree";
import { Program, Expr, Stmt, UniOp, BinOp, Parameter, Type, FunDef, VarInit, Class, Literal, Scope, AssignTarget, Destructure, ASSIGNABLE_TAGS } from "./ast";
import { NUM, BOOL, NONE, CLASS, isTagged, LIST } from "./utils";
=======
import { parser } from "lezer-python";
import { TreeCursor } from "lezer-tree";
import {
  Program,
  Expr,
  Stmt,
  UniOp,
  BinOp,
  Parameter,
  Type,
  FunDef,
  VarInit,
  Class,
  Literal,
  Scope,
  AssignTarget,
  Destructure,
  ASSIGNABLE_TAGS,
} from "./ast";
import { NUM, BOOL, NONE, CLASS, isTagged } from "./utils";
>>>>>>> 9c118978

export function traverseLiteral(c: TreeCursor, s: string): Literal {
  switch (c.type.name) {
    case "Number":
      return {
        tag: "num",
        value: BigInt(s.substring(c.from, c.to)),
      };
    case "Boolean":
      return {
        tag: "bool",
        value: s.substring(c.from, c.to) === "True",
      };
    case "None":
      return {
        tag: "none",
      };
    default:
      throw new Error("Not literal");
  }
}

<<<<<<< HEAD
export function traverseExpr(c : TreeCursor, s : string) : Expr<null> {
  console.info("Parser Expr",c.type.name)
  switch(c.type.name) {
=======
export function traverseExpr(c: TreeCursor, s: string): Expr<null> {
  switch (c.type.name) {
>>>>>>> 9c118978
    case "Number":
    case "Boolean":
    case "None":
      return {
        tag: "literal",
        value: traverseLiteral(c, s),
      };
    case "VariableName":
      return {
        tag: "id",
        name: s.substring(c.from, c.to),
      };
    case "CallExpression":
      c.firstChild();
      const callExpr = traverseExpr(c, s);
      c.nextSibling(); // go to arglist
      let args = traverseArguments(c, s);
      c.parent(); // pop CallExpression

      if (callExpr.tag === "lookup") {
        return {
          tag: "method-call",
          obj: callExpr.obj,
          method: callExpr.field,
          arguments: args,
        };
      } else if (callExpr.tag === "id") {
        const callName = callExpr.name;
        var expr: Expr<null>;
        if (callName === "print" || callName === "abs") {
          expr = {
            tag: "builtin1",
            name: callName,
            arg: args[0],
          };
        } else if (callName === "max" || callName === "min" || callName === "pow") {
          expr = {
            tag: "builtin2",
            name: callName,
            left: args[0],
            right: args[1],
          };
        } else {
          expr = { tag: "call", name: callName, arguments: args };
        }
        return expr;
      } else {
        throw new Error("Unknown target while parsing assignment");
      }

    case "BinaryExpression":
      c.firstChild(); // go to lhs
      const lhsExpr = traverseExpr(c, s);
      c.nextSibling(); // go to op
      var opStr = s.substring(c.from, c.to);
      var op;
      switch (opStr) {
        case "+":
          op = BinOp.Plus;
          break;
        case "-":
          op = BinOp.Minus;
          break;
        case "*":
          op = BinOp.Mul;
          break;
        case "//":
          op = BinOp.IDiv;
          break;
        case "%":
          op = BinOp.Mod;
          break;
        case "==":
          op = BinOp.Eq;
          break;
        case "!=":
          op = BinOp.Neq;
          break;
        case "<=":
          op = BinOp.Lte;
          break;
        case ">=":
          op = BinOp.Gte;
          break;
        case "<":
          op = BinOp.Lt;
          break;
        case ">":
          op = BinOp.Gt;
          break;
        case "is":
          op = BinOp.Is;
          break;
        case "and":
          op = BinOp.And;
          break;
        case "or":
          op = BinOp.Or;
          break;
        default:
          throw new Error(
            "Could not parse op at " + c.from + " " + c.to + ": " + s.substring(c.from, c.to)
          );
      }
      c.nextSibling(); // go to rhs
      const rhsExpr = traverseExpr(c, s);
      c.parent();
      return {
        tag: "binop",
        op: op,
        left: lhsExpr,
        right: rhsExpr,
      };
    case "ParenthesizedExpression":
      c.firstChild(); // Focus on (
      c.nextSibling(); // Focus on inside
      var expr = traverseExpr(c, s);
      c.parent();
      return expr;
    case "UnaryExpression":
      c.firstChild(); // Focus on op
      var opStr = s.substring(c.from, c.to);
      var op;
      switch (opStr) {
        case "-":
          op = UniOp.Neg;
          break;
        case "not":
          op = UniOp.Not;
          break;
        default:
          throw new Error(
            "Could not parse op at " + c.from + " " + c.to + ": " + s.substring(c.from, c.to)
          );
      }
      c.nextSibling(); // go to expr
      var expr = traverseExpr(c, s);
      c.parent();
      return {
        tag: "uniop",
        op: op,
<<<<<<< HEAD
        expr: expr
      }
    //
=======
        expr: expr,
      };
>>>>>>> 9c118978
    case "MemberExpression":
      c.firstChild(); // Focus on object
      var objExpr = traverseExpr(c, s);
      c.nextSibling(); // Focus on .
<<<<<<< HEAD
      const memberChar = s.substring(c.from,c.to);
      //Check if "." or "["
      if(memberChar === ".") {
        c.nextSibling(); // Focus on property
        var propName = s.substring(c.from, c.to);
        c.parent();
        return {
          tag: "lookup",
          obj: objExpr,
          field: propName
        }
      }
      else if(memberChar === "[") {
        c.nextSibling(); // Focus on property
        //Parse Expr used as index
        var propExpr = traverseExpr(c, s);
        c.parent();
        return {
          tag: "bracket-lookup",
          obj: objExpr,
          key: propExpr
        }
      }
      else {
        throw new Error("Could not parse MemberExpression char");
      }
=======
      c.nextSibling(); // Focus on property
      var propName = s.substring(c.from, c.to);
      c.parent();
      return {
        tag: "lookup",
        obj: objExpr,
        field: propName,
      };
>>>>>>> 9c118978
    case "self":
      return {
        tag: "id",
        name: "self",
      };
    case "ArrayExpression":
      let listExpr : Array<Expr<null>> = []
      c.firstChild();
      c.nextSibling();
      while(s.substring(c.from, c.to).trim() !== "]")
      {
        listExpr.push(traverseExpr(c, s));
        c.nextSibling(); // Focuses on either "," or ")"
        c.nextSibling(); // Focuses on a VariableName
      }
      
      c.parent();
      return {
        tag: "list-expr",
        contents: listExpr
      }
     
    default:
      throw new Error(
        "Could not parse expr at " + c.from + " " + c.to + ": " + s.substring(c.from, c.to)
      );
  }
}

export function traverseArguments(c: TreeCursor, s: string): Array<Expr<null>> {
  c.firstChild(); // Focuses on open paren
  const args = [];
  c.nextSibling();
  while (c.type.name !== ")") {
    let expr = traverseExpr(c, s);
    args.push(expr);
    c.nextSibling(); // Focuses on either "," or ")"
    c.nextSibling(); // Focuses on a VariableName
  }
  c.parent(); // Pop to ArgList
  return args;
}

// Traverse the lhs of assign operations and return the assignment targets
function traverseDestructure(c: TreeCursor, s: string): Destructure<null> {
  // TODO: Actually support destructured assignment
  const targets: AssignTarget<null>[] = [];
  const target = traverseExpr(c, s);
  let isSimple = true;
  if (!isTagged(target, ASSIGNABLE_TAGS)) {
    target.tag;
    throw new Error("Unknown target while parsing assignment");
  }
  targets.push({
    target,
    ignore: false,
    starred: false,
  });
  c.nextSibling(); // move to =
  if (c.name !== "AssignOp") {
    isSimple = false;
    throw new Error(
      `Multiple assignment currently not supported. Expected "=", got "${s.substring(
        c.from,
        c.to
      )}"`
    );
  }
  c.prevSibling(); // Move back to previous for parsing to continue

  if (targets.length === 1 && isSimple) {
    return {
      isDestructured: false,
      targets,
    };
  } else if (targets.length === 0) {
    throw new Error("No assignment targets found");
  } else {
    throw new Error("Unsupported non-simple assignment");
  }
}

<<<<<<< HEAD
export function traverseStmt(c : TreeCursor, s : string) : Stmt<null> {
  console.info("Parser Stmt",c.type.name)
  switch(c.node.type.name) {
=======
export function traverseStmt(c: TreeCursor, s: string): Stmt<null> {
  switch (c.node.type.name) {
>>>>>>> 9c118978
    case "ReturnStatement":
      c.firstChild(); // Focus return keyword

      var value: Expr<null>;
      if (c.nextSibling())
        // Focus expression
        value = traverseExpr(c, s);
      else value = { tag: "literal", value: { tag: "none" } };
      c.parent();
      return { tag: "return", value };
    case "AssignStatement":
      c.firstChild(); // go to name
      const destruct = traverseDestructure(c, s);
      c.nextSibling(); // go to equals
      c.nextSibling(); // go to value
      var value = traverseExpr(c, s);
      c.parent();

      const target = destruct.targets[0].target;

      // TODO: The new assign syntax should hook in here
      switch(target.tag) {
        case "lookup":
          return {
            tag: "field-assign",
            obj: target.obj,
            field: target.field,
            value: value
          }
        case "bracket-lookup":
          return {
            tag: "bracket-assign",
            obj: target.obj,
            key: target.key,
            value: value
          }
        case "id":
          return {
            tag: "assign",
            name: target.name,
            value: value
          }  
        default:
          throw new Error("Unknown target while parsing assignment");
      }
      /*
      if (target.tag === "lookup") {
<<<<<<< HEAD
      } else if (target.tag === "id") {
=======
        return {
          tag: "field-assign",
          obj: target.obj,
          field: target.field,
          value: value,
        };
      } else if (target.tag === "id") {
        return {
          tag: "assign",
          name: target.name,
          value: value,
        };
>>>>>>> 9c118978
      } else {
        throw new Error("Unknown target while parsing assignment");
      }
      */
    case "ExpressionStatement":
      c.firstChild();
      const expr = traverseExpr(c, s);
      c.parent(); // pop going into stmt
      return { tag: "expr", expr: expr };
    // case "FunctionDefinition":
    //   c.firstChild();  // Focus on def
    //   c.nextSibling(); // Focus on name of function
    //   var name = s.substring(c.from, c.to);
    //   c.nextSibling(); // Focus on ParamList
    //   var parameters = traverseParameters(c, s)
    //   c.nextSibling(); // Focus on Body or TypeDef
    //   let ret : Type = NONE;
    //   if(c.type.name === "TypeDef") {
    //     c.firstChild();
    //     ret = traverseType(c, s);
    //     c.parent();
    //   }
    //   c.firstChild();  // Focus on :
    //   var body = [];
    //   while(c.nextSibling()) {
    //     body.push(traverseStmt(c, s));
    //   }
    // console.log("Before pop to body: ", c.type.name);
    //   c.parent();      // Pop to Body
    // console.log("Before pop to def: ", c.type.name);
    //   c.parent();      // Pop to FunctionDefinition
    //   return {
    //     tag: "fun",
    //     name, parameters, body, ret
    //   }
    case "IfStatement":
      c.firstChild(); // Focus on if
      c.nextSibling(); // Focus on cond
      var cond = traverseExpr(c, s);
      // console.log("Cond:", cond);
      c.nextSibling(); // Focus on : thn
      c.firstChild(); // Focus on :
      var thn = [];
      while (c.nextSibling()) {
        // Focus on thn stmts
        thn.push(traverseStmt(c, s));
      }
      // console.log("Thn:", thn);
      c.parent();

      if (!c.nextSibling() || c.name !== "else") {
        // Focus on else
        throw new Error("if statement missing else block");
      }
      c.nextSibling(); // Focus on : els
      c.firstChild(); // Focus on :
      var els = [];
      while (c.nextSibling()) {
        // Focus on els stmts
        els.push(traverseStmt(c, s));
      }
      c.parent();
      c.parent();
      return {
        tag: "if",
        cond: cond,
        thn: thn,
        els: els,
      };
    case "WhileStatement":
      c.firstChild(); // Focus on while
      c.nextSibling(); // Focus on condition
      var cond = traverseExpr(c, s);
      c.nextSibling(); // Focus on body

      var body = [];
      c.firstChild(); // Focus on :
      while (c.nextSibling()) {
        body.push(traverseStmt(c, s));
      }
      c.parent();
      c.parent();
      return {
        tag: "while",
        cond,
        body,
      };
    case "PassStatement":
      return { tag: "pass" };
    default:
      throw new Error(
        "Could not parse stmt at " +
          c.node.from +
          " " +
          c.node.to +
          ": " +
          s.substring(c.from, c.to)
      );
  }
}

<<<<<<< HEAD
export function traverseBracketType(c : TreeCursor, s : string) : Type {
  // For now, always a VariableName
  let bracketTypes = [];
  c.firstChild();
  while(c.nextSibling())
  {
    bracketTypes.push(traverseType(c,s))
    c.nextSibling()
  }
  c.parent()
  if(bracketTypes.length == 1) { //List 
    return LIST(bracketTypes[0])
  } else if(bracketTypes.length == 2) { 
    //Dict?
  }
  else{
    throw new Error("Can Not Parse Type " + s.substring(c.from, c.to) + " " + c.node.from + " " + c.node.to);
  }

}

export function traverseType(c : TreeCursor, s : string) : Type {
=======
export function traverseType(c: TreeCursor, s: string): Type {
>>>>>>> 9c118978
  // For now, always a VariableName
  
  let name = s.substring(c.from, c.to);
<<<<<<< HEAD
  if(name.includes("["))
    return traverseBracketType(c,s)
  switch(name) {
    case "int": return NUM;
    case "bool": return BOOL;
    default: return CLASS(name);
=======
  switch (name) {
    case "int":
      return NUM;
    case "bool":
      return BOOL;
    default:
      return CLASS(name);
>>>>>>> 9c118978
  }
}

export function traverseParameters(c: TreeCursor, s: string): Array<Parameter<null>> {
  c.firstChild(); // Focuses on open paren
  const parameters = [];
  c.nextSibling(); // Focuses on a VariableName
  while (c.type.name !== ")") {
    let name = s.substring(c.from, c.to);
    c.nextSibling(); // Focuses on "TypeDef", hopefully, or "," if mistake
    let nextTagName = c.type.name; // NOTE(joe): a bit of a hack so the next line doesn't if-split
    if (nextTagName !== "TypeDef") {
      throw new Error("Missed type annotation for parameter " + name);
    }
    c.firstChild(); // Enter TypeDef
    c.nextSibling(); // Focuses on type itself
    let typ = traverseType(c, s);
    c.parent();
    c.nextSibling(); // Move on to comma or ")" or "="
    nextTagName = c.type.name; // NOTE(daniel): copying joe's hack for now
    if (nextTagName === "AssignOp") {
      c.nextSibling();
      let val = traverseLiteral(c, s);
      parameters.push({ name, type: typ, value: val });
    } else {
      parameters.push({ name, type: typ });
    }
    c.nextSibling(); // Focuses on a VariableName
  }
  c.parent(); // Pop to ParamList
  return parameters;
}

export function traverseVarInit(c: TreeCursor, s: string): VarInit<null> {
  c.firstChild(); // go to name
  var name = s.substring(c.from, c.to);
  c.nextSibling(); // go to : type

  if (c.type.name !== "TypeDef") {
    c.parent();
    throw Error("invalid variable init");
  }
  c.firstChild(); // go to :
  c.nextSibling(); // go to type
  const type = traverseType(c, s);
  c.parent();

  c.nextSibling(); // go to =
  c.nextSibling(); // go to value
  var value = traverseLiteral(c, s);
  c.parent();

  return { name, type, value };
}

export function traverseFunDef(c: TreeCursor, s: string): FunDef<null> {
  c.firstChild(); // Focus on def
  c.nextSibling(); // Focus on name of function
  var name = s.substring(c.from, c.to);
  c.nextSibling(); // Focus on ParamList
  var parameters = traverseParameters(c, s);
  c.nextSibling(); // Focus on Body or TypeDef
  let ret: Type = NONE;
  if (c.type.name === "TypeDef") {
    c.firstChild();
    ret = traverseType(c, s);
    c.parent();
    c.nextSibling();
  }
  c.firstChild(); // Focus on :
  var inits = [];
  var body = [];

  var hasChild = c.nextSibling();

  while (hasChild) {
    if (isVarInit(c, s)) {
      inits.push(traverseVarInit(c, s));
    } else {
      break;
    }
    hasChild = c.nextSibling();
  }

  while (hasChild) {
    body.push(traverseStmt(c, s));
    hasChild = c.nextSibling();
  }

  // console.log("Before pop to body: ", c.type.name);
  c.parent(); // Pop to Body
  // console.log("Before pop to def: ", c.type.name);
  c.parent(); // Pop to FunctionDefinition

  // TODO: Closure group: fill decls and funs to make things work
  const decls: Scope<null>[] = [];
  const funs: FunDef<null>[] = [];

  return { name, parameters, ret, inits, decls, funs, body };
}

export function traverseClass(c: TreeCursor, s: string): Class<null> {
  const fields: Array<VarInit<null>> = [];
  const methods: Array<FunDef<null>> = [];
  c.firstChild();
  c.nextSibling(); // Focus on class name
  const className = s.substring(c.from, c.to);
  c.nextSibling(); // Focus on arglist/superclass
  c.nextSibling(); // Focus on body
  c.firstChild(); // Focus colon
  while (c.nextSibling()) {
    // Focuses first field
    if (isVarInit(c, s)) {
      fields.push(traverseVarInit(c, s));
    } else if (isFunDef(c, s)) {
      methods.push(traverseFunDef(c, s));
    } else {
      throw new Error(`Could not parse the body of class: ${className}`);
    }
  }
  c.parent();
  c.parent();

  if (!methods.find((method) => method.name === "__init__")) {
    methods.push({
      name: "__init__",
      parameters: [{ name: "self", type: CLASS(className) }],
      ret: NONE,
      decls: [],
      inits: [],
      funs: [],
      body: [],
    });
  }
  return {
    name: className,
    fields,
    methods,
  };
}

export function traverseDefs(
  c: TreeCursor,
  s: string
): [Array<VarInit<null>>, Array<FunDef<null>>, Array<Class<null>>] {
  const inits: Array<VarInit<null>> = [];
  const funs: Array<FunDef<null>> = [];
  const classes: Array<Class<null>> = [];

  while (true) {
    if (isVarInit(c, s)) {
      inits.push(traverseVarInit(c, s));
    } else if (isFunDef(c, s)) {
      funs.push(traverseFunDef(c, s));
    } else if (isClassDef(c, s)) {
      classes.push(traverseClass(c, s));
    } else {
      return [inits, funs, classes];
    }
    c.nextSibling();
  }
}

export function isVarInit(c: TreeCursor, s: string): boolean {
  if (c.type.name === "AssignStatement") {
    c.firstChild(); // Focus on lhs
    c.nextSibling(); // go to : type

    const isVar = (c.type.name as any) === "TypeDef";
    c.parent();
    return isVar;
  } else {
    return false;
  }
}

export function isFunDef(c: TreeCursor, s: string): boolean {
  return c.type.name === "FunctionDefinition";
}

export function isClassDef(c: TreeCursor, s: string): boolean {
  return c.type.name === "ClassDefinition";
}

export function traverse(c: TreeCursor, s: string): Program<null> {
  switch (c.node.type.name) {
    case "Script":
      const inits: Array<VarInit<null>> = [];
      const funs: Array<FunDef<null>> = [];
      const classes: Array<Class<null>> = [];
      const stmts: Array<Stmt<null>> = [];
      var hasChild = c.firstChild();

      while (hasChild) {
        if (isVarInit(c, s)) {
          inits.push(traverseVarInit(c, s));
        } else if (isFunDef(c, s)) {
          funs.push(traverseFunDef(c, s));
        } else if (isClassDef(c, s)) {
          classes.push(traverseClass(c, s));
        } else {
          break;
        }
        hasChild = c.nextSibling();
      }

      while (hasChild) {
        stmts.push(traverseStmt(c, s));
        hasChild = c.nextSibling();
      }
      c.parent();
      return { funs, inits, classes, stmts };
    default:
      throw new Error("Could not parse program at " + c.node.from + " " + c.node.to);
  }
}
export function parse(source: string): Program<null> {
  const t = parser.parse(source);
  return traverse(t.cursor(), source);
}<|MERGE_RESOLUTION|>--- conflicted
+++ resolved
@@ -1,9 +1,3 @@
-<<<<<<< HEAD
-import {parser} from "lezer-python";
-import { TreeCursor} from "lezer-tree";
-import { Program, Expr, Stmt, UniOp, BinOp, Parameter, Type, FunDef, VarInit, Class, Literal, Scope, AssignTarget, Destructure, ASSIGNABLE_TAGS } from "./ast";
-import { NUM, BOOL, NONE, CLASS, isTagged, LIST } from "./utils";
-=======
 import { parser } from "lezer-python";
 import { TreeCursor } from "lezer-tree";
 import {
@@ -23,8 +17,7 @@
   Destructure,
   ASSIGNABLE_TAGS,
 } from "./ast";
-import { NUM, BOOL, NONE, CLASS, isTagged } from "./utils";
->>>>>>> 9c118978
+import { NUM, BOOL, NONE, CLASS, isTagged, LIST } from "./utils";
 
 export function traverseLiteral(c: TreeCursor, s: string): Literal {
   switch (c.type.name) {
@@ -47,14 +40,8 @@
   }
 }
 
-<<<<<<< HEAD
-export function traverseExpr(c : TreeCursor, s : string) : Expr<null> {
-  console.info("Parser Expr",c.type.name)
-  switch(c.type.name) {
-=======
 export function traverseExpr(c: TreeCursor, s: string): Expr<null> {
   switch (c.type.name) {
->>>>>>> 9c118978
     case "Number":
     case "Boolean":
     case "None":
@@ -196,19 +183,12 @@
       return {
         tag: "uniop",
         op: op,
-<<<<<<< HEAD
-        expr: expr
-      }
-    //
-=======
         expr: expr,
       };
->>>>>>> 9c118978
     case "MemberExpression":
       c.firstChild(); // Focus on object
       var objExpr = traverseExpr(c, s);
       c.nextSibling(); // Focus on .
-<<<<<<< HEAD
       const memberChar = s.substring(c.from,c.to);
       //Check if "." or "["
       if(memberChar === ".") {
@@ -235,16 +215,6 @@
       else {
         throw new Error("Could not parse MemberExpression char");
       }
-=======
-      c.nextSibling(); // Focus on property
-      var propName = s.substring(c.from, c.to);
-      c.parent();
-      return {
-        tag: "lookup",
-        obj: objExpr,
-        field: propName,
-      };
->>>>>>> 9c118978
     case "self":
       return {
         tag: "id",
@@ -327,14 +297,8 @@
   }
 }
 
-<<<<<<< HEAD
-export function traverseStmt(c : TreeCursor, s : string) : Stmt<null> {
-  console.info("Parser Stmt",c.type.name)
-  switch(c.node.type.name) {
-=======
 export function traverseStmt(c: TreeCursor, s: string): Stmt<null> {
   switch (c.node.type.name) {
->>>>>>> 9c118978
     case "ReturnStatement":
       c.firstChild(); // Focus return keyword
 
@@ -382,9 +346,6 @@
       }
       /*
       if (target.tag === "lookup") {
-<<<<<<< HEAD
-      } else if (target.tag === "id") {
-=======
         return {
           tag: "field-assign",
           obj: target.obj,
@@ -397,7 +358,6 @@
           name: target.name,
           value: value,
         };
->>>>>>> 9c118978
       } else {
         throw new Error("Unknown target while parsing assignment");
       }
@@ -499,7 +459,6 @@
   }
 }
 
-<<<<<<< HEAD
 export function traverseBracketType(c : TreeCursor, s : string) : Type {
   // For now, always a VariableName
   let bracketTypes = [];
@@ -521,21 +480,12 @@
 
 }
 
-export function traverseType(c : TreeCursor, s : string) : Type {
-=======
 export function traverseType(c: TreeCursor, s: string): Type {
->>>>>>> 9c118978
   // For now, always a VariableName
   
   let name = s.substring(c.from, c.to);
-<<<<<<< HEAD
   if(name.includes("["))
     return traverseBracketType(c,s)
-  switch(name) {
-    case "int": return NUM;
-    case "bool": return BOOL;
-    default: return CLASS(name);
-=======
   switch (name) {
     case "int":
       return NUM;
@@ -543,7 +493,6 @@
       return BOOL;
     default:
       return CLASS(name);
->>>>>>> 9c118978
   }
 }
 
