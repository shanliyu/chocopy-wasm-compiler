import { parser } from "lezer-python";
import { TreeCursor } from "lezer-tree";
import {
  Program,
  Expr,
  Stmt,
  UniOp,
  BinOp,
  Parameter,
  Type,
  FunDef,
  VarInit,
  Class,
  Literal,
  Scope,
  AssignTarget,
  Destructure,
  ASSIGNABLE_TAGS,
} from "./ast";
import { NUM, BOOL, NONE, CLASS, isTagged, STRING } from "./utils";

export function traverseLiteral(c: TreeCursor, s: string): Literal {
  switch (c.type.name) {
    case "Number":
      return {
        tag: "num",
        value: BigInt(s.substring(c.from, c.to)),
      };
    case "String":
      const str = s.substring(c.from, c.to);
      const str_trimmed = str.substring(1, str.length - 1);
      return {
        tag: "string",
        value: str_trimmed,
      };
    case "Boolean":
      return {
        tag: "bool",
        value: s.substring(c.from, c.to) === "True",
      };
    case "None":
      return {
        tag: "none",
      };
    default:
      throw new Error("Not literal");
  }
}

export function traverseExpr(c: TreeCursor, s: string): Expr<null> {
  switch (c.type.name) {
    case "Number":
    case "String":
    case "Boolean":
    case "None":
      return {
        tag: "literal",
        value: traverseLiteral(c, s),
      };
    case "VariableName":
      return {
        tag: "id",
        name: s.substring(c.from, c.to),
      };
    case "CallExpression":
      c.firstChild();
      const callExpr = traverseExpr(c, s);
      c.nextSibling(); // go to arglist
      let args = traverseArguments(c, s);
      c.parent(); // pop CallExpression

      if (callExpr.tag === "lookup") {
        return {
          tag: "method-call",
          obj: callExpr.obj,
          method: callExpr.field,
          arguments: args,
        };
      } else if (callExpr.tag === "id") {
        const callName = callExpr.name;
        var expr: Expr<null>;
        if (callName === "print" || callName === "abs") {
          expr = {
            tag: "builtin1",
            name: callName,
            arg: args[0],
          };
        } else if (callName === "max" || callName === "min" || callName === "pow") {
          expr = {
            tag: "builtin2",
            name: callName,
            left: args[0],
            right: args[1],
          };
        } else {
          expr = { tag: "call", name: callName, arguments: args };
        }
        return expr;
      } else {
        throw new Error("Unknown target while parsing assignment");
      }

    case "BinaryExpression":
      c.firstChild(); // go to lhs
      const lhsExpr = traverseExpr(c, s);
      c.nextSibling(); // go to op
      var opStr = s.substring(c.from, c.to);
      var op;
      switch (opStr) {
        case "+":
          op = BinOp.Plus;
          break;
        case "-":
          op = BinOp.Minus;
          break;
        case "*":
          op = BinOp.Mul;
          break;
        case "//":
          op = BinOp.IDiv;
          break;
        case "%":
          op = BinOp.Mod;
          break;
        case "==":
          op = BinOp.Eq;
          break;
        case "!=":
          op = BinOp.Neq;
          break;
        case "<=":
          op = BinOp.Lte;
          break;
        case ">=":
          op = BinOp.Gte;
          break;
        case "<":
          op = BinOp.Lt;
          break;
        case ">":
          op = BinOp.Gt;
          break;
        case "is":
          op = BinOp.Is;
          break;
        case "and":
          op = BinOp.And;
          break;
        case "or":
          op = BinOp.Or;
          break;
        default:
          throw new Error(
            "Could not parse op at " + c.from + " " + c.to + ": " + s.substring(c.from, c.to)
          );
      }
      c.nextSibling(); // go to rhs
      const rhsExpr = traverseExpr(c, s);
      c.parent();
      return {
        tag: "binop",
        op: op,
        left: lhsExpr,
        right: rhsExpr,
      };
    case "ParenthesizedExpression":
      c.firstChild(); // Focus on (
      c.nextSibling(); // Focus on inside
      var expr = traverseExpr(c, s);
      c.parent();
      return expr;
    case "UnaryExpression":
      c.firstChild(); // Focus on op
      var opStr = s.substring(c.from, c.to);
      var op;
      switch (opStr) {
        case "-":
          op = UniOp.Neg;
          break;
        case "not":
          op = UniOp.Not;
          break;
        default:
          throw new Error(
            "Could not parse op at " + c.from + " " + c.to + ": " + s.substring(c.from, c.to)
          );
      }
      c.nextSibling(); // go to expr
      var expr = traverseExpr(c, s);
      c.parent();
      return {
        tag: "uniop",
        op: op,
        expr: expr,
      };
    case "MemberExpression":
      c.firstChild(); // Focus on object
<<<<<<< HEAD
      var objExpr = traverseExpr(c, s); //object name
      //branch off to class member look up or bracket (dict or list) look-up based on next sibling
      c.nextSibling(); //will have . or [
      if (s.substring(c.from, c.to) == ".") {
        //class member lookup; example: ctr.n
=======
      var objExpr = traverseExpr(c, s);
      c.nextSibling(); // Focus on . or [
      var symbol = s.substring(c.from, c.to);
      if (symbol == "[") {
        var start_index: Expr<null> = { tag: "literal", value: { tag: "num", value: BigInt(0) } };
        var end_index: Expr<null> = { tag: "literal", value: { tag: "num", value: BigInt(-1) } };
        var stride_value: Expr<null> = { tag: "literal", value: { tag: "num", value: BigInt(1) } };
        var slice_items = "";
        c.nextSibling();
        //Seeing how many exprs are inside the []. For eg: a[1:2:3] has 3 expr, a[1:2] has 2 expr
        while (s.substring(c.from, c.to) != "]") {
          slice_items += s.substring(c.from, c.to);
          c.nextSibling();
        }
        c.parent();
        c.firstChild(); //obj
        c.nextSibling(); // [
        c.nextSibling(); // start of bracket expr
        if (slice_items.length == 0) {
          throw new Error("Need to have some value inside the brackets");
        }
        var sliced_list = slice_items.split(":");
        if (sliced_list.length > 3) throw new Error("Too many arguments to process inside bracket");
        if (sliced_list[0] != "") {
          start_index = traverseExpr(c, s);
          console.log("First case " + s.substring(c.from, c.to));
          if (sliced_list.length == 1) {
            //end_index = start_index;
            console.log("Bracket lookup");
            c.parent();
            return { tag: "bracket-lookup", obj: objExpr, key: start_index };
          }
          c.nextSibling();
        }
        if (c.nextSibling())
          if (sliced_list[1] != "") {
            end_index = traverseExpr(c, s);
            console.log("Second case " + s.substring(c.from, c.to));
            c.nextSibling();
          }
        if (c.nextSibling())
          if (sliced_list[2] != "") {
            stride_value = traverseExpr(c, s);
            console.log("Third case " + s.substring(c.from, c.to));
            c.nextSibling();
          }
        console.log("Final case " + s.substring(c.from, c.to));
        c.parent();
        return {
          tag: "slicing",
          name: objExpr,
          start: start_index,
          end: end_index,
          stride: stride_value,
        };
      } else {
>>>>>>> 64a8b97a
        c.nextSibling(); // Focus on property
        var propName = s.substring(c.from, c.to);
        c.parent();
        return {
          tag: "lookup",
          obj: objExpr,
          field: propName,
        };
<<<<<<< HEAD
      } //dictionary or list lookup; example: d[5]
      else {
        c.nextSibling(); //focus on expression inside the brackets
        var bracketExpr = traverseExpr(c, s);
        c.nextSibling(); //focus on }
        c.parent(); //go back to MemberExpression
        return {
          tag: "bracket-lookup",
          obj: objExpr,
          key: bracketExpr,
        };
=======
>>>>>>> 64a8b97a
      }
    case "self":
      return {
        tag: "id",
        name: "self",
      };
    case "DictionaryExpression":
      // entries: Array<[Expr<A>, Expr<A>]>
      let keyValuePairs: Array<[Expr<null>, Expr<null>]> = [];
      c.firstChild(); // Focus on "{"
      while (c.nextSibling()) {
        if (s.substring(c.from, c.to) === "}") {
          // check for empty dict
          break;
        }
        let key = traverseExpr(c, s);
        c.nextSibling(); // Focus on :
        c.nextSibling(); // Focus on Value
        let value = traverseExpr(c, s);
        keyValuePairs.push([key, value]);
        c.nextSibling(); // Focus on } or ,
      }
      c.parent(); // Pop to DictionaryExpression
      return {
        tag: "dict",
        entries: keyValuePairs,
      };

    default:
      throw new Error(
        "Could not parse expr at " + c.from + " " + c.to + ": " + s.substring(c.from, c.to)
      );
  }
}

export function traverseArguments(c: TreeCursor, s: string): Array<Expr<null>> {
  c.firstChild(); // Focuses on open paren
  const args = [];
  c.nextSibling();
  while (c.type.name !== ")") {
    let expr = traverseExpr(c, s);
    args.push(expr);
    c.nextSibling(); // Focuses on either "," or ")"
    c.nextSibling(); // Focuses on a VariableName
  }
  c.parent(); // Pop to ArgList
  return args;
}

// Traverse the next target of an assignment and return it
function traverseAssignment(c: TreeCursor, s: string): AssignTarget<null> {
  let target = null;
  let starred = false;
  if (c.name === "*") {
    // Check for "splat" starred operator
    starred = true;
    c.nextSibling();
  }
  try {
    target = traverseExpr(c, s);
  } catch (e) {
    throw new Error(`Expected assignment expression, got ${s.substring(c.from, c.to)}`);
  }
  if (!isTagged(target, ASSIGNABLE_TAGS)) {
    throw new Error(`Unknown target ${target.tag} while parsing assignment`);
  }
  let ignore = target.tag === "id" && target.name === "_"; // Underscores are ignored
  return {
    target,
    ignore,
    starred,
  };
}

// Traverse the lhs of assign operations and return the assignment targets
function traverseDestructure(c: TreeCursor, s: string): Destructure<null> {
  // TODO: Actually support destructured assignment
  const targets: AssignTarget<null>[] = [traverseAssignment(c, s)]; // We need to traverse initial assign target
  c.nextSibling();
  let isSimple = true;
  let haveStarredTarget = targets[0].starred;
  while (c.name !== "AssignOp") {
    // While we haven't hit "=" and we have values remaining
    isSimple = false; // If we have more than one target, it isn't simple.
    c.nextSibling();
    if (c.name === "AssignOp")
      // Assignment list ends with comma, e.g. x, y, = (1, 2)
      break;
    let target = traverseAssignment(c, s);
    if (target.starred) {
      if (haveStarredTarget)
        throw new Error("Cannot have multiple starred expressions in assignment");
      haveStarredTarget = true;
    }
    targets.push(target);
    c.nextSibling(); // move to =
  }
  // Fun fact, "*z, = 1," is valid but "*z = 1," is not.
  if (isSimple && haveStarredTarget)
    // We aren't allowed to have a starred target if we only have one target
    throw new Error("Starred assignment target must be in a list or tuple");
  c.prevSibling(); // Move back to previous for parsing to continue
  return {
    targets,
    isDestructured: !isSimple,
  };
}

export function traverseStmt(c: TreeCursor, s: string): Stmt<null> {
  switch (c.node.type.name) {
    case "ReturnStatement":
      c.firstChild(); // Focus return keyword

      var value: Expr<null>;
      if (c.nextSibling())
        // Focus expression
        value = traverseExpr(c, s);
      else value = { tag: "literal", value: { tag: "none" } };
      c.parent();
      return { tag: "return", value };
    case "AssignStatement":
      c.firstChild(); // go to name
      const destruct = traverseDestructure(c, s);
      c.nextSibling(); // go to equals
      c.nextSibling(); // go to value
      var value = traverseExpr(c, s);
      c.parent();
<<<<<<< HEAD

      console.log(destruct);
      const target = destruct.targets[0].target;
      console.log(target);

      // TODO: The new assign syntax should hook in here
      if (target.tag === "lookup") {
        return {
          tag: "field-assign",
          obj: target.obj,
          field: target.field,
          value: value,
        };
      } else if (target.tag === "id") {
        return {
          tag: "assign",
          name: target.name,
          value: value,
        };
      } else if (target.tag === "bracket-lookup") {
        console.log("inside assignStatement -> bracket-lookup");
        return {
          tag: "bracket-assign",
          obj: target.obj,
          key: target.key,
          value: value,
        };
      } else {
        throw new Error("Unknown target while parsing assignment");
      }
=======
      return {
        tag: "assignment",
        destruct,
        value,
      };
>>>>>>> 64a8b97a
    case "ExpressionStatement":
      c.firstChild();
      const expr = traverseExpr(c, s);
      c.parent(); // pop going into stmt
      return { tag: "expr", expr: expr };
    // case "FunctionDefinition":
    //   c.firstChild();  // Focus on def
    //   c.nextSibling(); // Focus on name of function
    //   var name = s.substring(c.from, c.to);
    //   c.nextSibling(); // Focus on ParamList
    //   var parameters = traverseParameters(c, s)
    //   c.nextSibling(); // Focus on Body or TypeDef
    //   let ret : Type = NONE;
    //   if(c.type.name === "TypeDef") {
    //     c.firstChild();
    //     ret = traverseType(c, s);
    //     c.parent();
    //   }
    //   c.firstChild();  // Focus on :
    //   var body = [];
    //   while(c.nextSibling()) {
    //     body.push(traverseStmt(c, s));
    //   }
    // console.log("Before pop to body: ", c.type.name);
    //   c.parent();      // Pop to Body
    // console.log("Before pop to def: ", c.type.name);
    //   c.parent();      // Pop to FunctionDefinition
    //   return {
    //     tag: "fun",
    //     name, parameters, body, ret
    //   }
    case "IfStatement":
      c.firstChild(); // Focus on if
      c.nextSibling(); // Focus on cond
      var cond = traverseExpr(c, s);
      // console.log("Cond:", cond);
      c.nextSibling(); // Focus on : thn
      c.firstChild(); // Focus on :
      var thn = [];
      while (c.nextSibling()) {
        // Focus on thn stmts
        thn.push(traverseStmt(c, s));
      }
      // console.log("Thn:", thn);
      c.parent();

      if (!c.nextSibling() || c.name !== "else") {
        // Focus on else
        throw new Error("if statement missing else block");
      }
      c.nextSibling(); // Focus on : els
      c.firstChild(); // Focus on :
      var els = [];
      while (c.nextSibling()) {
        // Focus on els stmts
        els.push(traverseStmt(c, s));
      }
      c.parent();
      c.parent();
      return {
        tag: "if",
        cond: cond,
        thn: thn,
        els: els,
      };
    case "WhileStatement":
      c.firstChild(); // Focus on while
      c.nextSibling(); // Focus on condition
      var cond = traverseExpr(c, s);
      c.nextSibling(); // Focus on body

      var body = [];
      c.firstChild(); // Focus on :
      while (c.nextSibling()) {
        body.push(traverseStmt(c, s));
      }
      c.parent();
      c.parent();
      return {
        tag: "while",
        cond,
        body,
      };
    case "PassStatement":
      return { tag: "pass" };
    default:
      throw new Error(
        "Could not parse stmt at " +
          c.node.from +
          " " +
          c.node.to +
          ": " +
          s.substring(c.from, c.to)
      );
  }
}

export function traverseType(c: TreeCursor, s: string): Type {
<<<<<<< HEAD
  switch (c.type.name) {
    case "VariableName":
      let name = s.substring(c.from, c.to);
      switch (name) {
        case "int":
          return NUM;
        case "bool":
          return BOOL;
        default:
          return CLASS(name);
      }
    case "ArrayExpression":
      c.firstChild(); // Focus on [
      c.nextSibling();
      let keytype = traverseType(c, s);
      c.nextSibling(); //Could be , or ]
      if (s.substring(c.from, c.to) === ",") {
        c.nextSibling();
        let valtype = traverseType(c, s);
        c.parent();
        return { tag: "dict", key: keytype, value: valtype };
      }
      c.parent();
      throw new Error("Invalid type " + s.substring(c.from, c.to));
=======
  // For now, always a VariableName
  let name = s.substring(c.from, c.to);
  switch (name) {
    case "int":
      return NUM;
    case "str":
      return STRING;
    case "bool":
      return BOOL;
    default:
      return CLASS(name);
>>>>>>> 64a8b97a
  }
}

export function traverseParameters(c: TreeCursor, s: string): Array<Parameter<null>> {
  c.firstChild(); // Focuses on open paren
  const parameters = [];
  c.nextSibling(); // Focuses on a VariableName
  while (c.type.name !== ")") {
    let name = s.substring(c.from, c.to);
    c.nextSibling(); // Focuses on "TypeDef", hopefully, or "," if mistake
    let nextTagName = c.type.name; // NOTE(joe): a bit of a hack so the next line doesn't if-split
    if (nextTagName !== "TypeDef") {
      throw new Error("Missed type annotation for parameter " + name);
    }
    c.firstChild(); // Enter TypeDef
    c.nextSibling(); // Focuses on type itself
    let typ = traverseType(c, s);
    c.parent();
    c.nextSibling(); // Move on to comma or ")" or "="
    nextTagName = c.type.name; // NOTE(daniel): copying joe's hack for now
    if (nextTagName === "AssignOp") {
      c.nextSibling();
      let val = traverseLiteral(c, s);
      parameters.push({ name, type: typ, value: val });
    } else {
      parameters.push({ name, type: typ });
    }
    c.nextSibling(); // Focuses on a VariableName
  }
  c.parent(); // Pop to ParamList
  return parameters;
}

export function traverseVarInit(c: TreeCursor, s: string): VarInit<null> {
  c.firstChild(); // go to name
  var name = s.substring(c.from, c.to);
  c.nextSibling(); // go to : type

  if (c.type.name !== "TypeDef") {
    c.parent();
    throw Error("invalid variable init");
  }
  c.firstChild(); // go to :
  c.nextSibling(); // go to type
  const type = traverseType(c, s);
  c.parent();

  c.nextSibling(); // go to =
  c.nextSibling(); // go to value
  var value = traverseLiteral(c, s);
  c.parent();

  return { name, type, value };
}

export function traverseFunDef(c: TreeCursor, s: string): FunDef<null> {
  c.firstChild(); // Focus on def
  c.nextSibling(); // Focus on name of function
  var name = s.substring(c.from, c.to);
  c.nextSibling(); // Focus on ParamList
  var parameters = traverseParameters(c, s);
  c.nextSibling(); // Focus on Body or TypeDef
  let ret: Type = NONE;
  if (c.type.name === "TypeDef") {
    c.firstChild();
    ret = traverseType(c, s);
    c.parent();
    c.nextSibling();
  }
  c.firstChild(); // Focus on :
  var inits = [];
  var body = [];

  var hasChild = c.nextSibling();

  while (hasChild) {
    if (isVarInit(c, s)) {
      inits.push(traverseVarInit(c, s));
    } else {
      break;
    }
    hasChild = c.nextSibling();
  }

  while (hasChild) {
    body.push(traverseStmt(c, s));
    hasChild = c.nextSibling();
  }

  // console.log("Before pop to body: ", c.type.name);
  c.parent(); // Pop to Body
  // console.log("Before pop to def: ", c.type.name);
  c.parent(); // Pop to FunctionDefinition

  // TODO: Closure group: fill decls and funs to make things work
  const decls: Scope<null>[] = [];
  const funs: FunDef<null>[] = [];

  return { name, parameters, ret, inits, decls, funs, body };
}

export function traverseClass(c: TreeCursor, s: string): Class<null> {
  const fields: Array<VarInit<null>> = [];
  const methods: Array<FunDef<null>> = [];
  c.firstChild();
  c.nextSibling(); // Focus on class name
  const className = s.substring(c.from, c.to);
  c.nextSibling(); // Focus on arglist/superclass
  c.nextSibling(); // Focus on body
  c.firstChild(); // Focus colon
  while (c.nextSibling()) {
    // Focuses first field
    if (isVarInit(c, s)) {
      fields.push(traverseVarInit(c, s));
    } else if (isFunDef(c, s)) {
      methods.push(traverseFunDef(c, s));
    } else {
      throw new Error(`Could not parse the body of class: ${className}`);
    }
  }
  c.parent();
  c.parent();

  if (!methods.find((method) => method.name === "__init__")) {
    methods.push({
      name: "__init__",
      parameters: [{ name: "self", type: CLASS(className) }],
      ret: NONE,
      decls: [],
      inits: [],
      funs: [],
      body: [],
    });
  }
  return {
    name: className,
    fields,
    methods,
  };
}

export function traverseDefs(
  c: TreeCursor,
  s: string
): [Array<VarInit<null>>, Array<FunDef<null>>, Array<Class<null>>] {
  const inits: Array<VarInit<null>> = [];
  const funs: Array<FunDef<null>> = [];
  const classes: Array<Class<null>> = [];

  while (true) {
    if (isVarInit(c, s)) {
      inits.push(traverseVarInit(c, s));
    } else if (isFunDef(c, s)) {
      funs.push(traverseFunDef(c, s));
    } else if (isClassDef(c, s)) {
      classes.push(traverseClass(c, s));
    } else {
      return [inits, funs, classes];
    }
    c.nextSibling();
  }
}

export function isVarInit(c: TreeCursor, s: string): boolean {
  if (c.type.name === "AssignStatement") {
    c.firstChild(); // Focus on lhs
    c.nextSibling(); // go to : type

    const isVar = (c.type.name as any) === "TypeDef";
    c.parent();
    return isVar;
  } else {
    return false;
  }
}

export function isFunDef(c: TreeCursor, s: string): boolean {
  return c.type.name === "FunctionDefinition";
}

export function isClassDef(c: TreeCursor, s: string): boolean {
  return c.type.name === "ClassDefinition";
}

export function traverse(c: TreeCursor, s: string): Program<null> {
  switch (c.node.type.name) {
    case "Script":
      const inits: Array<VarInit<null>> = [];
      const funs: Array<FunDef<null>> = [];
      const classes: Array<Class<null>> = [];
      const stmts: Array<Stmt<null>> = [];
      var hasChild = c.firstChild();

      while (hasChild) {
        if (isVarInit(c, s)) {
          inits.push(traverseVarInit(c, s));
        } else if (isFunDef(c, s)) {
          funs.push(traverseFunDef(c, s));
        } else if (isClassDef(c, s)) {
          classes.push(traverseClass(c, s));
        } else {
          break;
        }
        hasChild = c.nextSibling();
      }

      while (hasChild) {
        stmts.push(traverseStmt(c, s));
        hasChild = c.nextSibling();
      }
      c.parent();
      return { funs, inits, classes, stmts };
    default:
      throw new Error("Could not parse program at " + c.node.from + " " + c.node.to);
  }
}
export function parse(source: string): Program<null> {
  const t = parser.parse(source);
  return traverse(t.cursor(), source);
}<|MERGE_RESOLUTION|>--- conflicted
+++ resolved
@@ -195,13 +195,6 @@
       };
     case "MemberExpression":
       c.firstChild(); // Focus on object
-<<<<<<< HEAD
-      var objExpr = traverseExpr(c, s); //object name
-      //branch off to class member look up or bracket (dict or list) look-up based on next sibling
-      c.nextSibling(); //will have . or [
-      if (s.substring(c.from, c.to) == ".") {
-        //class member lookup; example: ctr.n
-=======
       var objExpr = traverseExpr(c, s);
       c.nextSibling(); // Focus on . or [
       var symbol = s.substring(c.from, c.to);
@@ -258,7 +251,6 @@
           stride: stride_value,
         };
       } else {
->>>>>>> 64a8b97a
         c.nextSibling(); // Focus on property
         var propName = s.substring(c.from, c.to);
         c.parent();
@@ -267,20 +259,6 @@
           obj: objExpr,
           field: propName,
         };
-<<<<<<< HEAD
-      } //dictionary or list lookup; example: d[5]
-      else {
-        c.nextSibling(); //focus on expression inside the brackets
-        var bracketExpr = traverseExpr(c, s);
-        c.nextSibling(); //focus on }
-        c.parent(); //go back to MemberExpression
-        return {
-          tag: "bracket-lookup",
-          obj: objExpr,
-          key: bracketExpr,
-        };
-=======
->>>>>>> 64a8b97a
       }
     case "self":
       return {
@@ -408,44 +386,11 @@
       c.nextSibling(); // go to value
       var value = traverseExpr(c, s);
       c.parent();
-<<<<<<< HEAD
-
-      console.log(destruct);
-      const target = destruct.targets[0].target;
-      console.log(target);
-
-      // TODO: The new assign syntax should hook in here
-      if (target.tag === "lookup") {
-        return {
-          tag: "field-assign",
-          obj: target.obj,
-          field: target.field,
-          value: value,
-        };
-      } else if (target.tag === "id") {
-        return {
-          tag: "assign",
-          name: target.name,
-          value: value,
-        };
-      } else if (target.tag === "bracket-lookup") {
-        console.log("inside assignStatement -> bracket-lookup");
-        return {
-          tag: "bracket-assign",
-          obj: target.obj,
-          key: target.key,
-          value: value,
-        };
-      } else {
-        throw new Error("Unknown target while parsing assignment");
-      }
-=======
       return {
         tag: "assignment",
         destruct,
         value,
       };
->>>>>>> 64a8b97a
     case "ExpressionStatement":
       c.firstChild();
       const expr = traverseExpr(c, s);
@@ -544,13 +489,14 @@
 }
 
 export function traverseType(c: TreeCursor, s: string): Type {
-<<<<<<< HEAD
   switch (c.type.name) {
     case "VariableName":
       let name = s.substring(c.from, c.to);
       switch (name) {
         case "int":
           return NUM;
+        case "str":
+          return STRING;
         case "bool":
           return BOOL;
         default:
@@ -569,19 +515,6 @@
       }
       c.parent();
       throw new Error("Invalid type " + s.substring(c.from, c.to));
-=======
-  // For now, always a VariableName
-  let name = s.substring(c.from, c.to);
-  switch (name) {
-    case "int":
-      return NUM;
-    case "str":
-      return STRING;
-    case "bool":
-      return BOOL;
-    default:
-      return CLASS(name);
->>>>>>> 64a8b97a
   }
 }
 
