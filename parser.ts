import { parser } from "lezer-python";
import { TreeCursor } from "lezer-tree";
import {
  Program,
  Expr,
  Stmt,
  UniOp,
  BinOp,
  Parameter,
  Type,
  FunDef,
  VarInit,
  Class,
  Literal,
  Scope,
  AssignTarget,
  Destructure,
  ASSIGNABLE_TAGS,
} from "./ast";
import { NUM, BOOL, NONE, CLASS, isTagged } from "./utils";

export function traverseLiteral(c: TreeCursor, s: string): Literal {
  switch (c.type.name) {
    case "Number":
      return {
        tag: "num",
        value: BigInt(s.substring(c.from, c.to)),
      };
<<<<<<< HEAD
    case "String":
      const str = s.substring(c.from,c.to);
      const str_trimmed = str.substring(1,str.length-1)
      return{
        tag:"string",
        value: str_trimmed,
      };
=======
>>>>>>> 9c118978
    case "Boolean":
      return {
        tag: "bool",
        value: s.substring(c.from, c.to) === "True",
      };
    case "None":
      return {
        tag: "none",
      };
    default:
      throw new Error("Not literal");
  }
}

export function traverseExpr(c: TreeCursor, s: string): Expr<null> {
  switch (c.type.name) {
    case "Number":
    case "String":
    case "Boolean":
    case "None":
      return {
        tag: "literal",
        value: traverseLiteral(c, s),
      };
    case "VariableName":
      return {
        tag: "id",
        name: s.substring(c.from, c.to),
      };
    case "CallExpression":
      c.firstChild();
      const callExpr = traverseExpr(c, s);
      c.nextSibling(); // go to arglist
      let args = traverseArguments(c, s);
      c.parent(); // pop CallExpression

      if (callExpr.tag === "lookup") {
        return {
          tag: "method-call",
          obj: callExpr.obj,
          method: callExpr.field,
          arguments: args,
        };
      } else if (callExpr.tag === "id") {
        const callName = callExpr.name;
        var expr: Expr<null>;
        if (callName === "print" || callName === "abs") {
          expr = {
            tag: "builtin1",
            name: callName,
            arg: args[0],
          };
        } else if (callName === "max" || callName === "min" || callName === "pow") {
          expr = {
            tag: "builtin2",
            name: callName,
            left: args[0],
            right: args[1],
          };
        } else {
          expr = { tag: "call", name: callName, arguments: args };
        }
        return expr;
      } else {
        throw new Error("Unknown target while parsing assignment");
      }

    case "BinaryExpression":
      c.firstChild(); // go to lhs
      const lhsExpr = traverseExpr(c, s);
      c.nextSibling(); // go to op
      var opStr = s.substring(c.from, c.to);
      var op;
      switch (opStr) {
        case "+":
          op = BinOp.Plus;
          break;
        case "-":
          op = BinOp.Minus;
          break;
        case "*":
          op = BinOp.Mul;
          break;
        case "//":
          op = BinOp.IDiv;
          break;
        case "%":
          op = BinOp.Mod;
          break;
        case "==":
          op = BinOp.Eq;
          break;
        case "!=":
          op = BinOp.Neq;
          break;
        case "<=":
          op = BinOp.Lte;
          break;
        case ">=":
          op = BinOp.Gte;
          break;
        case "<":
          op = BinOp.Lt;
          break;
        case ">":
          op = BinOp.Gt;
          break;
        case "is":
          op = BinOp.Is;
          break;
        case "and":
          op = BinOp.And;
          break;
        case "or":
          op = BinOp.Or;
          break;
        default:
          throw new Error(
            "Could not parse op at " + c.from + " " + c.to + ": " + s.substring(c.from, c.to)
          );
      }
      c.nextSibling(); // go to rhs
      const rhsExpr = traverseExpr(c, s);
      c.parent();
      return {
        tag: "binop",
        op: op,
        left: lhsExpr,
        right: rhsExpr,
      };
    case "ParenthesizedExpression":
      c.firstChild(); // Focus on (
      c.nextSibling(); // Focus on inside
      var expr = traverseExpr(c, s);
      c.parent();
      return expr;
    case "UnaryExpression":
      c.firstChild(); // Focus on op
      var opStr = s.substring(c.from, c.to);
      var op;
      switch (opStr) {
        case "-":
          op = UniOp.Neg;
          break;
        case "not":
          op = UniOp.Not;
          break;
        default:
          throw new Error(
            "Could not parse op at " + c.from + " " + c.to + ": " + s.substring(c.from, c.to)
          );
      }
      c.nextSibling(); // go to expr
      var expr = traverseExpr(c, s);
      c.parent();
      return {
        tag: "uniop",
        op: op,
        expr: expr,
      };
    case "MemberExpression":
      c.firstChild(); // Focus on object
      var objExpr = traverseExpr(c, s);
<<<<<<< HEAD
      c.nextSibling(); // Focus on . or [
      var symbol = s.substring(c.from, c.to)
      if(symbol=="["){
        var start_index:Expr<null> = {tag:"literal", value:{tag:"num", value:BigInt(0)}};
        var end_index:Expr<null> = {tag:"literal", value:{tag:"num", value:BigInt(-1)}};
        var stride_value:Expr<null> = {tag:"literal", value:{tag:"num", value:BigInt(1)}};
        
        var slice_items = "";
        c.nextSibling();
        
        //Seeing how many exprs are inside the []. For eg: a[1:2:3] has 3 expr, a[1:2] has 2 expr
        while(s.substring(c.from, c.to)!="]"){
          slice_items+=s.substring(c.from, c.to)
          c.nextSibling();
        }

        c.parent();
        c.firstChild(); //obj
        c.nextSibling(); // [
        c.nextSibling(); // start of bracket expr

        if(slice_items.length==0){
          throw new Error("Need to have some value inside the brackets")
        }

        var sliced_list = slice_items.split(":");

        if(sliced_list.length>3)
          throw new Error("Too many arguments to process inside bracket")          

        if(sliced_list[0]!=""){
          start_index = traverseExpr(c, s);
          console.log("First case "+s.substring(c.from, c.to));
          if(sliced_list.length==1){
            end_index = start_index;  
          }
          c.nextSibling();
        }

        if(c.nextSibling())
          if(sliced_list[1]!=""){
            end_index = traverseExpr(c, s);
            console.log("Second case "+s.substring(c.from, c.to));
            c.nextSibling();
          }

        if(c.nextSibling())
          if(sliced_list[2]!=""){
            stride_value = traverseExpr(c, s);
            console.log("Third case "+s.substring(c.from, c.to));
            c.nextSibling();
          }
        
        console.log("Final case "+s.substring(c.from, c.to));
        return{
          tag: "string_slicing",
          name: objExpr,
          start: start_index,
          end: end_index,
          stride: stride_value
        }
      }
      else{
        c.nextSibling(); // Focus on property
        var propName = s.substring(c.from, c.to);
        c.parent();
        return {
          tag: "lookup",
          obj: objExpr,
          field: propName
        }
      }
=======
      c.nextSibling(); // Focus on .
      c.nextSibling(); // Focus on property
      var propName = s.substring(c.from, c.to);
      c.parent();
      return {
        tag: "lookup",
        obj: objExpr,
        field: propName,
      };
>>>>>>> 9c118978
    case "self":
      return {
        tag: "id",
        name: "self",
      };
    default:
      throw new Error(
        "Could not parse expr at " + c.from + " " + c.to + ": " + s.substring(c.from, c.to)
      );
  }
}

export function traverseArguments(c: TreeCursor, s: string): Array<Expr<null>> {
  c.firstChild(); // Focuses on open paren
  const args = [];
  c.nextSibling();
  while (c.type.name !== ")") {
    let expr = traverseExpr(c, s);
    args.push(expr);
    c.nextSibling(); // Focuses on either "," or ")"
    c.nextSibling(); // Focuses on a VariableName
  }
  c.parent(); // Pop to ArgList
  return args;
}

// Traverse the lhs of assign operations and return the assignment targets
function traverseDestructure(c: TreeCursor, s: string): Destructure<null> {
  // TODO: Actually support destructured assignment
  const targets: AssignTarget<null>[] = [];
  const target = traverseExpr(c, s);
  let isSimple = true;
  if (!isTagged(target, ASSIGNABLE_TAGS)) {
    target.tag;
    throw new Error("Unknown target while parsing assignment");
  }
  targets.push({
    target,
    ignore: false,
    starred: false,
  });
  c.nextSibling(); // move to =
  if (c.name !== "AssignOp") {
    isSimple = false;
    throw new Error(
      `Multiple assignment currently not supported. Expected "=", got "${s.substring(
        c.from,
        c.to
      )}"`
    );
  }
  c.prevSibling(); // Move back to previous for parsing to continue

  if (targets.length === 1 && isSimple) {
    return {
      isDestructured: false,
      targets,
    };
  } else if (targets.length === 0) {
    throw new Error("No assignment targets found");
  } else {
    throw new Error("Unsupported non-simple assignment");
  }
}

export function traverseStmt(c: TreeCursor, s: string): Stmt<null> {
  switch (c.node.type.name) {
    case "ReturnStatement":
      c.firstChild(); // Focus return keyword

      var value: Expr<null>;
      if (c.nextSibling())
        // Focus expression
        value = traverseExpr(c, s);
      else value = { tag: "literal", value: { tag: "none" } };
      c.parent();
      return { tag: "return", value };
    case "AssignStatement":
      c.firstChild(); // go to name
      const destruct = traverseDestructure(c, s);
      c.nextSibling(); // go to equals
      c.nextSibling(); // go to value
      var value = traverseExpr(c, s);
      c.parent();

      const target = destruct.targets[0].target;

      // TODO: The new assign syntax should hook in here
      if (target.tag === "lookup") {
        return {
          tag: "field-assign",
          obj: target.obj,
          field: target.field,
          value: value,
        };
      } else if (target.tag === "id") {
        return {
          tag: "assign",
          name: target.name,
          value: value,
        };
      } else {
        throw new Error("Unknown target while parsing assignment");
      }
    case "ExpressionStatement":
      c.firstChild();
      const expr = traverseExpr(c, s);
      c.parent(); // pop going into stmt
      return { tag: "expr", expr: expr };
    // case "FunctionDefinition":
    //   c.firstChild();  // Focus on def
    //   c.nextSibling(); // Focus on name of function
    //   var name = s.substring(c.from, c.to);
    //   c.nextSibling(); // Focus on ParamList
    //   var parameters = traverseParameters(c, s)
    //   c.nextSibling(); // Focus on Body or TypeDef
    //   let ret : Type = NONE;
    //   if(c.type.name === "TypeDef") {
    //     c.firstChild();
    //     ret = traverseType(c, s);
    //     c.parent();
    //   }
    //   c.firstChild();  // Focus on :
    //   var body = [];
    //   while(c.nextSibling()) {
    //     body.push(traverseStmt(c, s));
    //   }
    // console.log("Before pop to body: ", c.type.name);
    //   c.parent();      // Pop to Body
    // console.log("Before pop to def: ", c.type.name);
    //   c.parent();      // Pop to FunctionDefinition
    //   return {
    //     tag: "fun",
    //     name, parameters, body, ret
    //   }
    case "IfStatement":
      c.firstChild(); // Focus on if
      c.nextSibling(); // Focus on cond
      var cond = traverseExpr(c, s);
      // console.log("Cond:", cond);
      c.nextSibling(); // Focus on : thn
      c.firstChild(); // Focus on :
      var thn = [];
      while (c.nextSibling()) {
        // Focus on thn stmts
        thn.push(traverseStmt(c, s));
      }
      // console.log("Thn:", thn);
      c.parent();

      if (!c.nextSibling() || c.name !== "else") {
        // Focus on else
        throw new Error("if statement missing else block");
      }
      c.nextSibling(); // Focus on : els
      c.firstChild(); // Focus on :
      var els = [];
      while (c.nextSibling()) {
        // Focus on els stmts
        els.push(traverseStmt(c, s));
      }
      c.parent();
      c.parent();
      return {
        tag: "if",
        cond: cond,
        thn: thn,
        els: els,
      };
    case "WhileStatement":
      c.firstChild(); // Focus on while
      c.nextSibling(); // Focus on condition
      var cond = traverseExpr(c, s);
      c.nextSibling(); // Focus on body

      var body = [];
      c.firstChild(); // Focus on :
      while (c.nextSibling()) {
        body.push(traverseStmt(c, s));
      }
      c.parent();
      c.parent();
      return {
        tag: "while",
        cond,
        body,
      };
    case "PassStatement":
      return { tag: "pass" };
    default:
      throw new Error(
        "Could not parse stmt at " +
          c.node.from +
          " " +
          c.node.to +
          ": " +
          s.substring(c.from, c.to)
      );
  }
}

export function traverseType(c: TreeCursor, s: string): Type {
  // For now, always a VariableName
  let name = s.substring(c.from, c.to);
  switch (name) {
    case "int":
      return NUM;
    case "bool":
      return BOOL;
    default:
      return CLASS(name);
  }
}

export function traverseParameters(c: TreeCursor, s: string): Array<Parameter<null>> {
  c.firstChild(); // Focuses on open paren
  const parameters = [];
  c.nextSibling(); // Focuses on a VariableName
  while (c.type.name !== ")") {
    let name = s.substring(c.from, c.to);
    c.nextSibling(); // Focuses on "TypeDef", hopefully, or "," if mistake
    let nextTagName = c.type.name; // NOTE(joe): a bit of a hack so the next line doesn't if-split
    if (nextTagName !== "TypeDef") {
      throw new Error("Missed type annotation for parameter " + name);
    }
    c.firstChild(); // Enter TypeDef
    c.nextSibling(); // Focuses on type itself
    let typ = traverseType(c, s);
    c.parent();
    c.nextSibling(); // Move on to comma or ")" or "="
    nextTagName = c.type.name; // NOTE(daniel): copying joe's hack for now
    if (nextTagName === "AssignOp") {
      c.nextSibling();
      let val = traverseLiteral(c, s);
      parameters.push({ name, type: typ, value: val });
    } else {
      parameters.push({ name, type: typ });
    }
    c.nextSibling(); // Focuses on a VariableName
  }
  c.parent(); // Pop to ParamList
  return parameters;
}

export function traverseVarInit(c: TreeCursor, s: string): VarInit<null> {
  c.firstChild(); // go to name
  var name = s.substring(c.from, c.to);
  c.nextSibling(); // go to : type

  if (c.type.name !== "TypeDef") {
    c.parent();
    throw Error("invalid variable init");
  }
  c.firstChild(); // go to :
  c.nextSibling(); // go to type
  const type = traverseType(c, s);
  c.parent();

  c.nextSibling(); // go to =
  c.nextSibling(); // go to value
  var value = traverseLiteral(c, s);
  c.parent();

  return { name, type, value };
}

export function traverseFunDef(c: TreeCursor, s: string): FunDef<null> {
  c.firstChild(); // Focus on def
  c.nextSibling(); // Focus on name of function
  var name = s.substring(c.from, c.to);
  c.nextSibling(); // Focus on ParamList
  var parameters = traverseParameters(c, s);
  c.nextSibling(); // Focus on Body or TypeDef
  let ret: Type = NONE;
  if (c.type.name === "TypeDef") {
    c.firstChild();
    ret = traverseType(c, s);
    c.parent();
    c.nextSibling();
  }
  c.firstChild(); // Focus on :
  var inits = [];
  var body = [];

  var hasChild = c.nextSibling();

  while (hasChild) {
    if (isVarInit(c, s)) {
      inits.push(traverseVarInit(c, s));
    } else {
      break;
    }
    hasChild = c.nextSibling();
  }

  while (hasChild) {
    body.push(traverseStmt(c, s));
    hasChild = c.nextSibling();
  }

  // console.log("Before pop to body: ", c.type.name);
  c.parent(); // Pop to Body
  // console.log("Before pop to def: ", c.type.name);
  c.parent(); // Pop to FunctionDefinition

  // TODO: Closure group: fill decls and funs to make things work
  const decls: Scope<null>[] = [];
  const funs: FunDef<null>[] = [];

  return { name, parameters, ret, inits, decls, funs, body };
}

export function traverseClass(c: TreeCursor, s: string): Class<null> {
  const fields: Array<VarInit<null>> = [];
  const methods: Array<FunDef<null>> = [];
  c.firstChild();
  c.nextSibling(); // Focus on class name
  const className = s.substring(c.from, c.to);
  c.nextSibling(); // Focus on arglist/superclass
  c.nextSibling(); // Focus on body
  c.firstChild(); // Focus colon
  while (c.nextSibling()) {
    // Focuses first field
    if (isVarInit(c, s)) {
      fields.push(traverseVarInit(c, s));
    } else if (isFunDef(c, s)) {
      methods.push(traverseFunDef(c, s));
    } else {
      throw new Error(`Could not parse the body of class: ${className}`);
    }
  }
  c.parent();
  c.parent();

  if (!methods.find((method) => method.name === "__init__")) {
    methods.push({
      name: "__init__",
      parameters: [{ name: "self", type: CLASS(className) }],
      ret: NONE,
      decls: [],
      inits: [],
      funs: [],
      body: [],
    });
  }
  return {
    name: className,
    fields,
    methods,
  };
}

export function traverseDefs(
  c: TreeCursor,
  s: string
): [Array<VarInit<null>>, Array<FunDef<null>>, Array<Class<null>>] {
  const inits: Array<VarInit<null>> = [];
  const funs: Array<FunDef<null>> = [];
  const classes: Array<Class<null>> = [];

  while (true) {
    if (isVarInit(c, s)) {
      inits.push(traverseVarInit(c, s));
    } else if (isFunDef(c, s)) {
      funs.push(traverseFunDef(c, s));
    } else if (isClassDef(c, s)) {
      classes.push(traverseClass(c, s));
    } else {
      return [inits, funs, classes];
    }
    c.nextSibling();
  }
}

export function isVarInit(c: TreeCursor, s: string): boolean {
  if (c.type.name === "AssignStatement") {
    c.firstChild(); // Focus on lhs
    c.nextSibling(); // go to : type

    const isVar = (c.type.name as any) === "TypeDef";
    c.parent();
    return isVar;
  } else {
    return false;
  }
}

export function isFunDef(c: TreeCursor, s: string): boolean {
  return c.type.name === "FunctionDefinition";
}

export function isClassDef(c: TreeCursor, s: string): boolean {
  return c.type.name === "ClassDefinition";
}

export function traverse(c: TreeCursor, s: string): Program<null> {
  switch (c.node.type.name) {
    case "Script":
      const inits: Array<VarInit<null>> = [];
      const funs: Array<FunDef<null>> = [];
      const classes: Array<Class<null>> = [];
      const stmts: Array<Stmt<null>> = [];
      var hasChild = c.firstChild();

      while (hasChild) {
        if (isVarInit(c, s)) {
          inits.push(traverseVarInit(c, s));
        } else if (isFunDef(c, s)) {
          funs.push(traverseFunDef(c, s));
        } else if (isClassDef(c, s)) {
          classes.push(traverseClass(c, s));
        } else {
          break;
        }
        hasChild = c.nextSibling();
      }

      while (hasChild) {
        stmts.push(traverseStmt(c, s));
        hasChild = c.nextSibling();
      }
      c.parent();
      return { funs, inits, classes, stmts };
    default:
      throw new Error("Could not parse program at " + c.node.from + " " + c.node.to);
  }
}
export function parse(source: string): Program<null> {
  const t = parser.parse(source);
  return traverse(t.cursor(), source);
}<|MERGE_RESOLUTION|>--- conflicted
+++ resolved
@@ -26,7 +26,6 @@
         tag: "num",
         value: BigInt(s.substring(c.from, c.to)),
       };
-<<<<<<< HEAD
     case "String":
       const str = s.substring(c.from,c.to);
       const str_trimmed = str.substring(1,str.length-1)
@@ -34,8 +33,6 @@
         tag:"string",
         value: str_trimmed,
       };
-=======
->>>>>>> 9c118978
     case "Boolean":
       return {
         tag: "bool",
@@ -199,7 +196,6 @@
     case "MemberExpression":
       c.firstChild(); // Focus on object
       var objExpr = traverseExpr(c, s);
-<<<<<<< HEAD
       c.nextSibling(); // Focus on . or [
       var symbol = s.substring(c.from, c.to)
       if(symbol=="["){
@@ -272,17 +268,6 @@
           field: propName
         }
       }
-=======
-      c.nextSibling(); // Focus on .
-      c.nextSibling(); // Focus on property
-      var propName = s.substring(c.from, c.to);
-      c.parent();
-      return {
-        tag: "lookup",
-        obj: objExpr,
-        field: propName,
-      };
->>>>>>> 9c118978
     case "self":
       return {
         tag: "id",
