--- conflicted
+++ resolved
@@ -18,11 +18,8 @@
   ASSIGNABLE_TAGS,
   Location,
 } from "./ast";
-<<<<<<< HEAD
 import { NUM, BOOL, NONE, CLASS, isTagged, STRING, LIST, TUPLE } from "./utils";
-=======
-
-import { NUM, BOOL, NONE, CLASS, isTagged, STRING, LIST } from "./utils";
+
 import * as BaseException from "./error";
 
 export function getSourcePos(c: TreeCursor, s: string): Location {
@@ -39,7 +36,6 @@
     length: c.node.to - c.node.from,
   };
 }
->>>>>>> b7cc19a0
 
 export function traverseLiteral(c: TreeCursor, s: string): Literal {
   var location: Location = getSourcePos(c, s);
@@ -386,9 +382,8 @@
         tag: "list-expr",
         contents: listExpr,
       };
-<<<<<<< HEAD
     case "TupleExpression":
-      let tupleExpr: Array<Expr<null>> = [];
+      let tupleExpr: Expr<Location>[] = [];
       c.firstChild(); // Open parenthesis "("
       c.nextSibling();
       while (c.name !== ")") {
@@ -401,7 +396,6 @@
         tag: "tuple-expr",
         contents: tupleExpr,
       };
-=======
     case "DictionaryExpression":
       // entries: Array<[Expr<A>, Expr<A>]>
       let keyValuePairs: Array<[Expr<Location>, Expr<Location>]> = [];
@@ -450,7 +444,6 @@
         throw new BaseException.CompileError(location, "Invalid Lambda Expression");
       }
 
->>>>>>> b7cc19a0
     default:
       throw new BaseException.CompileError(
         location,
