--- conflicted
+++ resolved
@@ -366,27 +366,6 @@
         tag: "id",
         name: "self",
       };
-    case "DictionaryExpression":
-      // entries: Array<[Expr<A>, Expr<A>]>
-      let keyValuePairs: Array<[Expr<null>, Expr<null>]> = [];
-      c.firstChild(); // Focus on "{"
-      while (c.nextSibling()) {
-        if (s.substring(c.from, c.to) === "}") {
-          // check for empty dict
-          break;
-        }
-        let key = traverseExpr(c, s);
-        c.nextSibling(); // Focus on :
-        c.nextSibling(); // Focus on Value
-        let value = traverseExpr(c, s);
-        keyValuePairs.push([key, value]);
-        c.nextSibling(); // Focus on } or ,
-      }
-      c.parent(); // Pop to DictionaryExpression
-      return {
-        tag: "dict",
-        entries: keyValuePairs,
-      };
     case "ArrayExpression":
       let listExpr: Array<Expr<Location>> = [];
       c.firstChild();
@@ -779,7 +758,6 @@
 }
 
 export function traverseType(c: TreeCursor, s: string): Type {
-<<<<<<< HEAD
   switch (c.type.name) {
     case "VariableName":
       let name = s.substring(c.from, c.to);
@@ -795,22 +773,10 @@
       }
     case "ArrayExpression":
       return traverseBracketType(c, s);
-=======
-  let name = s.substring(c.from, c.to);
-  if (c.node.type.name === "ArrayExpression") return traverseBracketType(c, s);
-  switch (name) {
-    case "int":
-      return NUM;
-    case "str":
-      return STRING;
-    case "bool":
-      return BOOL;
+    case "MemberExpression":
+       return traverseCallable(c, s);
     default:
-      if (c.type.name === "MemberExpression") {
-        return traverseCallable(c, s);
-      } else {
-        return CLASS(name);
-      }
+      throw new BaseException.InternalException("Unable to parse type");
   }
 }
 
@@ -840,7 +806,6 @@
     c.parent();
   } else {
     throw new BaseException.CompileError(location, "Invalid Callable");
->>>>>>> 8d95730e
   }
 
   let ret: Type = NONE;
