--- conflicted
+++ resolved
@@ -1,8 +1,3 @@
-<<<<<<< HEAD
-import {parser} from "lezer-python";
-import { TreeCursor} from "lezer-tree";
-import { Program, Expr, Stmt, UniOp, BinOp, Parameter, Type, FunDef, VarInit, Class, Literal, Scope, AssignTarget, Destructure, ASSIGNABLE_TAGS, Location } from "./ast";
-=======
 import { parser } from "lezer-python";
 import { TreeCursor } from "lezer-tree";
 import {
@@ -22,11 +17,11 @@
   Destructure,
   ASSIGNABLE_TAGS,
 } from "./ast";
->>>>>>> 99c279b6
+
 import { NUM, BOOL, NONE, CLASS, isTagged } from "./utils";
 import {SyntaxError} from "./error"
 
-<<<<<<< HEAD
+
 export function getSourcePos(c : TreeCursor, s : string) : Location {
   const substring = s.substring(0, c.node.from);
   const line = substring.split("\n").length;
@@ -42,49 +37,19 @@
 export function traverseLiteral(c : TreeCursor, s : string) : Literal {
   var location:Location = getSourcePos(c,s)
   switch(c.type.name) {
-=======
-export function traverseLiteral(c: TreeCursor, s: string): Literal {
-  switch (c.type.name) {
->>>>>>> 99c279b6
     case "Number":
       return {
         tag: "num",
         value: BigInt(s.substring(c.from, c.to)),
-<<<<<<< HEAD
+
         loc:location
-      }
-=======
-      };
->>>>>>> 99c279b6
+      };
     case "Boolean":
       return {
         tag: "bool",
         value: s.substring(c.from, c.to) === "True",
-<<<<<<< HEAD
-        loc: location
-      }
-    case "None":
-      return {
-        tag: "none",
-        loc: location
-      }
-    default:
-      throw new SyntaxError("Not literal")
-  }
-}
-
-export function traverseExpr(c : TreeCursor, s : string) : Expr<null> {
-  var location:Location = getSourcePos(c,s)
-  switch(c.type.name) {
-    case "Number":
-    case "Boolean":
-    case "None":
-      return { 
-        tag: "literal", 
-        value: traverseLiteral(c, s),
-        loc: location
-      }      
-=======
+
+        loc: location
       };
     case "None":
       return {
@@ -104,17 +69,12 @@
         tag: "literal",
         value: traverseLiteral(c, s),
       };
->>>>>>> 99c279b6
     case "VariableName":
       return {
         tag: "id",
         name: s.substring(c.from, c.to),
-<<<<<<< HEAD
-        loc: location
-      }
-=======
-      };
->>>>>>> 99c279b6
+        loc: location
+      };
     case "CallExpression":
       c.firstChild();
       const callExpr = traverseExpr(c, s);
@@ -128,12 +88,9 @@
           obj: callExpr.obj,
           method: callExpr.field,
           arguments: args,
-<<<<<<< HEAD
           loc: location
-        }
-=======
         };
->>>>>>> 99c279b6
+
       } else if (callExpr.tag === "id") {
         const callName = callExpr.name;
         var expr: Expr<null>;
@@ -142,10 +99,7 @@
             tag: "builtin1",
             name: callName,
             arg: args[0],
-<<<<<<< HEAD
             loc:location
-=======
->>>>>>> 99c279b6
           };
         } else if (callName === "max" || callName === "min" || callName === "pow") {
           expr = {
@@ -153,17 +107,11 @@
             name: callName,
             left: args[0],
             right: args[1],
-<<<<<<< HEAD
             loc: location
-          }
+          };
         }
         else {
           expr = { tag: "call", name: callName, arguments: args, loc: location};
-=======
-          };
-        } else {
-          expr = { tag: "call", name: callName, arguments: args };
->>>>>>> 99c279b6
         }
         return expr;
       } else {
@@ -220,13 +168,7 @@
           op = BinOp.Or;
           break;
         default:
-<<<<<<< HEAD
-          throw new SyntaxError("Could not parse op at " + c.from + " " + c.to + ": " + s.substring(c.from, c.to))
-=======
-          throw new Error(
-            "Could not parse op at " + c.from + " " + c.to + ": " + s.substring(c.from, c.to)
-          );
->>>>>>> 99c279b6
+          throw new SyntaxError("Could not parse op at " + c.from + " " + c.to + ": " + s.substring(c.from, c.to));
       }
       c.nextSibling(); // go to rhs
       const rhsExpr = traverseExpr(c, s);
@@ -236,12 +178,9 @@
         op: op,
         left: lhsExpr,
         right: rhsExpr,
-<<<<<<< HEAD
-        loc: location
-      }
-=======
-      };
->>>>>>> 99c279b6
+        loc: location
+      };
+
     case "ParenthesizedExpression":
       c.firstChild(); // Focus on (
       c.nextSibling(); // Focus on inside
@@ -260,13 +199,7 @@
           op = UniOp.Not;
           break;
         default:
-<<<<<<< HEAD
-          throw new SyntaxError("Could not parse op at " + c.from + " " + c.to + ": " + s.substring(c.from, c.to))
-=======
-          throw new Error(
-            "Could not parse op at " + c.from + " " + c.to + ": " + s.substring(c.from, c.to)
-          );
->>>>>>> 99c279b6
+          throw new SyntaxError("Could not parse op at " + c.from + " " + c.to + ": " + s.substring(c.from, c.to));
       }
       c.nextSibling(); // go to expr
       var expr = traverseExpr(c, s);
@@ -275,12 +208,8 @@
         tag: "uniop",
         op: op,
         expr: expr,
-<<<<<<< HEAD
-        loc: location
-      }
-=======
-      };
->>>>>>> 99c279b6
+        loc: location
+      };
     case "MemberExpression":
       c.firstChild(); // Focus on object
       var objExpr = traverseExpr(c, s);
@@ -292,28 +221,16 @@
         tag: "lookup",
         obj: objExpr,
         field: propName,
-<<<<<<< HEAD
-        loc: location
-      }
-=======
-      };
->>>>>>> 99c279b6
+        loc: location
+      };
     case "self":
       return {
         tag: "id",
         name: "self",
-<<<<<<< HEAD
         loc: location
       };
     default:
       throw new SyntaxError("Could not parse expr at " + c.from + " " + c.to + ": " + s.substring(c.from, c.to));
-=======
-      };
-    default:
-      throw new Error(
-        "Could not parse expr at " + c.from + " " + c.to + ": " + s.substring(c.from, c.to)
-      );
->>>>>>> 99c279b6
   }
 }
 
@@ -338,13 +255,8 @@
   const target = traverseExpr(c, s);
   let isSimple = true;
   if (!isTagged(target, ASSIGNABLE_TAGS)) {
-<<<<<<< HEAD
-    target.tag
+    target.tag;
     throw new SyntaxError("Unknown target while parsing assignment");
-=======
-    target.tag;
-    throw new Error("Unknown target while parsing assignment");
->>>>>>> 99c279b6
   }
   targets.push({
     target,
@@ -354,16 +266,7 @@
   c.nextSibling(); // move to =
   if (c.name !== "AssignOp") {
     isSimple = false;
-<<<<<<< HEAD
-    throw new SyntaxError(`Multiple assignment currently not supported. Expected "=", got "${s.substring(c.from, c.to)}"`)
-=======
-    throw new Error(
-      `Multiple assignment currently not supported. Expected "=", got "${s.substring(
-        c.from,
-        c.to
-      )}"`
-    );
->>>>>>> 99c279b6
+    throw new SyntaxError(`Multiple assignment currently not supported. Expected "=", got "${s.substring(c.from, c.to)}"`);
   }
   c.prevSibling(); // Move back to previous for parsing to continue
 
@@ -373,7 +276,6 @@
       targets,
     };
   } else if (targets.length === 0) {
-<<<<<<< HEAD
     throw new SyntaxError("No assignment targets found")
   } else {
     throw new SyntaxError("Unsupported non-simple assignment")
@@ -383,16 +285,6 @@
 export function traverseStmt(c : TreeCursor, s : string) : Stmt<null> {
   var location:Location = getSourcePos(c,s)
   switch(c.node.type.name) {
-=======
-    throw new Error("No assignment targets found");
-  } else {
-    throw new Error("Unsupported non-simple assignment");
-  }
-}
-
-export function traverseStmt(c: TreeCursor, s: string): Stmt<null> {
-  switch (c.node.type.name) {
->>>>>>> 99c279b6
     case "ReturnStatement":
       c.firstChild(); // Focus return keyword
 
@@ -400,12 +292,8 @@
       if (c.nextSibling())
         // Focus expression
         value = traverseExpr(c, s);
-<<<<<<< HEAD
       else
         value = { tag: "literal", value: { tag: "none" } , loc: location};
-=======
-      else value = { tag: "literal", value: { tag: "none" } };
->>>>>>> 99c279b6
       c.parent();
       return { tag: "return", value , loc: location};
     case "AssignStatement":
@@ -425,23 +313,15 @@
           obj: target.obj,
           field: target.field,
           value: value,
-<<<<<<< HEAD
           loc: location
-        }
-=======
         };
->>>>>>> 99c279b6
       } else if (target.tag === "id") {
         return {
           tag: "assign",
           name: target.name,
           value: value,
-<<<<<<< HEAD
           loc: location
-        }  
-=======
-        };
->>>>>>> 99c279b6
+        }; 
       } else {
         throw new SyntaxError("Unknown target while parsing assignment");
       }
@@ -449,11 +329,7 @@
       c.firstChild();
       const expr = traverseExpr(c, s);
       c.parent(); // pop going into stmt
-<<<<<<< HEAD
       return { tag: "expr", expr: expr, loc: location }
-=======
-      return { tag: "expr", expr: expr };
->>>>>>> 99c279b6
     // case "FunctionDefinition":
     //   c.firstChild();  // Focus on def
     //   c.nextSibling(); // Focus on name of function
@@ -513,12 +389,8 @@
         cond: cond,
         thn: thn,
         els: els,
-<<<<<<< HEAD
-        loc: location
-      }
-=======
-      };
->>>>>>> 99c279b6
+        loc: location
+      };
     case "WhileStatement":
       c.firstChild(); // Focus on while
       c.nextSibling(); // Focus on condition
@@ -536,17 +408,10 @@
         tag: "while",
         cond,
         body,
-<<<<<<< HEAD
         loc: location
       }
     case "PassStatement":
       return { tag: "pass" , loc: location}
-    default:
-      throw new SyntaxError("Could not parse stmt at " + c.node.from + " " + c.node.to + ": " + s.substring(c.from, c.to));
-=======
-      };
-    case "PassStatement":
-      return { tag: "pass" };
     default:
       throw new Error(
         "Could not parse stmt at " +
@@ -556,7 +421,6 @@
           ": " +
           s.substring(c.from, c.to)
       );
->>>>>>> 99c279b6
   }
 }
 
@@ -573,21 +437,8 @@
   }
 }
 
-<<<<<<< HEAD
-export function traverseParameters(c : TreeCursor, s : string) : Array<Parameter<null>> {
+export function traverseParameters(c: TreeCursor, s: string): Array<Parameter<null>> {
   var location:Location; 
-  c.firstChild();  // Focuses on open paren
-  const parameters = [];
-  c.nextSibling(); // Focuses on a VariableName
-  while(c.type.name !== ")") {
-    location = getSourcePos(c,s)
-    let name = s.substring(c.from, c.to);
-    c.nextSibling(); // Focuses on "TypeDef", hopefully, or "," if mistake
-    let nextTagName = c.type.name; // NOTE(joe): a bit of a hack so the next line doesn't if-split
-    if(nextTagName !== "TypeDef") { throw new SyntaxError("Missed type annotation for parameter " + name)};
-    c.firstChild();  // Enter TypeDef
-=======
-export function traverseParameters(c: TreeCursor, s: string): Array<Parameter<null>> {
   c.firstChild(); // Focuses on open paren
   const parameters = [];
   c.nextSibling(); // Focuses on a VariableName
@@ -599,7 +450,6 @@
       throw new Error("Missed type annotation for parameter " + name);
     }
     c.firstChild(); // Enter TypeDef
->>>>>>> 99c279b6
     c.nextSibling(); // Focuses on type itself
     let typ = traverseType(c, s);
     c.parent();
@@ -608,15 +458,9 @@
     if (nextTagName === "AssignOp") {
       c.nextSibling();
       let val = traverseLiteral(c, s);
-<<<<<<< HEAD
       parameters.push({name, type: typ, value: val, loc: location});
     } else {
       parameters.push({name, type: typ, loc: location});
-=======
-      parameters.push({ name, type: typ, value: val });
-    } else {
-      parameters.push({ name, type: typ });
->>>>>>> 99c279b6
     }
     c.nextSibling(); // Focuses on a VariableName
   }
@@ -624,12 +468,8 @@
   return parameters;
 }
 
-<<<<<<< HEAD
-export function traverseVarInit(c : TreeCursor, s : string) : VarInit<null> {
+export function traverseVarInit(c: TreeCursor, s: string): VarInit<null> {
   var location:Location = getSourcePos(c,s); 
-=======
-export function traverseVarInit(c: TreeCursor, s: string): VarInit<null> {
->>>>>>> 99c279b6
   c.firstChild(); // go to name
   var name = s.substring(c.from, c.to);
   c.nextSibling(); // go to : type
@@ -647,21 +487,12 @@
   c.nextSibling(); // go to value
   var value = traverseLiteral(c, s);
   c.parent();
-
-<<<<<<< HEAD
-  return { name, type, value , loc: location}
-}
-
-export function traverseFunDef(c : TreeCursor, s : string) : FunDef<null> {
-  var location:Location = getSourcePos(c,s); 
-  c.firstChild();  // Focus on def
-=======
-  return { name, type, value };
+  return { name, type, value , loc: location};
 }
 
 export function traverseFunDef(c: TreeCursor, s: string): FunDef<null> {
+  var location:Location = getSourcePos(c,s);
   c.firstChild(); // Focus on def
->>>>>>> 99c279b6
   c.nextSibling(); // Focus on name of function
   var name = s.substring(c.from, c.to);
   c.nextSibling(); // Focus on ParamList
@@ -703,22 +534,14 @@
   const decls: Scope<null>[] = [];
   const funs: FunDef<null>[] = [];
 
-<<<<<<< HEAD
+
   return { name, parameters, ret, inits, decls, funs, body , loc: location}
 }
 
-export function traverseClass(c : TreeCursor, s : string) : Class<null> {
+export function traverseClass(c: TreeCursor, s: string): Class<null> {
   var location:Location = getSourcePos(c,s); 
   const fields : Array<VarInit<null>> = [];
   const methods : Array<FunDef<null>> = [];
-=======
-  return { name, parameters, ret, inits, decls, funs, body };
-}
-
-export function traverseClass(c: TreeCursor, s: string): Class<null> {
-  const fields: Array<VarInit<null>> = [];
-  const methods: Array<FunDef<null>> = [];
->>>>>>> 99c279b6
   c.firstChild();
   c.nextSibling(); // Focus on class name
   const className = s.substring(c.from, c.to);
@@ -732,11 +555,7 @@
     } else if (isFunDef(c, s)) {
       methods.push(traverseFunDef(c, s));
     } else {
-<<<<<<< HEAD
       throw new SyntaxError(`Could not parse the body of class: ${className}` );
-=======
-      throw new Error(`Could not parse the body of class: ${className}`);
->>>>>>> 99c279b6
     }
   }
   c.parent();
@@ -757,16 +576,7 @@
     name: className,
     fields,
     methods,
-<<<<<<< HEAD
     loc: location
-  };
-}
-
-export function traverseDefs(c : TreeCursor, s : string) : [Array<VarInit<null>>, Array<FunDef<null>>, Array<Class<null>>] { 
-  const inits : Array<VarInit<null>> = [];
-  const funs : Array<FunDef<null>> = [];
-  const classes : Array<Class<null>> = [];
-=======
   };
 }
 
@@ -777,7 +587,6 @@
   const inits: Array<VarInit<null>> = [];
   const funs: Array<FunDef<null>> = [];
   const classes: Array<Class<null>> = [];
->>>>>>> 99c279b6
 
   while (true) {
     if (isVarInit(c, s)) {
@@ -814,14 +623,10 @@
   return c.type.name === "ClassDefinition";
 }
 
-<<<<<<< HEAD
-export function traverse(c : TreeCursor, s : string) : Program<null> {
+export function traverse(c: TreeCursor, s: string): Program<null> {
   var location:Location = getSourcePos(c,s); 
-  switch(c.node.type.name) {
-=======
-export function traverse(c: TreeCursor, s: string): Program<null> {
   switch (c.node.type.name) {
->>>>>>> 99c279b6
+
     case "Script":
       const inits: Array<VarInit<null>> = [];
       const funs: Array<FunDef<null>> = [];
