import { PyInt, PyBool, PyNone, PyObj } from "../utils";
import { assert, asserts, assertPrint, assertFail } from "./utils.test";

// We write end-to-end tests here to make sure the compiler works as expected.
// You should write enough end-to-end tests until you are confident the compiler
// runs as expected.
describe("run", () => {
  // runWasm('i64 return value', '(module (func (export "exported_func") (result i64) (i64.const 234)))', BigInt(234));

  assert("add", "2 + 3", PyInt(2 + 3));

  assert("add3", "2 + 3 + 4", PyInt(2 + 3 + 4));

  assert("add-overflow", "4294967295 + 1", PyInt(0));

  assert("sub", "1 - 2", PyInt(1 - 2));

  assert("sub-underflow", "0 - 4294967295 - 1", PyInt(0));

  assert("mul", "2 * 3 * 4", PyInt(2 * 3 * 4));

  assert("mul-then-plus", "2 + 3 * 4", PyInt(2 + 3 * 4));

  assert("abs", "abs(0 - 5)", PyInt(Math.abs(0 - 5)));

  assert("min", "min(2, 3)", PyInt(Math.min(2, 3)));

  assert("max", "max(2, 3)", PyInt(Math.max(2, 3)));

  assert("pow", "pow(2, 3)", PyInt(Math.pow(2, 3)));

  assert("pow-negative", "pow(2, 0 - 1)", PyInt(0));

  assert("simple-def", "def f(x: int) -> int: return x + 1\nf(5)", PyInt(6));

  assert(
    "multi-arg",
    "def f(x: int, y: int, z: int) -> int: return x - y - z\nf(9, 3, 1)",
    PyInt(5)
  );

  assert(
    "multi-arg-again",
    "def f(x: int, y: int, z: int) -> int: return x * y - z\nf(9, 3, 1)",
    PyInt(26)
  );

  assert(
    "multi-arg-update",
    `
def f(x: int, y: int, z: int) -> int:
  x = y * x
  return x - z
f(9, 3, 1)`,
    PyInt(26)
  );

  assert(
    "multi-arg-local-var",
    `
def f(x: int, y: int, z: int) -> int:
  m : int = 0
  m = y * x
  return m - z
f(9, 3, 1)`,
    PyInt(26)
  );

  assert(
    "global-local-same-name",
    `
x : int = 1
def f(y : int) -> int:
  x : int = 2
  return x

f(0)`,
    PyInt(2)
  );

  assert("true", "True", PyBool(true));

  assert("false", "False", PyBool(false));

  assert("true and false", "True and False", PyBool(false));

  assert("true and true", "True and True", PyBool(true));

  assert("false and false", "False and False", PyBool(false));

  assert(
    "iftrue",
    `
if True:
  5
else:
  3`,
    PyInt(5)
  );

  assert(
    "nestedif",
    `
if True:
  if False:
    0
  else:
    1
else:
  2`,
    PyInt(1)
  );

  assert(
    "return inside if",
    `
def f(x : int) -> int:
  if x > 0:
    return x
  else:
    return 0
f(2)`,
    PyInt(2)
  );

  assert(
    "init only",
    `
  x : int = 2
  x`,
    PyInt(2)
  );

  assert(
    "init before assign",
    `
  x : int = 0
  x = x + 2
  x`,
    PyInt(2)
  );

  assert(
    "two inits",
    `
  x : int = 1
  y : int = 2
  y = y + x
  y`,
    PyInt(3)
  );

  assert(
    "init before def",
    `
  x : int = 2
  def f() -> int:
    return x
  f()`,
    PyInt(2)
  );

  assert(
    "id fun 1",
    `
  def id(x: int) -> int:
    return x
  id(1)`,
    PyInt(1)
  );

  assert(
    "id fun 2",
    `
  def id_helper(x : int) -> int:
    return x

  def id(x: int) -> int:
    return id_helper(x)

  id(1) + id(2)`,
    PyInt(3)
  );

  assert(
    "fib(1)",
    `
  def fib(n : int) -> int:
    if n < 2:
      return 1
    else:
      return n * fib(n - 1)
  fib(1)`,
    PyInt(1)
  );

  assert(
    "fib(2)",
    `
  def fib(n : int) -> int:
    if n < 2:
      return 1
    else:
      return n * fib(n - 1)
  fib(2)`,
    PyInt(2)
  );

  assert(
    "fib(3)",
    `
  def fib(n : int) -> int:
    if n < 2:
      return 1
    else:
      return n * fib(n - 1)
  fib(3)`,
    PyInt(6)
  );

  assert(
    "mutual recursion1",
    `
  def is_even(x : int) -> bool:
    if x < 1:
      return True
    else:
      return is_odd(x-1)

  def is_odd(x : int) -> bool:
    return is_even(x - 1)

  is_even(4)`,
    PyBool(true)
  );

  assert(
    "mutual recursion2",
    `
  def is_even(x : int) -> bool:
    if x < 1:
      return True
    else:
      return is_odd(x-1)

  def is_odd(x : int) -> bool:
    if x < 1:
      return False
    else:
      return is_even(x - 1)

  is_even(3)`,
    PyBool(false)
  );

  assert(
    "two prints",
    `
  print(True)
  print(1)`,
    PyInt(1)
  );

  assert(
    "while true",
    `
  x : int = 3
  fib : int = 1
  while x > 1:
    fib = fib * x
    x = x - 1
  fib`,
    PyInt(6)
  );

  assertPrint(
    "while False",
    `
while False:
  print(0)`,
    [""]
  );

  assert(
    "parenthesized expr",
    `
  (1 + 1) * 5`,
    PyInt(10)
  );

  assert("negative", `-1`, PyInt(-1));

  assert("negative", `not True`, PyBool(false));

  assert("negative", `not False`, PyBool(true));

  assertPrint(
    "print-assert",
    `
  print(1)
  print(True)`,
    ["1", "True"]
  );

  assertPrint(
    "class-with-fields",
    `
  class C(object):
    x : int = 1
    y : int = 2

  c1 : C = None
  c1 = C()
  print(c1.x)
  c1.x = 2
  print(c1.x)`,
    ["1", "2"]
  );

  assert(
    "class-with-field",
    `
  class C(object):
    x : int = 1

  c1 : C = None
  c1 = C()
  c1.x`,
    PyInt(1)
  );

  assert(
    "class-with-field-assign",
    `
  class C(object):
    x : int = 1
    y : int = 2
  c1 : C = None
  c1 = C()
  c1.x = c1.y
  c1.x`,
    PyInt(2)
  );

  assert(
    "class-with-method",
    `
    class C(object):
      x : int = 1
      y : int = 2

      def new(self : C, x : int, y : int) -> C:
        self.x = x
        self.y = y
        return self

    c : C = None
    c = C().new(3, 4)
    c.x`,
    PyInt(3)
  );

  assert("test", `def f() -> int: return 1`, PyNone());

  asserts("multi-repl", [
    [`def f() -> int: return 1`, PyNone()],
    [`f()`, PyInt(1)],
    [
      `def g() -> int:
        return 2`,
      PyNone(),
    ],
    [`g()`, PyInt(2)],
  ]);

  assert(
    "return-none",
    `
  class C(object):
    x : int = 123

  c : C = None
  c`,
    PyNone()
  );

  assert(
    "function-with-default-param",
    `
  def add_default_10(x : int, y : int = 10) -> int:
    return x + y`,
    PyNone()
  );
});

describe("defaults", () => {
  assert(
    "params default",
    `
  def foo(x : int = 3) -> int:
    return x
  
  foo()`,
    PyInt(3)
  );

  assert(
    "params default",
    `
  def foo(x : int = 3) -> int:
    return x
  
  foo(5)`,
    PyInt(5)
  );

  assert(
    "params default more params",
    `
  def foo(x : int = 3, y : int = 4) -> int:
    return x + y
  
  foo(5)`,
    PyInt(9)
  );

  assertPrint(
    "project-proposal program 1",
    `
  def add_default_10(x : int, y : int = 10) -> int:
	  return x + y
	
  print(add_default_10(20))
  print(add_default_10(20, 5))`,
    ["30", "25"]
  );

  assertPrint(
    "project-proposal program 2",
    `
  def add_defaults(x : int = 10, y : int = 20, z : int = 30) -> int:
	  return x + y + z

  print(add_defaults())
  print(add_defaults(40))`,
    ["60", "90"]
  );

  assertFail(
    "params default more params",
    `
  def foo(x : int, y : int = 4) -> int:
    return x + y
  
  foo()`
  );

  assert(
    "function-with-multiple-default-params",
    `
  def foo(x : int = 3, y : int = 4, z : int = 5) -> int:
    return x + y + z
  `,
    PyNone()
  );

<<<<<<< HEAD
  assertFail(
    "function-with-incorrect-default-param",
    `
  def foo(x : int = 3, y : int = 4, z : int) -> int:
    return x + y + z
  `
=======
  assertPrint(
    "print-1-string",
    `
  print("ABC")`,
    ["ABC"]
  );

  assertPrint(
    "print-2-strings",
    `
  print("Compiler")
  print("Design")`,
    ["Compiler", "Design"]
  );

  assertPrint(
    "print-string-index",
    `
  print("Design"[2])`,
    ["s"]
  );

  assertPrint(
    "class-with-string-fields",
    `
  class C(object):
    x : str = "Sandhya"
    y : str = "Jayaraman"

  c1 : C = None
  c1 = C()
  print(c1.x)
  c1.x = "Joe"
  print(c1.x)`,
    ["Sandhya", "Joe"]
  );

  assertPrint(
    "class-with-string-fields-inside-functions",
    `
  class C(object):
    x : str = "ZZZ"

    def func(self:C, z:str)->str:
      self.x = z
      return self.x

  c1 : C = None
  c1 = C()
  print(c1.func("AAA"))`,
    ["AAA"]
  );

  assertPrint(
    "string-index-inside-class",
    `
  class C(object):
    x : str = "PQR"

    def func(self:C)->str:
      return self.x[2]

  c1 : C = None
  c1 = C()
  print(c1.func())`,
    ["R"]
>>>>>>> d1b700ed
  );
});<|MERGE_RESOLUTION|>--- conflicted
+++ resolved
@@ -464,14 +464,14 @@
     PyNone()
   );
 
-<<<<<<< HEAD
   assertFail(
     "function-with-incorrect-default-param",
     `
   def foo(x : int = 3, y : int = 4, z : int) -> int:
     return x + y + z
   `
-=======
+  );
+
   assertPrint(
     "print-1-string",
     `
@@ -538,6 +538,5 @@
   c1 = C()
   print(c1.func())`,
     ["R"]
->>>>>>> d1b700ed
   );
 });