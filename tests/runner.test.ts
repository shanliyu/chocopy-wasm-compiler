--- conflicted
+++ resolved
@@ -1,5 +1,5 @@
-import { PyInt, PyBool, PyNone, PyObj } from "../utils";
-import { assert, asserts, assertPrint } from "./utils.test";
+import { PyInt, PyBool, PyNone, PyObj } from '../utils';
+import { assert, asserts, assertPrint, assertFail } from "./utils.test";
 
 // We write end-to-end tests here to make sure the compiler works as expected.
 // You should write enough end-to-end tests until you are confident the compiler
@@ -376,7 +376,6 @@
     PyNone()
   );
 
-<<<<<<< HEAD
   assert("function-with-default-param", `
   def add_default_10(x : int, y : int = 10) -> int:
 	  return x + y
@@ -431,14 +430,4 @@
   def foo(x : int = 3, y : int = 4, z : int) -> int:
     return x + y + z
   `);
-=======
-  assert(
-    "function-with-default-arg",
-    `
-  def add_default_10(x : int, y : int = 10) -> int:
-	  return x + y
-  `,
-    PyNone()
-  );
->>>>>>> 3e039376
-});+});
