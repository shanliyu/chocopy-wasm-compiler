import { PyInt, PyBool, PyNone, PyObj } from "../utils";
import { assert, asserts, assertPrint } from "./utils.test";

<<<<<<< HEAD
describe('run', () => {
    // assert('Parsing Empty List', '[]',  PyNone())
    // assert('Parsing List', '[1,2,3]',  PyNone())
//     var source = `
//         items : [int] = None
//         items = [1, 2, 3]
//         items
//     `
  
//     assert('Parsing Empty List', source,  PyObj(`list<number>`, 8))

//     var source = `
//         items : [int] = None
//         items = [1, 2, 3] + [2, 3, 4]
//         items
//     `
  
//     assert('Parsing Empty List', source,  PyObj(`list<number>`, 8))
//     var source = `
//     items : int = 1
//     while(False):
//         items = 3
//     items
// `
    var source = `
    class A(object):
        n:int = 100
    x : [A] = None
    x1 : A = None
    x2 : A = None
    x3 : A = None  
    x1 = A()
    x2 = A()
    x3 = A()
    x = [x1,x2,x3]
    `

    var source = `
    class A(object):
        n:int = 100
    x : [A] = None
    x1 : A = None
    x2 : A = None
    x3 : A = None  
    x = [A(),A(),A()]
    `

    var source = `
    x : [int] = None
    x = [1,2,3] + [1,2,3]
    `
  
    assert('Parsing Empty List', source,  PyNone())
//     assert('Parsing Empty List', source,  PyInt(1))
    // assert('Lists Declaration','items : [int] = None\nitems', PyNone())
    // var source = `
    //     items : [int] = None
    //     n : int = 10
    //     items = [1, 2]
    //     n = items[0] + items[1]
    //     n
    // `
    // assert('Lists Access', source,  PyInt(1 + 2))


 
  });
=======
describe("run", () => {
  // assert('add', "2 + 3", PyInt(2 + 3));
  // assert('Lists Declaration','items : [int] = None\nitems', PyNone())
  // var source = `
  //     items : [int] = None
  //     n : int = 10
  //     items = [1, 2]
  //     n = items[0] + items[1]
  //     n
  // `
  // assert('Lists Access', source,  PyInt(1 + 2))
});
>>>>>>> 9c118978
<|MERGE_RESOLUTION|>--- conflicted
+++ resolved
@@ -1,43 +1,24 @@
 import { PyInt, PyBool, PyNone, PyObj } from "../utils";
 import { assert, asserts, assertPrint } from "./utils.test";
 
-<<<<<<< HEAD
-describe('run', () => {
-    // assert('Parsing Empty List', '[]',  PyNone())
-    // assert('Parsing List', '[1,2,3]',  PyNone())
-//     var source = `
-//         items : [int] = None
-//         items = [1, 2, 3]
-//         items
-//     `
+describe('LIST TEST', () => {
+    assert('Empty List', '[]',  PyObj(`list<none>`, 4))
+    assert('List With Number', '[1,2,3]',  PyObj(`list<number>`, 96))
+    var source = `
+        items : [int] = None
+        items = [1, 2, 3]
+    `
+    assert('Lists Declaration','items : [int] = None\nitems', PyNone())
+    assert('Assign List To Variable', source, PyNone())    
   
-//     assert('Parsing Empty List', source,  PyObj(`list<number>`, 8))
+    var source = `
+        items : [int] = None
+        items = [1, 2, 3] + [2, 3, 4]
+        items[5]
+    `
 
-//     var source = `
-//         items : [int] = None
-//         items = [1, 2, 3] + [2, 3, 4]
-//         items
-//     `
+    assert('Concat List', source,  PyInt(4))    
   
-//     assert('Parsing Empty List', source,  PyObj(`list<number>`, 8))
-//     var source = `
-//     items : int = 1
-//     while(False):
-//         items = 3
-//     items
-// `
-    var source = `
-    class A(object):
-        n:int = 100
-    x : [A] = None
-    x1 : A = None
-    x2 : A = None
-    x3 : A = None  
-    x1 = A()
-    x2 = A()
-    x3 = A()
-    x = [x1,x2,x3]
-    `
 
     var source = `
     class A(object):
@@ -49,37 +30,17 @@
     x = [A(),A(),A()]
     `
 
+    assert('List With Class', source,  PyNone())
+    
     var source = `
-    x : [int] = None
-    x = [1,2,3] + [1,2,3]
+        items : [int] = None
+        n : int = 10
+        items = [1, 2]
+        n = items[0] + items[1]
+        n
     `
-  
-    assert('Parsing Empty List', source,  PyNone())
-//     assert('Parsing Empty List', source,  PyInt(1))
-    // assert('Lists Declaration','items : [int] = None\nitems', PyNone())
-    // var source = `
-    //     items : [int] = None
-    //     n : int = 10
-    //     items = [1, 2]
-    //     n = items[0] + items[1]
-    //     n
-    // `
-    // assert('Lists Access', source,  PyInt(1 + 2))
+    assert('Lists Access', source,  PyInt(1 + 2))
 
 
  
-  });
-=======
-describe("run", () => {
-  // assert('add', "2 + 3", PyInt(2 + 3));
-  // assert('Lists Declaration','items : [int] = None\nitems', PyNone())
-  // var source = `
-  //     items : [int] = None
-  //     n : int = 10
-  //     items = [1, 2]
-  //     n = items[0] + items[1]
-  //     n
-  // `
-  // assert('Lists Access', source,  PyInt(1 + 2))
-});
->>>>>>> 9c118978
+  });