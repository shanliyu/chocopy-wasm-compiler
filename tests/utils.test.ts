--- conflicted
+++ resolved
@@ -90,12 +90,6 @@
   });
 }
 
-<<<<<<< HEAD
-export function singleVarAssignment<T>(name: string, value: T) {
-  return {
-    tag: "assignment",
-    destruct: {
-=======
 export function singleVarAssignment<T>(
   name: string,
   value: T,
@@ -108,17 +102,13 @@
     tag: "assignment",
     destruct: {
       valueType: loc1,
->>>>>>> 8d95730e
       isDestructured: false,
       targets: [
         {
           ignore: false,
           starred: false,
           target: {
-<<<<<<< HEAD
-=======
             a: loc2,
->>>>>>> 8d95730e
             name,
             tag: "id",
           },
