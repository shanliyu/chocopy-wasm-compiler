--- conflicted
+++ resolved
@@ -1,44 +1,20 @@
-<<<<<<< HEAD
-import { assert, asserts } from "./utils.test";
+import { assert } from "./utils.test";
 import { PyInt, PyBool, PyNone } from "../utils";
-
-describe("Closures group's test cases on the proposal", () => {
-  {
-    const src = `
-=======
-import * as mocha from "mocha";
-import { expect } from "chai";
-import { parser } from "lezer-python";
-import { assert, asserts, assertPrint, assertTCFail, assertTC, assertFail } from "./utils.test";
-import { PyInt, PyBool, PyNone, NUM, BOOL, CLASS, NONE } from "../utils";
-import { Type, Value, Program, BinOp } from "../ast";
-import { GlobalEnv, compile } from "../compiler";
-import { BasicREPL } from "../repl";
-import { expr } from "cypress/types/jquery";
 
 describe("Closures", () => {
   it("1: A trivial nested function without escape", () => {
     let src = `
->>>>>>> 7a9abce0
     def f(x: int) -> int:
       def inc() -> int:
         return x + 1
       return inc()
     f(5)
     `;
-<<<<<<< HEAD
-    assert("1. Trivial nested function without escape", src, PyInt(6));
-  }
-
-  {
-    const src = `
-=======
     assert("", src, PyInt(6));
   });
 
   it("2: A trivial `nonlocal` usage", () => {
     let src = `
->>>>>>> 7a9abce0
     def f(x : int) -> int:
       def g(y : int) -> int:
         return x + h(y)
@@ -49,20 +25,12 @@
       return g(10) + g(7)
     f(6)
     `;
-<<<<<<< HEAD
-    assert("2. Trivial `nonlocal` usage", src, PyInt(35));
-  }
-
-  {
-    const src = `
-=======
     assert("", src, PyInt(35));
   });
 
   it("3: A trivial case where `nonlocal` can be eliminated", () => {
     let src =
     `
->>>>>>> 7a9abce0
     def f() -> int:
       x: int = 0
       def g() -> int:
@@ -71,14 +39,6 @@
       return g()
     f()
     `;
-<<<<<<< HEAD
-    assert("3. A trivial case where `nonlocal` can be eliminated", src, PyInt(1));
-  }
-
-  {
-    const src = `
-    def f(x : int)->Callable[[int],int]:
-=======
 
     assert("", src, PyInt(1));
   });
@@ -87,44 +47,10 @@
     let src =
     `
     def f(x : int)->Callable[[int], int]:
->>>>>>> 7a9abce0
       def g(y : int) -> int:
         return x + y
       return g
 
-<<<<<<< HEAD
-    g_where_x_is_6: Callable[[int],int] = None
-    g_where_x_is_6 = f(6)
-    g_where_x_is_6(5)
-    `;
-    assert("5. Function escapes when it is returned", src, PyInt(11));
-  }
-
-  {
-    const src = `
-    class A(object):
-      x:int = 1
-
-    def f(a:A)->Callable[[int],int]:
-      def g(y: int) -> int:
-        a.x = a.x + y
-        return a.x
-      return g
-
-    a:A = None
-    g: Callable[[int], int] = None
-    a = A()
-    a.x = 6
-    g = f(a)
-    a.x = 10
-    g(2) + a.x
-    `;
-    assert("6. Closure with variable of object type", src, PyInt(24));
-  }
-
-  {
-    const src = `
-=======
     g_where_x_is_6: Callable[[int], int] = None
     g_where_x_is_6 = f(6)
     print(g_where_x_is_6(5))
@@ -158,7 +84,6 @@
   it("7: Multiple escaped closures", () => {
     let src = 
     `
->>>>>>> 7a9abce0
     class Triplet(object):
       fst:Callable[[], int] = None
       snd:Callable[[], int] = None
@@ -179,29 +104,6 @@
         return x
       r = Triplet()
       x = 100
-<<<<<<< HEAD
-      r.fst = inc
-      r.snd = dec
-      r.thd = curr
-      return r
-
-    r: Triplet = None
-    r = foo()
-    `;
-    asserts("7. A modified example from Feb 9 lecture (nonlocal, inc/dec)", [
-      [src, PyNone()],
-      ["r.fst()", PyInt(101)],
-      ["r.snd()", PyInt(100)],
-      ["r.fst()", PyInt(101)],
-      ["r.thd()", PyInt(101)],
-    ]);
-  }
-
-  {
-    const src = `
-    def f(x : int) -> Callable[[int], bool]:
-      def g(y : int) -> bool:
-=======
 
       r.fst = inc
       r.snd = dec
@@ -221,7 +123,6 @@
     `
     def f(x: int) -> Callable[[int], bool]:
       def g(y: int) -> bool:
->>>>>>> 7a9abce0
         return x > y
       return g
 
@@ -229,18 +130,6 @@
       return c
 
     id(f(10))(5)
-<<<<<<< HEAD
-    `;
-    assert(
-      "8. An non-escaping function passed to another function as a callable argument",
-      src,
-      PyBool(true)
-    );
-  }
-
-  {
-    const src = `
-=======
     `
     assert("", src, PyBool(true));
   });
@@ -248,7 +137,6 @@
   it("9: A case of callable type arguments", () => {
     let src = 
     `
->>>>>>> 7a9abce0
     class MyTupleInt(object):
       fst: int = 0
       snd: int = 0
@@ -270,18 +158,6 @@
 
     add_2 = add_n(2)
     r = map2(3, 5, add_2)
-<<<<<<< HEAD
-    `;
-    asserts("7. An escaping function passed to another function as a callable argument", [
-      [src, PyNone()],
-      ["r.fst", PyInt(5)],
-      ["r.snd", PyInt(7)],
-    ]);
-  }
-
-  {
-    const src = `
-=======
     r.fst
     r.snd
     `
@@ -291,25 +167,15 @@
   it("10: Indirect escape", () => {
     let src =
     `
->>>>>>> 7a9abce0
     def f(x:int) -> Callable[[], int]:
       def g() -> int:
         return h()
       def h() -> int:
         return x + 1
-<<<<<<< HEAD
-      return g
-
-    f(10)()
-    `;
-    assert("10. An escaping function calls its non-escaping sibling", src, PyInt(11));
-  }
-=======
     return g
 
     f(10)()
     `
     assert("", src, PyInt(11));
   });
->>>>>>> 7a9abce0
 });