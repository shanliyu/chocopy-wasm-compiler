--- conflicted
+++ resolved
@@ -1,10 +1,5 @@
-<<<<<<< HEAD
 import { assert } from "./utils.test";
 import { PyInt, PyBool, PyNone } from "../utils";
-=======
-import { assert, asserts, assertPrint, assertTCFail, assertTC, assertFail } from "./utils.test";
-import { PyInt, PyBool, PyNone, NUM, BOOL, CLASS, NONE } from "../utils";
->>>>>>> 03b0f85c
 
 describe("Closures", () => {
   let src: string;
