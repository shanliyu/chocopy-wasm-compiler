<<<<<<< HEAD
import { Type } from "../ast";
import { NUM, STRING, BOOL, NONE, unhandledTag } from "../utils";
import { MemoryManager } from "../alloc";
=======
import { Type, Value } from "../ast";
import { NUM, STRING, BOOL, NONE, unhandledTag, stringify } from "../utils";
>>>>>>> c2ec6799
import { nTagBits } from "../compiler";

function print(val: Value) {
  importObject.output += stringify(val);
  importObject.output += "\n";
}

const memory = new WebAssembly.Memory({ initial: 2000, maximum: 2000 });
const view = new Int32Array(memory.buffer);
view[0] = 4;
var memory_js = { memory: memory };

export const importObject = {
  imports: {
    // we typically define print to mean logging to the console. To make testing
    // the compiler easier, we define print so it logs to a string object.
    //  We can then examine output to see what would have been printed in the
    //  console.
    print: print,
    abs: function (n: number) {
      return (Math.abs(n >> 1) << 1) + 1;
    },
    min: Math.min,
    max: Math.max,
    pow: Math.pow,
  },
  js: memory_js,
  output: "",
  memoryManager: undefined as undefined | MemoryManager,
};<|MERGE_RESOLUTION|>--- conflicted
+++ resolved
@@ -1,11 +1,6 @@
-<<<<<<< HEAD
-import { Type } from "../ast";
-import { NUM, STRING, BOOL, NONE, unhandledTag } from "../utils";
-import { MemoryManager } from "../alloc";
-=======
 import { Type, Value } from "../ast";
 import { NUM, STRING, BOOL, NONE, unhandledTag, stringify } from "../utils";
->>>>>>> c2ec6799
+import { MemoryManager } from "../alloc";
 import { nTagBits } from "../compiler";
 
 function print(val: Value) {
