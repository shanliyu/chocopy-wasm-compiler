import * as mocha from "mocha";
import { expect } from "chai";
import { parser } from "lezer-python";
<<<<<<< HEAD
import { UniOp, BinOp } from "../ast";
import { traverseExpr, traverseStmt, traverse, parse } from "../parser";

// We write tests for each function in parser.ts here. Each function gets its
// own describe statement. Each it statement represents a single test. You
// should write enough unit tests for each function until you are confident
// the parser works as expected.
describe("traverseExpr(c, s) function", () => {
  it("parses a number in the beginning", () => {
    const source = "987";
    const cursor = parser.parse(source).cursor();

    // go to statement
    cursor.firstChild();
    // go to expression
    cursor.firstChild();

    const parsedExpr = traverseExpr(cursor, source);

    // Note: we have to use deep equality when comparing objects
    expect(parsedExpr).to.deep.equal({
      tag: "literal",
      value: {
        tag: "num",
        value: BigInt(987),
      },
    });
  });

  // TODO: add additional tests here to ensure traverseExpr works as expected
  it("parses None in the beginning", () => {
    const source = "None";
    const cursor = parser.parse(source).cursor();
    cursor.firstChild();
    cursor.firstChild();
    const parsedExpr = traverseExpr(cursor, source);

    expect(parsedExpr).to.deep.equal({
      tag: "literal",
      value: { tag: "none" },
    });
  });

  it("parses a uniop", () => {
    const source = "not True";
    const cursor = parser.parse(source).cursor();
    cursor.firstChild();
    cursor.firstChild();
    const parsedExpr = traverseExpr(cursor, source);

    expect(parsedExpr).to.deep.equal({
      tag: "uniop",
      op: UniOp.Not,
      expr: { tag: "literal", value: { tag: "bool", value: true } },
    });
  });

  it("parses a binop", () => {
    const source = "7 - 3";
    const cursor = parser.parse(source).cursor();
    cursor.firstChild();
    cursor.firstChild();
    const parsedExpr = traverseExpr(cursor, source);

    expect(parsedExpr).to.deep.equal({
      tag: "binop",
      op: BinOp.Minus,
      left: { tag: "literal", value: { tag: "num", value: BigInt(7) } },
      right: { tag: "literal", value: { tag: "num", value: BigInt(3) } },
    });
  });

  it("parses a list", () => {
    const source = "[1, 2, 3]";
    const cursor = parser.parse(source).cursor();
    cursor.firstChild();
    cursor.firstChild();
    const parsedExpr = traverseExpr(cursor, source);

    expect(parsedExpr).to.deep.equal({
      tag: "list-expr",
      contents: [
        { tag: "literal", value: { tag: "num", value: BigInt(1) } },
        { tag: "literal", value: { tag: "num", value: BigInt(2) } },
        { tag: "literal", value: { tag: "num", value: BigInt(3) } },
      ],
    });
  });

  //| { a?: A; tag: "bracket-lookup"; obj: Expr<A>; key: Expr<A> };
  it("parses a list lookup", () => {
    const source = "items[6]";
    const cursor = parser.parse(source).cursor();
    cursor.firstChild();
    cursor.firstChild();
    const parsedExpr = traverseExpr(cursor, source);

    expect(parsedExpr).to.deep.equal({
      tag: "bracket-lookup",
      obj: { tag: "id", name: "items" },
      key: { tag: "literal", value: { tag: "num", value: BigInt(6) } },
    });
  });
});

// describe("traverseStmt(c, s) function", () => {
//   // TODO: add tests here to ensure traverseStmt works as expected
//   it("parses a list-assignment", () => {
//     const source = "items[2] = True";
//     const cursor = parser.parse(source).cursor();
//     cursor.firstChild(); //go to statement
//     const parsedStmt = traverseStmt(cursor, source);

//     expect(parsedStmt).to.deep.equal({
//       tag: "bracket-assign",
//       obj: { tag: "id", name: "items" },
//       key: { tag: "literal", value: { tag: "num", value: BigInt(2) } },
//       value: { tag: "literal", value: { tag: "bool", value: true } },
//     });
//   });
// });

/*
describe('traverse(c, s) function', () => {
  // TODO: add tests here to ensure traverse works as expected
});
*/

/*
export type Program<A> = {
  a?: A;
  funs: Array<FunDef<A>>;
  inits: Array<VarInit<A>>;
  classes: Array<Class<A>>;
  stmts: Array<Stmt<A>>;
};
*/
describe("parse(source) function", () => {
  it("parse a number", () => {
    const parsed = parse("987");
    expect(parsed.stmts).to.deep.equal([
      { tag: "expr", expr: { tag: "literal", value: { tag: "num", value: BigInt(987) } } },
    ]);
  });

  // TODO: add additional tests here to ensure parse works as expected
=======
import { traverseExpr, traverseStmt, traverse, parse, traverseVarInit } from "../parser";
import { singleVarAssignment } from "./utils.test";

describe("parse(source) function", () => {
  it("parse a typed dict variable initialization", () => {
    const parsed = parse("d:[int, bool] = None");
    expect(parsed.inits).to.deep.equal([
      {
        name: "d",
        type: {
          tag: "dict",
          key: { tag: "number" },
          value: { tag: "bool" },
        }, //end of type
        value: { tag: "none" },
      },
    ]);
  });

  it("parse an empty dict expression", () => {
    const parsed = parse("d = {}");
    expect(parsed.stmts).to.deep.equal([
      singleVarAssignment("d", {
        tag: "dict",
        entries: [],
      }),
    ]);
  });

  it("parse a dict expression", () => {
    const parsed = parse("d = {2:True}");
    expect(parsed.stmts).to.deep.equal([
      singleVarAssignment("d", {
        tag: "dict",
        entries: [
          [
            { tag: "literal", value: { tag: "num", value: 2n } },
            { tag: "literal", value: { tag: "bool", value: true } },
          ],
        ],
      }),
    ]);
  });

  it("parse a nested dict expression", () => {
    const parsed = parse("d = {2:{4:True}}");
    expect(parsed.stmts).to.deep.equal([
      singleVarAssignment("d", {
        tag: "dict",
        entries: [
          [
            { tag: "literal", value: { tag: "num", value: 2n } },
            {
              tag: "dict",
              entries: [
                [
                  { tag: "literal", value: { tag: "num", value: 4n } },
                  { tag: "literal", value: { tag: "bool", value: true } },
                ],
              ],
            },
          ],
        ],
      }),
    ]);
  });

  it("parse a bracket-lookup expression", () => {
    const parsed = parse("x = d[2]");
    expect(parsed.stmts).to.deep.equal([
      singleVarAssignment("x", {
        tag: "bracket-lookup",
        obj: { tag: "id", name: "d" },
        key: { tag: "literal", value: { tag: "num", value: 2n } },
      }),
    ]);
  });
>>>>>>> 43be343e
});<|MERGE_RESOLUTION|>--- conflicted
+++ resolved
@@ -1,9 +1,10 @@
 import * as mocha from "mocha";
 import { expect } from "chai";
 import { parser } from "lezer-python";
-<<<<<<< HEAD
 import { UniOp, BinOp } from "../ast";
-import { traverseExpr, traverseStmt, traverse, parse } from "../parser";
+// TODO: add additional tests here to ensure parse works as expected
+import { traverseExpr, traverseStmt, traverse, parse, traverseVarInit } from "../parser";
+import { singleVarAssignment } from "./utils.test";
 
 // We write tests for each function in parser.ts here. Each function gets its
 // own describe statement. Each it statement represents a single test. You
@@ -146,11 +147,7 @@
       { tag: "expr", expr: { tag: "literal", value: { tag: "num", value: BigInt(987) } } },
     ]);
   });
-
-  // TODO: add additional tests here to ensure parse works as expected
-=======
-import { traverseExpr, traverseStmt, traverse, parse, traverseVarInit } from "../parser";
-import { singleVarAssignment } from "./utils.test";
+});
 
 describe("parse(source) function", () => {
   it("parse a typed dict variable initialization", () => {
@@ -226,5 +223,4 @@
       }),
     ]);
   });
->>>>>>> 43be343e
 });