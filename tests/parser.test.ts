import * as mocha from "mocha";
import { expect } from "chai";
import { parser } from "lezer-python";
<<<<<<< HEAD
import { traverseExpr, traverseStmt, traverse, parse, traverseVarInit } from "../parser";
import { singleVarAssignment } from "./utils.test";

describe("parse(source) function", () => {
  it("parse a typed dict variable initialization", () => {
    const parsed = parse("d:[int, bool] = None");
    expect(parsed.inits).to.deep.equal([
      {
        name: "d",
        type: {
          tag: "dict",
          key: { tag: "number" },
          value: { tag: "bool" },
        }, //end of type
        value: { tag: "none" },
      },
    ]);
  });

  it("parse an empty dict expression", () => {
    const parsed = parse("d = {}");
    expect(parsed.stmts).to.deep.equal([
      singleVarAssignment("d", {
        tag: "dict",
        entries: [],
      }),
    ]);
  });

  it("parse a dict expression", () => {
    const parsed = parse("d = {2:True}");
    expect(parsed.stmts).to.deep.equal([
      singleVarAssignment("d", {
        tag: "dict",
        entries: [
          [
            { tag: "literal", value: { tag: "num", value: 2n } },
            { tag: "literal", value: { tag: "bool", value: true } },
          ],
        ],
      }),
    ]);
  });

  it("parse a nested dict expression", () => {
    const parsed = parse("d = {2:{4:True}}");
    expect(parsed.stmts).to.deep.equal([
      singleVarAssignment("d", {
        tag: "dict",
        entries: [
          [
            { tag: "literal", value: { tag: "num", value: 2n } },
            {
              tag: "dict",
              entries: [
                [
                  { tag: "literal", value: { tag: "num", value: 4n } },
                  { tag: "literal", value: { tag: "bool", value: true } },
                ],
              ],
            },
          ],
        ],
      }),
    ]);
  });

  it("parse a bracket-lookup expression", () => {
    const parsed = parse("x = d[2]");
    expect(parsed.stmts).to.deep.equal([
      singleVarAssignment("x", {
        tag: "bracket-lookup",
        obj: { tag: "id", name: "d" },
        key: { tag: "literal", value: { tag: "num", value: 2n } },
      }),
    ]);
  });
=======
import { UniOp, BinOp } from "../ast";
import { traverseExpr, traverseStmt, traverse, parse } from "../parser";

// We write tests for each function in parser.ts here. Each function gets its
// own describe statement. Each it statement represents a single test. You
// should write enough unit tests for each function until you are confident
// the parser works as expected.
describe("traverseExpr(c, s) function", () => {
  it("parses a number in the beginning", () => {
    const source = "987";
    const cursor = parser.parse(source).cursor();

    // go to statement
    cursor.firstChild();
    // go to expression
    cursor.firstChild();

    const parsedExpr = traverseExpr(cursor, source);

    // Note: we have to use deep equality when comparing objects
    expect(parsedExpr).to.deep.equal({
      tag: "literal",
      value: {
        tag: "num",
        value: BigInt(987),
      },
    });
  });

  // TODO: add additional tests here to ensure traverseExpr works as expected
  it("parses None in the beginning", () => {
    const source = "None";
    const cursor = parser.parse(source).cursor();
    cursor.firstChild();
    cursor.firstChild();
    const parsedExpr = traverseExpr(cursor, source);

    expect(parsedExpr).to.deep.equal({
      tag: "literal",
      value: { tag: "none" },
    });
  });

  it("parses a uniop", () => {
    const source = "not True";
    const cursor = parser.parse(source).cursor();
    cursor.firstChild();
    cursor.firstChild();
    const parsedExpr = traverseExpr(cursor, source);

    expect(parsedExpr).to.deep.equal({
      tag: "uniop",
      op: UniOp.Not,
      expr: { tag: "literal", value: { tag: "bool", value: true } },
    });
  });

  it("parses a binop", () => {
    const source = "7 - 3";
    const cursor = parser.parse(source).cursor();
    cursor.firstChild();
    cursor.firstChild();
    const parsedExpr = traverseExpr(cursor, source);

    expect(parsedExpr).to.deep.equal({
      tag: "binop",
      op: BinOp.Minus,
      left: { tag: "literal", value: { tag: "num", value: BigInt(7) } },
      right: { tag: "literal", value: { tag: "num", value: BigInt(3) } },
    });
  });

  it("parses a list", () => {
    const source = "[1, 2, 3]";
    const cursor = parser.parse(source).cursor();
    cursor.firstChild();
    cursor.firstChild();
    const parsedExpr = traverseExpr(cursor, source);

    expect(parsedExpr).to.deep.equal({
      tag: "list-expr",
      contents: [
        { tag: "literal", value: { tag: "num", value: BigInt(1) } },
        { tag: "literal", value: { tag: "num", value: BigInt(2) } },
        { tag: "literal", value: { tag: "num", value: BigInt(3) } },
      ],
    });
  });

  //| { a?: A; tag: "bracket-lookup"; obj: Expr<A>; key: Expr<A> };
  it("parses a list lookup", () => {
    const source = "items[6]";
    const cursor = parser.parse(source).cursor();
    cursor.firstChild();
    cursor.firstChild();
    const parsedExpr = traverseExpr(cursor, source);

    expect(parsedExpr).to.deep.equal({
      tag: "bracket-lookup",
      obj: { tag: "id", name: "items" },
      key: { tag: "literal", value: { tag: "num", value: BigInt(6) } },
    });
  });
});

// describe("traverseStmt(c, s) function", () => {
//   // TODO: add tests here to ensure traverseStmt works as expected
//   it("parses a list-assignment", () => {
//     const source = "items[2] = True";
//     const cursor = parser.parse(source).cursor();
//     cursor.firstChild(); //go to statement
//     const parsedStmt = traverseStmt(cursor, source);

//     expect(parsedStmt).to.deep.equal({
//       tag: "bracket-assign",
//       obj: { tag: "id", name: "items" },
//       key: { tag: "literal", value: { tag: "num", value: BigInt(2) } },
//       value: { tag: "literal", value: { tag: "bool", value: true } },
//     });
//   });
// });

/*
describe('traverse(c, s) function', () => {
  // TODO: add tests here to ensure traverse works as expected
});
*/

/*
export type Program<A> = {
  a?: A;
  funs: Array<FunDef<A>>;
  inits: Array<VarInit<A>>;
  classes: Array<Class<A>>;
  stmts: Array<Stmt<A>>;
};
*/
describe("parse(source) function", () => {
  it("parse a number", () => {
    const parsed = parse("987");
    expect(parsed.stmts).to.deep.equal([
      { tag: "expr", expr: { tag: "literal", value: { tag: "num", value: BigInt(987) } } },
    ]);
  });

  // TODO: add additional tests here to ensure parse works as expected
>>>>>>> 05483702
});<|MERGE_RESOLUTION|>--- conflicted
+++ resolved
@@ -1,9 +1,109 @@
 import * as mocha from "mocha";
 import { expect } from "chai";
 import { parser } from "lezer-python";
-<<<<<<< HEAD
-import { traverseExpr, traverseStmt, traverse, parse, traverseVarInit } from "../parser";
+import { UniOp, BinOp } from "../ast";
+import { traverseExpr, traverseStmt, traverse, parse } from "../parser";
 import { singleVarAssignment } from "./utils.test";
+
+// We write tests for each function in parser.ts here. Each function gets its
+// own describe statement. Each it statement represents a single test. You
+// should write enough unit tests for each function until you are confident
+// the parser works as expected.
+describe("traverseExpr(c, s) function", () => {
+  it("parses a number in the beginning", () => {
+    const source = "987";
+    const cursor = parser.parse(source).cursor();
+
+    // go to statement
+    cursor.firstChild();
+    // go to expression
+    cursor.firstChild();
+
+    const parsedExpr = traverseExpr(cursor, source);
+
+    // Note: we have to use deep equality when comparing objects
+    expect(parsedExpr).to.deep.equal({
+      tag: "literal",
+      value: {
+        tag: "num",
+        value: BigInt(987),
+      },
+    });
+  });
+  // TODO: add additional tests here to ensure traverseExpr works as expected
+  it("parses None in the beginning", () => {
+    const source = "None";
+    const cursor = parser.parse(source).cursor();
+    cursor.firstChild();
+    cursor.firstChild();
+    const parsedExpr = traverseExpr(cursor, source);
+
+    expect(parsedExpr).to.deep.equal({
+      tag: "literal",
+      value: { tag: "none" },
+    });
+  });
+
+  it("parses a uniop", () => {
+    const source = "not True";
+    const cursor = parser.parse(source).cursor();
+    cursor.firstChild();
+    cursor.firstChild();
+    const parsedExpr = traverseExpr(cursor, source);
+
+    expect(parsedExpr).to.deep.equal({
+      tag: "uniop",
+      op: UniOp.Not,
+      expr: { tag: "literal", value: { tag: "bool", value: true } },
+    });
+  });
+
+  it("parses a binop", () => {
+    const source = "7 - 3";
+    const cursor = parser.parse(source).cursor();
+    cursor.firstChild();
+    cursor.firstChild();
+    const parsedExpr = traverseExpr(cursor, source);
+
+    expect(parsedExpr).to.deep.equal({
+      tag: "binop",
+      op: BinOp.Minus,
+      left: { tag: "literal", value: { tag: "num", value: BigInt(7) } },
+      right: { tag: "literal", value: { tag: "num", value: BigInt(3) } },
+    });
+  });
+
+  it("parses a list", () => {
+    const source = "[1, 2, 3]";
+    const cursor = parser.parse(source).cursor();
+    cursor.firstChild();
+    cursor.firstChild();
+    const parsedExpr = traverseExpr(cursor, source);
+
+    expect(parsedExpr).to.deep.equal({
+      tag: "list-expr",
+      contents: [
+        { tag: "literal", value: { tag: "num", value: BigInt(1) } },
+        { tag: "literal", value: { tag: "num", value: BigInt(2) } },
+        { tag: "literal", value: { tag: "num", value: BigInt(3) } },
+      ],
+    });
+  });
+
+  it("parses a list lookup", () => {
+    const source = "items[6]";
+    const cursor = parser.parse(source).cursor();
+    cursor.firstChild();
+    cursor.firstChild();
+    const parsedExpr = traverseExpr(cursor, source);
+
+    expect(parsedExpr).to.deep.equal({
+      tag: "bracket-lookup",
+      obj: { tag: "id", name: "items" },
+      key: { tag: "literal", value: { tag: "num", value: BigInt(6) } },
+    });
+  });
+});
 
 describe("parse(source) function", () => {
   it("parse a typed dict variable initialization", () => {
@@ -79,152 +179,11 @@
       }),
     ]);
   });
-=======
-import { UniOp, BinOp } from "../ast";
-import { traverseExpr, traverseStmt, traverse, parse } from "../parser";
 
-// We write tests for each function in parser.ts here. Each function gets its
-// own describe statement. Each it statement represents a single test. You
-// should write enough unit tests for each function until you are confident
-// the parser works as expected.
-describe("traverseExpr(c, s) function", () => {
-  it("parses a number in the beginning", () => {
-    const source = "987";
-    const cursor = parser.parse(source).cursor();
-
-    // go to statement
-    cursor.firstChild();
-    // go to expression
-    cursor.firstChild();
-
-    const parsedExpr = traverseExpr(cursor, source);
-
-    // Note: we have to use deep equality when comparing objects
-    expect(parsedExpr).to.deep.equal({
-      tag: "literal",
-      value: {
-        tag: "num",
-        value: BigInt(987),
-      },
-    });
-  });
-
-  // TODO: add additional tests here to ensure traverseExpr works as expected
-  it("parses None in the beginning", () => {
-    const source = "None";
-    const cursor = parser.parse(source).cursor();
-    cursor.firstChild();
-    cursor.firstChild();
-    const parsedExpr = traverseExpr(cursor, source);
-
-    expect(parsedExpr).to.deep.equal({
-      tag: "literal",
-      value: { tag: "none" },
-    });
-  });
-
-  it("parses a uniop", () => {
-    const source = "not True";
-    const cursor = parser.parse(source).cursor();
-    cursor.firstChild();
-    cursor.firstChild();
-    const parsedExpr = traverseExpr(cursor, source);
-
-    expect(parsedExpr).to.deep.equal({
-      tag: "uniop",
-      op: UniOp.Not,
-      expr: { tag: "literal", value: { tag: "bool", value: true } },
-    });
-  });
-
-  it("parses a binop", () => {
-    const source = "7 - 3";
-    const cursor = parser.parse(source).cursor();
-    cursor.firstChild();
-    cursor.firstChild();
-    const parsedExpr = traverseExpr(cursor, source);
-
-    expect(parsedExpr).to.deep.equal({
-      tag: "binop",
-      op: BinOp.Minus,
-      left: { tag: "literal", value: { tag: "num", value: BigInt(7) } },
-      right: { tag: "literal", value: { tag: "num", value: BigInt(3) } },
-    });
-  });
-
-  it("parses a list", () => {
-    const source = "[1, 2, 3]";
-    const cursor = parser.parse(source).cursor();
-    cursor.firstChild();
-    cursor.firstChild();
-    const parsedExpr = traverseExpr(cursor, source);
-
-    expect(parsedExpr).to.deep.equal({
-      tag: "list-expr",
-      contents: [
-        { tag: "literal", value: { tag: "num", value: BigInt(1) } },
-        { tag: "literal", value: { tag: "num", value: BigInt(2) } },
-        { tag: "literal", value: { tag: "num", value: BigInt(3) } },
-      ],
-    });
-  });
-
-  //| { a?: A; tag: "bracket-lookup"; obj: Expr<A>; key: Expr<A> };
-  it("parses a list lookup", () => {
-    const source = "items[6]";
-    const cursor = parser.parse(source).cursor();
-    cursor.firstChild();
-    cursor.firstChild();
-    const parsedExpr = traverseExpr(cursor, source);
-
-    expect(parsedExpr).to.deep.equal({
-      tag: "bracket-lookup",
-      obj: { tag: "id", name: "items" },
-      key: { tag: "literal", value: { tag: "num", value: BigInt(6) } },
-    });
-  });
-});
-
-// describe("traverseStmt(c, s) function", () => {
-//   // TODO: add tests here to ensure traverseStmt works as expected
-//   it("parses a list-assignment", () => {
-//     const source = "items[2] = True";
-//     const cursor = parser.parse(source).cursor();
-//     cursor.firstChild(); //go to statement
-//     const parsedStmt = traverseStmt(cursor, source);
-
-//     expect(parsedStmt).to.deep.equal({
-//       tag: "bracket-assign",
-//       obj: { tag: "id", name: "items" },
-//       key: { tag: "literal", value: { tag: "num", value: BigInt(2) } },
-//       value: { tag: "literal", value: { tag: "bool", value: true } },
-//     });
-//   });
-// });
-
-/*
-describe('traverse(c, s) function', () => {
-  // TODO: add tests here to ensure traverse works as expected
-});
-*/
-
-/*
-export type Program<A> = {
-  a?: A;
-  funs: Array<FunDef<A>>;
-  inits: Array<VarInit<A>>;
-  classes: Array<Class<A>>;
-  stmts: Array<Stmt<A>>;
-};
-*/
-describe("parse(source) function", () => {
   it("parse a number", () => {
     const parsed = parse("987");
     expect(parsed.stmts).to.deep.equal([
       { tag: "expr", expr: { tag: "literal", value: { tag: "num", value: BigInt(987) } } },
     ]);
   });
-
-  // TODO: add additional tests here to ensure parse works as expected
->>>>>>> 05483702
 });