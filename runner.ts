--- conflicted
+++ resolved
@@ -85,18 +85,11 @@
     sorted_funs[v[0]] = `$${k}`;
   });
 
-<<<<<<< HEAD
   let funRef = 
   `
   (table ${funs.size} funcref)
   (elem (i32.const 0) ${sorted_funs.join(" ")})
   `
-=======
-  let funRef = `
-  (table ${funs.size} funcref)
-  (elem (i32.const 0) ${sorted_funs.join(" ")})
-  `;
->>>>>>> 308bc86d
 
   const wasmSource = `(module
     (import "js" "memory" (memory 1))
@@ -111,11 +104,8 @@
     (type $callType1 (func (param i32) (result i32)))
     (type $callType2 (func (param i32) (param i32) (result i32)))
     (type $callType3 (func (param i32) (param i32) (param i32) (result i32)))
-<<<<<<< HEAD
-=======
     (type $callType4 (func (param i32) (param i32) (param i32) (param i32) (result i32)))
     (type $callType5 (func (param i32) (param i32) (param i32) (param i32) (param i32) (result i32)))
->>>>>>> 308bc86d
     ${funRef}
     ${config.functions}
     ${compiled.functions}
