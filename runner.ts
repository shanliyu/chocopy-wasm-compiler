--- conflicted
+++ resolved
@@ -78,7 +78,18 @@
   console.log("before updating: ", offsetBefore);
   view[0] = offsetBefore + (globalsAfter - globalsBefore) * 4;
   console.log("after updating: ", view[0]);
-<<<<<<< HEAD
+
+  const funs = compiled.newEnv.funs;
+  let sorted_funs = new Array<string>(funs.size);
+  funs.forEach((v, k) => {
+    sorted_funs[v[0]] = `$${k}`;
+  });
+
+  let funRef = `
+  (table ${funs.size} funcref)
+  (elem (i32.const 0) ${sorted_funs.join(" ")})
+  `;
+
   /*
   class Range(object):
     cur : int = 0
@@ -92,20 +103,6 @@
     self.step = 1
     return self
 */
-=======
-
-  const funs = compiled.newEnv.funs;
-  let sorted_funs = new Array<string>(funs.size);
-  funs.forEach((v, k) => {
-    sorted_funs[v[0]] = `$${k}`;
-  });
-
-  let funRef = `
-  (table ${funs.size} funcref)
-  (elem (i32.const 0) ${sorted_funs.join(" ")})
-  `;
-
->>>>>>> 67491eae
   const wasmSource = `(module
     (import "js" "memory" (memory 1))
     (func $print_num (import "imports" "print_num") (param i32) (result i32))
@@ -116,7 +113,6 @@
     (func $min (import "imports" "min") (param i32) (param i32) (result i32))
     (func $max (import "imports" "max") (param i32) (param i32) (result i32))
     (func $pow (import "imports" "pow") (param i32) (param i32) (result i32))
-<<<<<<< HEAD
     (func $range (param $s i32) (result i32)
       (local $self i32)
       (local $$last i32)
@@ -163,7 +159,6 @@
       (local $$last i32)
       (i32.const 0)
     (return))
-=======
     (type $callType0 (func (result i32)))
     (type $callType1 (func (param i32) (result i32)))
     (type $callType2 (func (param i32) (param i32) (result i32)))
@@ -171,7 +166,6 @@
     (type $callType4 (func (param i32) (param i32) (param i32) (param i32) (result i32)))
     (type $callType5 (func (param i32) (param i32) (param i32) (param i32) (param i32) (result i32)))
     ${funRef}
->>>>>>> 67491eae
     ${config.functions}
     ${compiled.functions}
     (func (export "exported_func") ${returnType}
