// This is a mashup of tutorials from:
//
// - https://github.com/AssemblyScript/wabt.js/
// - https://developer.mozilla.org/en-US/docs/WebAssembly/Using_the_JavaScript_API

import { checkServerIdentity } from "tls";
import wabt from "wabt";
import { wasm } from "webpack";
import * as compiler from "./compiler";
import { parse } from "./parser";
import { GlobalTypeEnv, tc } from "./type-check";
import { Value, Type, Location } from "./ast";
import { PyValue, NONE } from "./utils";
import { importMemoryManager, MemoryManager } from "./alloc";
import { ea } from "./ea";

export type Config = {
  importObject: any;
  env: compiler.GlobalEnv;
  typeEnv: GlobalTypeEnv;
  functions: string; // prelude functions
  memoryManager: MemoryManager;
};

// NOTE(joe): This is a hack to get the CLI Repl to run. WABT registers a global
// uncaught exn handler, and this is not allowed when running the REPL
// (https://nodejs.org/api/repl.html#repl_global_uncaught_exceptions). No reason
// is given for this in the docs page, and I haven't spent time on the domain
// module to figure out what's going on here. It doesn't seem critical for WABT
// to have this support, so we patch it away.
if (typeof process !== "undefined") {
  const oldProcessOn = process.on;
  process.on = (...args: any): any => {
    if (args[0] === "uncaughtException") {
      return;
    } else {
      return oldProcessOn.apply(process, args);
    }
  };
}

export async function runWat(source: string, importObject: any): Promise<any> {
  const wabtInterface = await wabt();
  const myModule = wabtInterface.parseWat("test.wat", source);
  var asBinary = myModule.toBinary({});
  var wasmModule = await WebAssembly.instantiate(asBinary.buffer, importObject);
  const result = (wasmModule.instance.exports.exported_func as any)();
  return result;
}

export async function run(
  source: string,
  config: Config
): Promise<[Value, compiler.GlobalEnv, GlobalTypeEnv, string]> {
  const parsed = parse(source);
  console.log(parsed);
  const [tprogram, tenv] = tc(config.typeEnv, parsed);
  console.log(tprogram);
  const progTyp = tprogram.a[0];
  var returnType = "";
  var returnExpr = "";
  // const lastExpr = parsed.stmts[parsed.stmts.length - 1]
  // const lastExprTyp = lastExpr.a;
  // console.log("LASTEXPR", lastExpr);
  if (progTyp !== NONE) {
    returnType = "(result i32)";
    returnExpr = "(local.get $$last)";
  }
  let globalsBefore = (config.env.globals as Map<string, number>).size;
  const eaProgram = ea(tprogram);
  const compiled = compiler.compile(eaProgram, config.env, config.memoryManager);
  let globalsAfter = compiled.newEnv.globals.size;

  const importObject = config.importObject;
  if (!importObject.js) {
    const memory = new WebAssembly.Memory({ initial: 2000, maximum: 2000 });
    importObject.js = { memory: memory };
  }
  if (!importObject.memoryManager) {
    const memory = importObject.js.memory;
    const memoryManager = new MemoryManager(new Uint8Array(memory.buffer), {
      staticStorage: 512n,
      total: 2000n,
    });
    importObject.memoryManager = memoryManager;
    importMemoryManager(importObject, memoryManager);
  }

  const oldView = new Int32Array(importObject.js.memory.buffer);
  // NOTE(alex:mm): view[0] becomes entirely meaningless b/c metadata
  //   is stored on the JS heap via MemoryManager
  //
  // let offsetBefore = view[0];
  // console.log("before updating: ", offsetBefore);
  // view[0] = offsetBefore + (globalsAfter - globalsBefore) * 4;
  // console.log("after updating: ", view[0]);
  console.log("mem view:", oldView);

  const funs = compiled.newEnv.funs;
  let sorted_funs = new Array<string>(funs.size);
  funs.forEach((v, k) => {
    sorted_funs[v[0]] = `$${k}`;
  });

  let funRef = `
(table ${funs.size} funcref)
(elem (i32.const 0) ${sorted_funs.join(" ")})
`;

  /*
  class Range(object):
    cur : int = 0
    stop : int = 0
    step : int = 1
  def range(start : int, end : int, sp : int)->Range:
    self:Range = None
    self = Range()
    self.cur = start
    self.stop = end
    self.step = sp
    return self
*/
  const wasmSource = `(module
    (import "js" "memory" (memory 1))
    (func $print (import "imports" "__internal_print") (param i32) (result i32))
    (func $print_str (import "imports" "__internal_print_str") (param i32) (result i32))
    (func $print_num (import "imports" "__internal_print_num") (param i32) (result i32))
    (func $print_bool (import "imports" "__internal_print_bool") (param i32) (result i32))
    (func $print_none (import "imports" "__internal_print_none") (param i32) (result i32))
    (func $abs (import "imports" "abs") (param i32) (result i32))
    (func $min (import "imports" "min") (param i32) (param i32) (result i32))
    (func $max (import "imports" "max") (param i32) (param i32) (result i32))
    (func $pow (import "imports" "pow") (param i32) (param i32) (result i32))
<<<<<<< HEAD

    (func $$gcalloc (import "imports" "gcalloc") (param i32) (param i32) (result i32))
    (func $$pushCaller (import "imports" "pushCaller"))
    (func $$popCaller (import "imports" "popCaller"))
    (func $$addTemp (import "imports" "addTemp") (param i32) (result i32))
    (func $$returnTemp (import "imports" "returnTemp") (param i32) (result i32))
    (func $$captureTemps (import "imports" "captureTemps"))
    (func $$releaseTemps (import "imports" "releaseTemps"))
    (func $$pushFrame (import "imports" "pushFrame"))
    (func $$addLocal (import "imports" "addLocal") (param i32) (param i32))
    (func $$removeLocal (import "imports" "removeLocal") (param i32))
    (func $$releaseLocals (import "imports" "releaseLocals"))
    (func $$forceCollect (import "imports" "forceCollect"))

    (func $range (param $s i32) (result i32)
=======
    (func $range (param $start i32) (param $end i32) (param $sp i32) (result i32)
>>>>>>> b7cc19a0
      (local $self i32)
      (local $$last i32)
      (i32.const 0)
      (local.set $self)
      (i32.load (i32.const 0))
      (i32.add (i32.const 0))
      (i32.const 0)
      (i32.store)
      (i32.load (i32.const 0))
      (i32.add (i32.const 4))
      (i32.const 0)
      (i32.store)
      (i32.load (i32.const 0))
      (i32.add (i32.const 8))
      (i32.const 1)
      (i32.store)
      (i32.load (i32.const 0))
      (i32.load (i32.const 0))
      (i32.const 0)
      (i32.load (i32.const 0))
      (i32.add (i32.const 12))
      (i32.store)
      (call $Range$__init__)
      (drop)
      (local.set $self)
      (local.get $self)
      (i32.add (i32.const 0))
      (local.get $start)
      (i32.store)
      (local.get $self)
      (i32.add (i32.const 4))
      (local.get $end)
      (i32.store)
      (local.get $self)
      (i32.add (i32.const 8))
      (local.get $sp)
      (i32.store)
      (local.get $self)
      return (i32.const 0)
    (return))

    (func $Range$__init__ (param $self i32) (result i32)
      (local $$last i32)
      (i32.const 0)
    (return))
    (type $callType0 (func (result i32)))
    (type $callType1 (func (param i32) (result i32)))
    (type $callType2 (func (param i32) (param i32) (result i32)))
    (type $callType3 (func (param i32) (param i32) (param i32) (result i32)))
    (type $callType4 (func (param i32) (param i32) (param i32) (param i32) (result i32)))
    (type $callType5 (func (param i32) (param i32) (param i32) (param i32) (param i32) (result i32)))
    ${funRef}
    ${config.functions}
    ${compiled.functions}
    (func (export "exported_func") ${returnType}
      ${compiled.mainSource}
      ${returnExpr}
    )
  )`;
  console.log(wasmSource);
  const result = await runWat(wasmSource, importObject);
  const newView = new Int32Array(importObject.js.memory.buffer);

  console.log("About to return", progTyp, result);
  return [PyValue(progTyp, result, newView), compiled.newEnv, tenv, compiled.functions];
}<|MERGE_RESOLUTION|>--- conflicted
+++ resolved
@@ -131,7 +131,6 @@
     (func $min (import "imports" "min") (param i32) (param i32) (result i32))
     (func $max (import "imports" "max") (param i32) (param i32) (result i32))
     (func $pow (import "imports" "pow") (param i32) (param i32) (result i32))
-<<<<<<< HEAD
 
     (func $$gcalloc (import "imports" "gcalloc") (param i32) (param i32) (result i32))
     (func $$pushCaller (import "imports" "pushCaller"))
@@ -146,10 +145,7 @@
     (func $$releaseLocals (import "imports" "releaseLocals"))
     (func $$forceCollect (import "imports" "forceCollect"))
 
-    (func $range (param $s i32) (result i32)
-=======
     (func $range (param $start i32) (param $end i32) (param $sp i32) (result i32)
->>>>>>> b7cc19a0
       (local $self i32)
       (local $$last i32)
       (i32.const 0)
